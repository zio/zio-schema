package zio.schema

import java.time.format.DateTimeFormatter

import scala.collection.immutable.ListMap

import zio.Chunk
import zio.schema.TypeId
import zio.test.{ Gen, Sized }

object SchemaGen {

  val anyLabel: Gen[Sized, String] = Gen.alphaNumericStringBounded(1, 15)

  def anyStructure(
<<<<<<< HEAD
    schemaGen: Gen[Random with Sized, Schema[_]]
  ): Gen[Random with Sized, Seq[Schema.Field[_ <: Singleton with String, _]]] =
    Gen.setOfBounded(1, 8)(anyLabel).flatMap { keySet =>
=======
    schemaGen: Gen[Sized, Schema[_]]
  ): Gen[Sized, Seq[Schema.Field[_]]] =
    Gen.setOfBounded(1, 3)(anyLabel).flatMap { keySet =>
>>>>>>> ed9538c5
      Gen.setOfN(keySet.size)(schemaGen).map { schemas =>
        keySet
          .zip(schemas)
          .map {
            case (label, schema) => Schema.Field(label, schema)
          }
          .toSeq
      }
    }

<<<<<<< HEAD
  def anyStructure[A](schema: Schema[A]): Gen[Random with Sized, Seq[Schema.Field[_ <: Singleton with String, A]]] =
=======
  def anyStructure[A](schema: Schema[A], max: Int = 3): Gen[Sized, Seq[Schema.Field[A]]] =
>>>>>>> ed9538c5
    Gen
      .setOfBounded(1, max)(
        anyLabel.map(Schema.Field(_, schema))
      )
      .map(_.toSeq)

  def anyEnumeration(
    schemaGen: Gen[Sized, Schema[_]]
  ): Gen[Sized, ListMap[String, Schema[_]]] =
    Gen
      .setOfBounded(1, 3)(
        anyLabel.zip(schemaGen)
      )
      .map(ListMap.empty ++ _)

  def anyEnumeration[A](schema: Schema[A]): Gen[Sized, ListMap[String, Schema[A]]] =
    Gen.setOfBounded(1, 3)(anyLabel.map(_ -> schema)).map(ListMap.empty ++ _)

  val anyPrimitive: Gen[Any, Schema.Primitive[_]] =
    StandardTypeGen.anyStandardType.map(Schema.Primitive(_, Chunk.empty))

  type PrimitiveAndGen[A] = (Schema.Primitive[A], Gen[Sized, A])

  val anyPrimitiveAndGen: Gen[Any, PrimitiveAndGen[_]] =
    StandardTypeGen.anyStandardTypeAndGen.map {
      case (standardType, gen) => Schema.Primitive(standardType, Chunk.empty) -> gen
    }

  type PrimitiveAndValue[A] = (Schema.Primitive[A], A)

  val anyPrimitiveAndValue: Gen[Sized, PrimitiveAndValue[_]] =
    for {
      (schema, gen) <- anyPrimitiveAndGen
      value         <- gen
    } yield schema -> value

  def anyOptional(
    schemaGen: Gen[Sized, Schema[_]]
  ): Gen[Sized, Schema.Optional[_]] =
    schemaGen.map(Schema.Optional(_))

  type OptionalAndGen[A] = (Schema.Optional[A], Gen[Sized, Option[A]])

  val anyOptionalAndGen: Gen[Sized, OptionalAndGen[_]] =
    anyPrimitiveAndGen.map {
      case (schema, gen) => Schema.Optional(schema) -> Gen.option(gen)
    }

  type OptionalAndValue[A] = (Schema.Optional[A], Option[A])

  val anyOptionalAndValue: Gen[Sized, OptionalAndValue[_]] =
    for {
      (schema, gen) <- anyOptionalAndGen
      value         <- gen
    } yield schema -> value

  val anyEither: Gen[Sized, Schema.Either[_, _]] =
    for {
      left  <- anyPrimitive
      right <- anyPrimitive
    } yield Schema.Either(left, right)

  type EitherAndGen[A, B] = (Schema.Either[A, B], Gen[Sized, scala.util.Either[A, B]])

  val anyEitherAndGen: Gen[Sized, EitherAndGen[_, _]] =
    for {
      (leftSchema, leftGen)   <- anyPrimitiveAndGen
      (rightSchema, rightGen) <- anyPrimitiveAndGen
    } yield (Schema.Either(leftSchema, rightSchema), Gen.either(leftGen, rightGen))

  type EitherAndValue[A, B] = (Schema.Either[A, B], scala.util.Either[A, B])

  val anyEitherAndValue: Gen[Sized, EitherAndValue[_, _]] =
    for {
      (schema, gen) <- anyEitherAndGen
      value         <- gen
    } yield (schema, value)

  lazy val anyTuple: Gen[Sized, Schema.Tuple2[_, _]] =
    anySchema.zipWith(anySchema) { (a, b) =>
      Schema.Tuple2(a, b)
    }

  type TupleAndGen[A, B] = (Schema.Tuple2[A, B], Gen[Sized, (A, B)])

  val anyTupleAndGen: Gen[Sized, TupleAndGen[_, _]] =
    for {
      (schemaA, genA) <- anyPrimitiveAndGen
      (schemaB, genB) <- anyPrimitiveAndGen
    } yield Schema.Tuple2(schemaA, schemaB) -> genA.zip(genB)

  type TupleAndValue[A, B] = (Schema.Tuple2[A, B], (A, B))

  val anyTupleAndValue: Gen[Sized, TupleAndValue[_, _]] =
    for {
      (schema, gen)    <- anyTupleAndGen
      (valueA, valueB) <- gen
    } yield schema -> ((valueA, valueB))

  val anySequence: Gen[Sized, Schema[Chunk[Any]]] =
    anySchema.map(Schema.chunk(_).asInstanceOf[Schema[Chunk[Any]]])

  type SequenceAndGen[A] = (Schema[Chunk[A]], Gen[Sized, Chunk[A]])

  val anySequenceAndGen: Gen[Sized, SequenceAndGen[_]] =
    anyPrimitiveAndGen.map {
      case (schema, gen) =>
        Schema.chunk(schema) -> Gen.chunkOf(gen)
    }

  type SequenceAndValue[A] = (Schema[Chunk[A]], Chunk[A])

  val anySequenceAndValue: Gen[Sized, SequenceAndValue[_]] =
    for {
      (schema, gen) <- anySequenceAndGen
      value         <- gen
    } yield schema -> value

  def toCaseSet(cases: ListMap[String, Schema[_]]): CaseSet.Aux[Any] =
    cases.foldRight[CaseSet.Aux[Any]](CaseSet.Empty[Any]()) {
      case ((id, codec), acc) =>
        val _case = Schema.Case[Any, Any](id, codec.asInstanceOf[Schema[Any]], _.asInstanceOf[Any], Chunk.empty)
        CaseSet.Cons(_case, acc)
    }

  lazy val anyMap: Gen[Sized, Schema.Map[_, _]] =
    anySchema.zipWith(anySchema) { (a, b) =>
      Schema.Map(a, b, Chunk.empty)
    }
  type MapAndGen[K, V] = (Schema.Map[K, V], Gen[Sized, Map[K, V]])

  val anyMapAndGen: Gen[Sized, MapAndGen[_, _]] =
    for {
      (schemaK, genK) <- anyPrimitiveAndGen
      (schemaV, genV) <- anyPrimitiveAndGen
    } yield Schema.Map(schemaK, schemaV, Chunk.empty) -> (genK.flatMap(
      k => genV.map(v => scala.collection.immutable.Map(k -> v))
    ))

  type MapAndValue[K, V] = (Schema.Map[K, V], Map[K, V])

  val anyMapAndValue: Gen[Sized, MapAndValue[_, _]] =
    for {
      (schema, gen) <- anyMapAndGen
      map           <- gen
    } yield schema -> map

  type SetAndGen[A] = (Schema.Set[A], Gen[Sized, scala.collection.immutable.Set[A]])

  val anySetAndGen: Gen[Sized, SetAndGen[_]] =
    anyPrimitiveAndGen.map {
      case (schema, gen) =>
        Schema.Set(schema, Chunk.empty) -> Gen.setOf(gen)
    }

  type SetAndValue[A] = (Schema.Set[A], scala.collection.immutable.Set[A])

  val anySetAndValue: Gen[Sized, SetAndValue[_]] =
    for {
      (schema, gen) <- anySetAndGen
      value         <- gen
    } yield schema -> value

  val anyEnumeration: Gen[Sized, Schema[Any]] =
    for {
      caseSet <- anyEnumeration(anySchema).map(toCaseSet)
      id      <- Gen.string(Gen.alphaChar).map(TypeId.parse)
    } yield Schema.enumeration[Any, CaseSet.Aux[Any]](id, caseSet)

  type EnumerationAndGen = (Schema[Any], Gen[Sized, Any])

  val anyEnumerationAndGen: Gen[Sized, EnumerationAndGen] =
    for {
      primitiveAndGen <- anyPrimitiveAndGen
      structure       <- anyEnumeration(primitiveAndGen._1)
      primitiveValue  <- primitiveAndGen._2
      id              <- Gen.string(Gen.alphaChar).map(TypeId.parse)
    } yield {
      val gen = Gen.oneOf(structure.keys.map(Gen.const(_)).toSeq: _*).map(_ => primitiveValue)
      Schema.enumeration[Any, CaseSet.Aux[Any]](id, toCaseSet(structure)) -> gen
    }

  type EnumerationAndValue = (Schema[Any], Any)

  val anyEnumerationAndValue: Gen[Sized, EnumerationAndValue] =
    for {
      (schema, gen) <- anyEnumerationAndGen
      value         <- gen
    } yield schema -> value

  val anyRecord: Gen[Sized, Schema[ListMap[String, _]]] =
    for {
      name   <- Gen.string(Gen.alphaChar).map(TypeId.parse)
      fields <- anyStructure(anySchema)
    } yield Schema.record(name, fields: _*)

  type GenericRecordAndGen = (Schema[ListMap[String, _]], Gen[Sized, ListMap[String, _]])

  def anyGenericRecordAndGen(maxFieldCount: Int = 3): Gen[Sized, GenericRecordAndGen] =
    for {
      (schema, gen) <- anyPrimitiveAndGen
      name          <- Gen.string(Gen.alphaChar).map(TypeId.parse)
      structure     <- anyStructure(schema, maxFieldCount)
    } yield {
      val valueGen = Gen
        .const(structure.map(_.label))
        .zip(Gen.listOfN(structure.size)(gen))
        .map {
          case (labels, values) =>
            labels.zip(values)
        }
        .map(ListMap.empty ++ _)

      Schema.record(name, structure: _*) -> valueGen
    }

  type RecordAndValue = (Schema[ListMap[String, _]], ListMap[String, _])

  def anyRecordAndValue(maxFieldCount: Int = 3): Gen[Sized, RecordAndValue] =
    for {
      (schema, gen) <- anyGenericRecordAndGen(maxFieldCount)
      value         <- gen
    } yield schema -> value

  val anyRecordOfRecordsAndValue: Gen[Sized, RecordAndValue] =
    for {
      (schema1, gen1) <- anyGenericRecordAndGen()
      (schema2, gen2) <- anyGenericRecordAndGen()
      (schema3, gen3) <- anyGenericRecordAndGen()
      name            <- Gen.string(Gen.alphaChar).map(TypeId.parse)
      keys            <- Gen.setOfN(3)(anyLabel).map(_.toSeq)
      (key1, value1)  <- Gen.const(keys(0)).zip(gen1)
      (key2, value2)  <- Gen.const(keys(1)).zip(gen2)
      (key3, value3)  <- Gen.const(keys(2)).zip(gen3)
    } yield Schema.record(name, Schema.Field(key1, schema1), Schema.Field(key2, schema2), Schema.Field(key3, schema3)) -> ListMap(
      (key1, value1),
      (key2, value2),
      (key3, value3)
    )

  type SequenceTransform[A] = Schema.Transform[Chunk[A], List[A], String]

  val anySequenceTransform: Gen[Sized, SequenceTransform[_]] = {
    anySequence.map(schema => transformSequence(schema))
  }

  type SequenceTransformAndGen[A] = (SequenceTransform[A], Gen[Sized, List[A]])

  val anySequenceTransformAndGen: Gen[Sized, SequenceTransformAndGen[_]] =
    anyPrimitiveAndGen.map {
      case (schema, gen) =>
        transformSequence(Schema.chunk(schema)) -> Gen.listOf(gen)
    }

  // TODO: Add some random Left values.
  private def transformSequence[A](schema: Schema[Chunk[A]]): SequenceTransform[A] =
    Schema.Transform[Chunk[A], List[A], String](
      schema,
      chunk => Right(chunk.toList),
      list => Right(Chunk.fromIterable(list)),
      Chunk.empty,
      "transformSequence"
    )

  type SequenceTransformAndValue[A] = (SequenceTransform[A], List[A])

  val anySequenceTransformAndValue: Gen[Sized, SequenceTransformAndValue[_]] =
    for {
      (schema, gen) <- anySequenceTransformAndGen
      value         <- gen
    } yield schema -> value

  type RecordTransform[A] = Schema.Transform[ListMap[String, _], A, String]

  val anyRecordTransform: Gen[Sized, RecordTransform[_]] = {
    anyRecord.map(schema => transformRecord(schema))
  }

  type RecordTransformAndGen[A] = (RecordTransform[A], Gen[Sized, A])

  // TODO: How do we generate a value of a type that we know nothing about?
  val anyRecordTransformAndGen: Gen[Sized, RecordTransformAndGen[_]] =
    Gen.empty
  //    anyRecordAndGen.map {
  //      case (schema, gen) => transformRecord(schema) -> gen
  //    }

  // TODO: Dynamically generate a case class.
  def transformRecord[A](schema: Schema[ListMap[String, _]]): RecordTransform[A] =
    Schema.Transform[ListMap[String, _], A, String](
      schema,
      _ => Left("Not implemented."),
      _ => Left("Not implemented."),
      Chunk.empty,
      "transformRecord"
    )

  type RecordTransformAndValue[A] = (RecordTransform[A], A)

  val anyRecordTransformAndValue: Gen[Sized, RecordTransformAndValue[_]] =
    for {
      (schema, gen) <- anyRecordTransformAndGen
      value         <- gen
    } yield schema -> value

  type EnumerationTransform[A] = Schema.Transform[Any, A, String]

  val anyEnumerationTransform: Gen[Sized, EnumerationTransform[_]] = {
    anyEnumeration.map(schema => transformEnumeration(schema))
  }

  type EnumerationTransformAndGen[A] = (EnumerationTransform[A], Gen[Sized, A])

  // TODO: How do we generate a value of a type that we know nothing about?
  val anyEnumerationTransformAndGen: Gen[Sized, EnumerationTransformAndGen[_]] =
    Gen.empty
  //    anyEnumerationAndGen.map {
  //      case (schema, gen) => transformEnumeration(schema) -> gen
  //    }

  // TODO: Dynamically generate a sealed trait and case/value classes.
  def transformEnumeration[A](schema: Schema[Any]): EnumerationTransform[_] =
    Schema.Transform[Any, A, String](
      schema,
      _ => Left("Not implemented."),
      _ => Left("Not implemented."),
      Chunk.empty,
      "transformEnumeration"
    )

  type EnumerationTransformAndValue[A] = (EnumerationTransform[A], A)

  val anyEnumerationTransformAndValue: Gen[Sized, EnumerationTransformAndValue[_]] =
    for {
      (schema, gen) <- anyEnumerationTransformAndGen
      value         <- gen
    } yield schema -> value

  val anyTransform: Gen[Sized, Schema.Transform[_, _, _]] = Gen.oneOf(
    anySequenceTransform,
    anyRecordTransform,
    anyEnumerationTransform
  )

  type TransformAndValue[A] = (Schema.Transform[_, A, String], A)

  val anyTransformAndValue: Gen[Sized, TransformAndValue[_]] =
    Gen.oneOf[Sized, TransformAndValue[_]](
      anySequenceTransformAndValue
      // anyRecordTransformAndValue,
      // anyEnumerationTransformAndValue
    )

  type TransformAndGen[A] = (Schema.Transform[_, A, String], Gen[Sized, A])

  val anyTransformAndGen: Gen[Sized, TransformAndGen[_]] =
    Gen.oneOf[Sized, TransformAndGen[_]](
      anySequenceTransformAndGen,
      anyRecordTransformAndGen,
      anyEnumerationTransformAndGen
    )

  lazy val anySchema: Gen[Sized, Schema[_]] =
    for {
      treeDepth <- Gen.bounded(0, 2)(Gen.const(_))
      tree      <- anyTree(treeDepth)
    } yield tree

  def anyValueForSchema[A](schema: Schema[A]): Gen[Sized, (Schema[A], A)] =
    DynamicValueGen
      .anyDynamicValueOfSchema(schema)
      .map { dynamic =>
        schema -> schema.fromDynamic(dynamic).toOption.get
      }

  type SchemaAndValue[A] = (Schema[A], A)

  lazy val anySchemaAndValue: Gen[Sized, SchemaAndValue[_]] =
    for {
      schema  <- anySchema
      dynamic <- DynamicValueGen.anyDynamicValueOfSchema(schema)
    } yield (schema -> schema.fromDynamic(dynamic).toOption.get).asInstanceOf[SchemaAndValue[Any]]

  sealed trait Arity
  case object Arity0                  extends Arity
  final case class Arity1(value: Int) extends Arity

  object Arity1 {
    implicit val schema: Schema[Arity1] = DeriveSchema.gen[Arity1]
  }
  final case class Arity2(value1: String, value2: Arity1) extends Arity

  object Arity2 {
    implicit val schema: Schema[Arity2] = DeriveSchema.gen[Arity2]
  }
  final case class Arity3(value1: String, value2: Arity2, value3: Arity1) extends Arity

  object Arity3 {
    implicit val schema: Schema[Arity3] = DeriveSchema.gen[Arity3]
  }
  final case class Arity24(
    a1: Arity1,
    a2: Arity2,
    a3: Arity3,
    f4: Int = 4,
    f5: Int = 5,
    f6: Int = 6,
    f7: Int = 7,
    f8: Int = 8,
    f9: Int = 9,
    f10: Int = 10,
    f11: Int = 11,
    f12: Int = 12,
    f13: Int = 13,
    f14: Int = 14,
    f15: Int = 15,
    f16: Int = 16,
    f17: Int = 17,
    f18: Int = 18,
    f19: Int = 19,
    f20: Int = 20,
    f21: Int = 21,
    f22: Int = 22,
    f23: Int = 23,
    f24: Int = 24
  ) extends Arity

  object Arity24 {
    implicit val schema: Schema[Arity24] = DeriveSchema.gen[Arity24]
  }

  object Arity {
    implicit val arityEnumSchema: Schema.Enum[Arity] = DeriveSchema.gen[Arity].asInstanceOf[Schema.Enum[Arity]]
  }

  lazy val anyArity1: Gen[Sized, Arity1] = Gen.int.map(Arity1(_))

  lazy val anyArity2: Gen[Sized, Arity2] =
    for {
      s  <- Gen.string
      a1 <- anyArity1
    } yield Arity2(s, a1)

  lazy val anyArity3: Gen[Sized, Arity3] =
    for {
      s  <- Gen.string
      a1 <- anyArity1
      a2 <- anyArity2
    } yield Arity3(s, a2, a1)

  lazy val anyArity24: Gen[Sized, Arity24] =
    for {
      a1 <- anyArity1
      a2 <- anyArity2
      a3 <- anyArity3
    } yield Arity24(a1, a2, a3)

  lazy val anyArity: Gen[Sized, Arity] = Gen.oneOf(anyArity1, anyArity2, anyArity3, anyArity24)

  type CaseClassAndGen[A] = (Schema[A], Gen[Sized, A])

  type CaseClassAndValue[A] = (Schema[A], A)

  lazy val anyCaseClassSchema: Gen[Sized, Schema[_]] =
    Gen.oneOf(
      Gen.const(Schema[Arity1]),
      Gen.const(Schema[Arity2]),
      Gen.const(Schema[Arity3]),
      Gen.const(Schema[Arity24])
    )

  val anyCaseClassAndGen: Gen[Sized, CaseClassAndGen[_]] =
    anyCaseClassSchema.map {
      case s @ Schema.CaseClass1(_, _, _, _, _)             => (s -> anyArity1).asInstanceOf[CaseClassAndGen[Any]]
      case s @ Schema.CaseClass2(_, _, _, _, _, _, _)       => (s -> anyArity2).asInstanceOf[CaseClassAndGen[Any]]
      case s @ Schema.CaseClass3(_, _, _, _, _, _, _, _, _) => (s -> anyArity3).asInstanceOf[CaseClassAndGen[Any]]
      case s                                                => (s -> anyArity24).asInstanceOf[CaseClassAndGen[Any]]
    }

  val anyCaseClassAndValue: Gen[Sized, CaseClassAndValue[_]] =
    for {
      (schema, gen) <- anyCaseClassAndGen
      value         <- gen
    } yield (schema -> value)

  type EnumAndGen[A] = (Schema[A], Gen[Sized, A])

  type EnumAndValue[A] = (Schema[A], A)

  lazy val anyEnumSchema: Gen[Any, Schema.Enum[Arity]] = Gen.const(Arity.arityEnumSchema)

  val anyEnumAndGen: Gen[Sized, EnumAndGen[_]] =
    anyEnumSchema.map(_ -> anyArity)

  val anyEnumAndValue: Gen[Sized, EnumAndValue[_]] =
    for {
      (schema, gen) <- anyEnumAndGen
      value         <- gen
    } yield schema -> value

  lazy val anyLeaf: Gen[Sized, Schema[_]] =
    Gen.oneOf(
      anyPrimitive,
      anyPrimitive.map(Schema.list(_)),
      anyPrimitive.map(_.optional),
      anyPrimitive.zip(anyPrimitive).map { case (l, r) => Schema.either(l, r) },
      anyPrimitive.zip(anyPrimitive).map { case (l, r) => Schema.tuple2(l, r) },
      anyStructure(anyPrimitive)
        .zip(Gen.string(Gen.alphaChar).map(TypeId.parse))
        .map(z => Schema.record(z._2, z._1: _*)),
      Gen.const(Schema[Json]),
//      anyEnumeration(anyPrimitive).map(toCaseSet).map(Schema.enumeration[Any, CaseSet.Aux[Any]](_)),
      anyCaseClassSchema,
      anyEnumSchema
    )

  def anyTree(depth: Int): Gen[Sized, Schema[_]] =
    if (depth == 0)
      anyLeaf
    else
      Gen.oneOf(
        anyTree(depth - 1).map(Schema.list(_)),
        // Nested optional cause some issues. Ignore them for now: See https://github.com/zio/zio-schema/issues/68
        anyTree(depth - 1).map {
          case s @ Schema.Optional(_, _) => s
          case s                         => Schema.option(s)
        },
        anyTree(depth - 1).zip(anyTree(depth - 1)).map { case (l, r) => Schema.either(l, r) },
        anyTree(depth - 1).zip(anyTree(depth - 1)).map { case (l, r) => Schema.tuple2(l, r) },
        anyStructure(anyTree(depth - 1))
          .zip(Gen.string(Gen.alphaChar).map(TypeId.parse))
          .map(z => Schema.record(z._2, z._1: _*)),
        Gen.const(Schema[Json])
//        anyEnumeration(anyTree(depth - 1)).map(toCaseSet).map(Schema.enumeration[Any, CaseSet.Aux[Any]](_))
      )

  type SchemaAndDerivedValue[A, B] = (Schema[A], Schema[B], Chunk[scala.util.Either[A, B]])

  lazy val anyLeafAndValue: Gen[Sized, SchemaAndValue[_]] =
    for {
      schema <- anyLeaf
      value  <- DynamicValueGen.anyDynamicValueOfSchema(schema)
    } yield (schema -> schema.fromDynamic(value).toOption.get).asInstanceOf[SchemaAndValue[Any]]

  lazy val anyTreeAndValue: Gen[Sized, SchemaAndValue[_]] =
    for {
      schema <- anyTree(1)
      value  <- DynamicValueGen.anyDynamicValueOfSchema(schema)
    } yield (schema -> schema.fromDynamic(value).toOption.get).asInstanceOf[SchemaAndValue[Any]]

  sealed trait Json
  case object JNull                                extends Json
  case class JString(s: String)                    extends Json
  case class JNumber(l: Int)                       extends Json
  case class JDecimal(d: Double)                   extends Json
  case class JObject(fields: List[(String, Json)]) extends Json
  case class JArray(fields: List[Json])            extends Json

  object Json {
    implicit lazy val schema: Schema.Enum6[_, _, _, _, _, _, Json] =
      DeriveSchema.gen[Json]

    val leafGen: Gen[Sized, Json] =
      Gen.oneOf(
        Gen.const(JNull),
        Gen.string.map(JString(_)),
        Gen.int.map(JNumber(_))
      )

    val gen: Gen[Sized, Json] =
      for {
        keys   <- Gen.setOfN(3)(Gen.string)
        values <- Gen.setOfN(3)(leafGen)
      } yield JObject(keys.zip(values).toList)
  }

  lazy val anyRecursiveType: Gen[Sized, Schema[_]] =
    Gen.const(Schema[Json])

  lazy val anyRecursiveTypeAndValue: Gen[Sized, SchemaAndValue[_]] =
    for {
      schema <- Gen.const(Schema[Json])
      value  <- Json.gen
    } yield (schema, value)

  lazy val anyDynamic: Gen[Any, Schema[DynamicValue]] = Gen.const(Schema.dynamicValue)

  case class SchemaTest[A](name: String, schema: StandardType[A], gen: Gen[Sized, A])

  def schemasAndGens: List[SchemaTest[_]] = List(
    SchemaTest("String", StandardType.StringType, Gen.string),
    SchemaTest("Bool", StandardType.BoolType, Gen.boolean),
    SchemaTest("Short", StandardType.ShortType, Gen.short),
    SchemaTest("Int", StandardType.IntType, Gen.int),
    SchemaTest("Long", StandardType.LongType, Gen.long),
    SchemaTest("Float", StandardType.FloatType, Gen.float),
    SchemaTest("Double", StandardType.DoubleType, Gen.double),
    SchemaTest("Binary", StandardType.BinaryType, Gen.chunkOf(Gen.byte)),
    SchemaTest("Char", StandardType.CharType, Gen.asciiChar),
    SchemaTest("UUID", StandardType.UUIDType, Gen.uuid),
    SchemaTest(
      "BigDecimal",
      StandardType.BigDecimalType,
      Gen.double.map(d => java.math.BigDecimal.valueOf(d))
    ),
    SchemaTest(
      "BigInteger",
      StandardType.BigIntegerType,
      Gen.long.map(n => java.math.BigInteger.valueOf(n))
    ),
    SchemaTest("DayOfWeek", StandardType.DayOfWeekType, JavaTimeGen.anyDayOfWeek),
    SchemaTest("Duration", StandardType.DurationType, JavaTimeGen.anyDuration),
    SchemaTest("Instant", StandardType.InstantType(DateTimeFormatter.ISO_DATE_TIME), JavaTimeGen.anyInstant),
    SchemaTest("LocalDate", StandardType.LocalDateType(DateTimeFormatter.ISO_DATE), JavaTimeGen.anyLocalDate),
    SchemaTest(
      "LocalDateTime",
      StandardType.LocalDateTimeType(DateTimeFormatter.ISO_LOCAL_DATE_TIME),
      JavaTimeGen.anyLocalDateTime
    ),
    SchemaTest(
      "LocalTime",
      StandardType.LocalTimeType(DateTimeFormatter.ISO_LOCAL_TIME),
      JavaTimeGen.anyLocalTime
    ),
    SchemaTest("Month", StandardType.MonthType, JavaTimeGen.anyMonth),
    SchemaTest("MonthDay", StandardType.MonthDayType, JavaTimeGen.anyMonthDay),
    SchemaTest(
      "OffsetDateTime",
      StandardType.OffsetDateTimeType(DateTimeFormatter.ISO_OFFSET_DATE_TIME),
      JavaTimeGen.anyOffsetDateTime
    ),
    SchemaTest(
      "OffsetTime",
      StandardType.OffsetTimeType(DateTimeFormatter.ISO_OFFSET_TIME),
      JavaTimeGen.anyOffsetTime
    ),
    SchemaTest("Period", StandardType.PeriodType, JavaTimeGen.anyPeriod),
    SchemaTest("Year", StandardType.YearType, JavaTimeGen.anyYear),
    SchemaTest("YearMonth", StandardType.YearMonthType, JavaTimeGen.anyYearMonth),
    SchemaTest(
      "ZonedDateTime",
      StandardType.ZonedDateTimeType(DateTimeFormatter.ISO_ZONED_DATE_TIME),
      JavaTimeGen.anyZonedDateTime
    ),
    SchemaTest("ZoneId", StandardType.ZoneIdType, JavaTimeGen.anyZoneId),
    SchemaTest("ZoneOffset", StandardType.ZoneOffsetType, JavaTimeGen.anyZoneOffset),
    SchemaTest("UnitType", StandardType.UnitType, Gen.unit)
  )

}<|MERGE_RESOLUTION|>--- conflicted
+++ resolved
@@ -13,15 +13,9 @@
   val anyLabel: Gen[Sized, String] = Gen.alphaNumericStringBounded(1, 15)
 
   def anyStructure(
-<<<<<<< HEAD
-    schemaGen: Gen[Random with Sized, Schema[_]]
-  ): Gen[Random with Sized, Seq[Schema.Field[_ <: Singleton with String, _]]] =
-    Gen.setOfBounded(1, 8)(anyLabel).flatMap { keySet =>
-=======
     schemaGen: Gen[Sized, Schema[_]]
-  ): Gen[Sized, Seq[Schema.Field[_]]] =
+  ): Gen[Sized, Seq[Schema.Field[_ <: Singleton with String, _]]] =
     Gen.setOfBounded(1, 3)(anyLabel).flatMap { keySet =>
->>>>>>> ed9538c5
       Gen.setOfN(keySet.size)(schemaGen).map { schemas =>
         keySet
           .zip(schemas)
@@ -32,11 +26,7 @@
       }
     }
 
-<<<<<<< HEAD
-  def anyStructure[A](schema: Schema[A]): Gen[Random with Sized, Seq[Schema.Field[_ <: Singleton with String, A]]] =
-=======
-  def anyStructure[A](schema: Schema[A], max: Int = 3): Gen[Sized, Seq[Schema.Field[A]]] =
->>>>>>> ed9538c5
+  def anyStructure[A](schema: Schema[A], max: Int = 3): Gen[Sized, Seq[Schema.Field[_ <: Singleton with String, A]]] =
     Gen
       .setOfBounded(1, max)(
         anyLabel.map(Schema.Field(_, schema))
