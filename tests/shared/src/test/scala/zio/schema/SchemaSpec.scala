--- conflicted
+++ resolved
@@ -35,12 +35,8 @@
       test("enumeration") {
         assert(schemaEnum("key"))(equalTo(schemaEnum("key"))) &&
         assert(schemaEnum("key1"))(not(equalTo(schemaEnum("key2"))))
-<<<<<<< HEAD
 
-      }
-=======
       } @@ TestAspect.scala2Only
->>>>>>> a398cd9d
     ),
     test("Tuple.toRecord should preserve annotations") {
       val left        = Schema.primitive(StandardType.StringType)
