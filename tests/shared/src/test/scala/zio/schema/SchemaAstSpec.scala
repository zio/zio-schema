package zio.schema

import zio._
import zio.schema.CaseSet._
import zio.schema.SchemaAssertions._
import zio.schema.ast._
import zio.test._

object SchemaAstSpec extends DefaultRunnableSpec {

  def spec: ZSpec[Environment, Failure] = suite("SchemaAst")(
    suite("from schema")(
      test("primitive") {
        check(SchemaGen.anyPrimitive) {
          case s @ Schema.Primitive(typ, _) =>
            assertTrue(SchemaAst.fromSchema(s) == SchemaAst.Value(typ))
        }
      }
    ),
    suite("optional")(
      test("primitive") {
        check(SchemaGen.anyPrimitive) {
          case s @ Schema.Primitive(typ, _) =>
            assertTrue(SchemaAst.fromSchema(s.optional) == SchemaAst.Value(typ, optional = true))
        }
      }
    ),
    suite("sequence")(
      test("primitive") {
        check(SchemaGen.anyPrimitive) {
          case s @ Schema.Primitive(typ, _) =>
            assertTrue(SchemaAst.fromSchema(Schema.chunk(s)) == SchemaAst.Value(typ, dimensions = 1))
        }
      }
    ),
    suite("record")(
      test("generic") {
        val schema =
          Schema.record(
            Chunk(
              Schema.Field("a", Schema[String]),
              Schema.Field("b", Schema[Int])
            ): _*
          )
        val expectedAst =
          SchemaAst.Product(
            path = NodePath.root,
            fields = Chunk(
              ("a", SchemaAst.Value(StandardType.StringType, NodePath.root / "a")),
              ("b", SchemaAst.Value(StandardType.IntType, NodePath.root / "b"))
            )
          )
        assertTrue(SchemaAst.fromSchema(schema) == expectedAst)
      },
      test("case class") {
        val schema = Schema[SchemaGen.Arity2]
        val expectedAst =
          SchemaAst.Product(
            path = NodePath.root,
            fields = Chunk(
              "value1" -> SchemaAst.Value(StandardType.StringType, NodePath.root / "value1"),
              "value2" -> SchemaAst.Product(
                path = NodePath.root / "value2",
                fields = Chunk(
                  "value" -> SchemaAst.Value(StandardType.IntType, NodePath.root / "value2" / "value")
                )
              )
            )
          )

        assertTrue(SchemaAst.fromSchema(schema) == expectedAst)
      },
      test("recursive case class") {
        val schema = Schema[Recursive]
        val ast    = SchemaAst.fromSchema(schema)

        val recursiveRef: Option[SchemaAst] = ast match {
          case SchemaAst.Product(_, elements, _, _) =>
            elements.find {
              case ("r", _) => true
              case _        => false
            }.map(_._2)
          case _ => None
        }
        assertTrue(
          recursiveRef.exists {
            case SchemaAst.Ref(pathRef, _, _, _) => pathRef == Chunk.empty
            case _                               => false
          }
        )
      }
    ),
    suite("enumeration")(
      test("generic") {
        val schema =
          Schema.enumeration[Any, CaseSet.Aux[Any]](
            caseOf[SchemaGen.Arity1, Any]("type1")(_.asInstanceOf[SchemaGen.Arity1]) ++ caseOf[SchemaGen.Arity2, Any](
              "type2"
            )(_.asInstanceOf[SchemaGen.Arity2])
          )
        val expectedAst =
          SchemaAst.Sum(
            path = NodePath.root,
            cases = Chunk(
              "type1" -> SchemaAst.Product(
                path = NodePath.root / "type1",
                fields = Chunk(
                  "value" -> SchemaAst.Value(StandardType.IntType, NodePath.root / "type1" / "value")
                )
              ),
              "type2" -> SchemaAst.Product(
                path = NodePath.root / "type2",
                fields = Chunk(
                  "value1" -> SchemaAst.Value(StandardType.StringType, NodePath.root / "type2" / "value1"),
                  "value2" -> SchemaAst.Product(
                    path = NodePath.root / "type2" / "value2",
                    fields = Chunk(
                      "value" -> SchemaAst
                        .Value(StandardType.IntType, NodePath.root / "type2" / "value2" / "value")
                    )
                  )
                )
              )
            )
          )
        assertTrue(SchemaAst.fromSchema(schema) == expectedAst)
      },
      test("sealed trait") {
        val schema = Schema[Pet]
        val expectedAst = SchemaAst.Sum(
          path = NodePath.root,
          cases = Chunk(
            "Cat" -> SchemaAst.Product(
              path = NodePath.root / "Cat",
              fields = Chunk(
                "name"    -> SchemaAst.Value(StandardType.StringType, NodePath.root / "Cat" / "name"),
                "hasHair" -> SchemaAst.Value(StandardType.BoolType, NodePath.root / "Cat" / "hasHair")
              )
            ),
            "Dog" -> SchemaAst.Product(
              path = NodePath.root / "Dog",
              fields = Chunk("name" -> SchemaAst.Value(StandardType.StringType, NodePath.root / "Dog" / "name"))
            ),
            "Rock" -> SchemaAst.Value(StandardType.UnitType, NodePath.root / "Rock")
          )
        )
        assertTrue(SchemaAst.fromSchema(schema) == expectedAst)
      }
    ),
    suite("materialization")(
      test("simple recursive product") {
        val schema = Recursive.schema
        assert(SchemaAst.fromSchema(schema).toSchema)(hasSameSchemaStructure(schema.asInstanceOf[Schema[_]]))
      },
      test("simple recursive sum") {
        val schema = RecursiveSum.schema
        assert(SchemaAst.fromSchema(schema).toSchema)(hasSameSchemaStructure(schema.asInstanceOf[Schema[_]]))
      },
<<<<<<< HEAD
      test("primitive") {
=======
      testM("primitive") {
>>>>>>> 4d14dc56
        check(SchemaGen.anyPrimitive) { schema =>
          assert(SchemaAst.fromSchema(schema).toSchema)(hasSameSchemaStructure(schema.asInstanceOf[Schema[_]]))
        }
      },
      test("optional") {
        check(SchemaGen.anyPrimitive) { schema =>
          assert(SchemaAst.fromSchema(schema.optional).toSchema)(hasSameSchemaStructure(schema.optional))
        }
      },
      test("sequence") {
        check(SchemaGen.anyPrimitive) { schema =>
          assert(SchemaAst.fromSchema(schema.repeated).toSchema)(hasSameSchemaStructure(schema.repeated))
        }
      },
      test("tuple") {
        check(SchemaGen.anyPrimitive <*> SchemaGen.anyPrimitive) {
          case (left, right) =>
            assert(SchemaAst.fromSchema(left <*> right).toSchema)(hasSameSchemaStructure(left <*> right))
        }
      },
      test("either") {
        check(SchemaGen.anyPrimitive <*> SchemaGen.anyPrimitive) {
          case (left, right) =>
            assert(SchemaAst.fromSchema(left <+> right).toSchema)(hasSameSchemaStructure(left <+> right))
        }
      },
      test("case class") {
        check(SchemaGen.anyCaseClassSchema) { schema =>
          assert(SchemaAst.fromSchema(schema).toSchema)(hasSameSchemaStructure(schema))
        }
      },
      test("sealed trait") {
        check(SchemaGen.anyEnumSchema) { schema =>
          assert(SchemaAst.fromSchema(schema).toSchema)(hasSameSchemaStructure(schema))
        }
      },
      test("recursive type") {
        check(SchemaGen.anyRecursiveType) { schema =>
          assert(SchemaAst.fromSchema(schema).toSchema)(hasSameSchemaStructure(schema))
        }
      },
      test("any schema") {
        check(SchemaGen.anySchema) { schema =>
          assert(SchemaAst.fromSchema(schema).toSchema)(hasSameSchemaStructure(schema))
        }
      } @@ TestAspect.shrinks(0),
      test("sequence of optional primitives") {
        val schema = Schema[List[Option[Int]]]
        val materialized = SchemaAst.fromSchema(schema).toSchema
        assert(materialized)(hasSameSchemaStructure(schema))
      }
    )
  )

  case class Recursive(id: String, r: Option[Recursive])

  object Recursive {
    implicit lazy val schema: Schema[Recursive] = DeriveSchema.gen[Recursive]
  }

  sealed trait RecursiveSum

  object RecursiveSum {
    case object Leaf                                                              extends RecursiveSum
    final case class Node(label: String, left: RecursiveSum, right: RecursiveSum) extends RecursiveSum

    implicit lazy val schema: Schema[RecursiveSum] = DeriveSchema.gen[RecursiveSum]
  }

  sealed trait Pet
  case object Rock             extends Pet
  case class Dog(name: String) extends Pet

  object Dog {
    implicit lazy val schema: Schema[Dog] = DeriveSchema.gen[Dog]
  }
  case class Cat(name: String, hasHair: Boolean) extends Pet

  object Cat {
    implicit lazy val schema: Schema[Cat] = DeriveSchema.gen[Cat]
  }

  object Pet {
    implicit lazy val schema: Schema[Pet] = DeriveSchema.gen[Pet]
  }

}<|MERGE_RESOLUTION|>--- conflicted
+++ resolved
@@ -156,11 +156,7 @@
         val schema = RecursiveSum.schema
         assert(SchemaAst.fromSchema(schema).toSchema)(hasSameSchemaStructure(schema.asInstanceOf[Schema[_]]))
       },
-<<<<<<< HEAD
-      test("primitive") {
-=======
-      testM("primitive") {
->>>>>>> 4d14dc56
+      test("primitive") {
         check(SchemaGen.anyPrimitive) { schema =>
           assert(SchemaAst.fromSchema(schema).toSchema)(hasSameSchemaStructure(schema.asInstanceOf[Schema[_]]))
         }
@@ -208,7 +204,7 @@
         }
       } @@ TestAspect.shrinks(0),
       test("sequence of optional primitives") {
-        val schema = Schema[List[Option[Int]]]
+        val schema       = Schema[List[Option[Int]]]
         val materialized = SchemaAst.fromSchema(schema).toSchema
         assert(materialized)(hasSameSchemaStructure(schema))
       }
