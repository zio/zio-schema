--- conflicted
+++ resolved
@@ -159,11 +159,7 @@
         val schema = RecursiveSum.schema
         assert(SchemaAst.fromSchema(schema).toSchema)(hasSameSchemaStructure(schema.asInstanceOf[Schema[_]]))
       },
-<<<<<<< HEAD
-      test("primitive") {
-=======
-      testM("primitive") {
->>>>>>> 6bb59d30
+      test("primitive") {
         check(SchemaGen.anyPrimitive) { schema =>
           assert(SchemaAst.fromSchema(schema).toSchema)(hasSameSchemaStructure(schema.asInstanceOf[Schema[_]]))
         }
