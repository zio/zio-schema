import sbt._
import Keys._

import explicitdeps.ExplicitDepsPlugin.autoImport._
import sbtcrossproject.CrossPlugin.autoImport.{ CrossType, crossProjectPlatform }
import sbtbuildinfo._
import BuildInfoKeys._
import scalafix.sbt.ScalafixPlugin.autoImport._

object BuildHelper {

  private val versions: Map[String, String] = {
    import org.snakeyaml.engine.v2.api.{ Load, LoadSettings }

    import java.util.{ List => JList, Map => JMap }
    import scala.jdk.CollectionConverters._

    val doc = new Load(LoadSettings.builder().build())
      .loadFromReader(scala.io.Source.fromFile(".github/workflows/ci.yml").bufferedReader())
    val yaml = doc.asInstanceOf[JMap[String, JMap[String, JMap[String, JMap[String, JMap[String, JList[String]]]]]]]
    val list = yaml.get("jobs").get("build").get("strategy").get("matrix").get("scala").asScala
    list.map(v => (v.split('.').take(2).mkString("."), v)).toMap
  }

  val Scala212: String   = versions("2.12")
  val Scala213: String   = versions("2.13")
  val ScalaDotty: String = "3.1.0" //versions.getOrElse("3.0", versions("3.1"))

<<<<<<< HEAD
  val zioVersion        = "2.0.0-RC1"
  val zioJsonVersion    = "0.3.0-RC1-1"
  val zioPreludeVersion = "1.0.0-RC9"
  val zioOpticsVersion  = "0.2.0-RC1"
  val silencerVersion   = "1.7.7"
=======
  val zioVersion        = "1.0.12"
  val zioJsonVersion    = "0.2.0-M2"
  val zioPreludeVersion = "1.0.0-RC7"
  val zioOpticsVersion  = "0.1.0"
  val silencerVersion   = "1.7.8"
>>>>>>> 7047ee7f

  private val testDeps = Seq(
    "dev.zio" %% "zio-test"     % zioVersion % "test",
    "dev.zio" %% "zio-test-sbt" % zioVersion % "test"
  )

  def macroDefinitionSettings = Seq(
    scalacOptions += "-language:experimental.macros",
    libraryDependencies ++= {
      if (scalaVersion.value == ScalaDotty) Seq()
      else
        Seq(
          "org.scala-lang" % "scala-reflect"  % scalaVersion.value % "provided",
          "org.scala-lang" % "scala-compiler" % scalaVersion.value % "provided"
        )
    }
  )

  private def compileOnlyDeps(scalaVersion: String) = {
    val stdCompileOnlyDeps = {
      if (scalaVersion == ScalaDotty)
        Seq(
          "com.github.ghik" % s"silencer-lib_$Scala213" % silencerVersion % Provided
        )
      else
        Seq(
          ("com.github.ghik" % "silencer-lib" % silencerVersion % Provided).cross(CrossVersion.full),
          compilerPlugin(("com.github.ghik" % "silencer-plugin" % silencerVersion).cross(CrossVersion.full))
        )
    }
    CrossVersion.partialVersion(scalaVersion) match {
      case Some((2, x)) if x <= 12 =>
        stdCompileOnlyDeps ++ Seq(
          compilerPlugin(("org.scalamacros" % "paradise" % "2.1.1").cross(CrossVersion.full))
        )
      case _ => stdCompileOnlyDeps
    }
  }

  private def compilerOptions(scalaVersion: String, optimize: Boolean) = {
    val stdOptions = Seq(
      "-deprecation",
      "-encoding",
      "UTF-8",
      "-feature",
      "-unchecked",
      "-language:existentials"
    ) ++ {
      if (sys.env.contains("CI")) {
        Seq("-Xfatal-warnings", "-Ypatmat-exhaust-depth", "80")
      } else {
        Seq("-Ypatmat-exhaust-depth", "80")
//        Nil // to enable Scalafix locally
      }
    }

    val std2xOptions = Seq(
      "-language:higherKinds",
      "-explaintypes",
      "-Yrangepos",
      "-Xlint:_,-missing-interpolator,-type-parameter-shadow",
      "-Ywarn-numeric-widen",
      "-Ywarn-value-discard",
      "-Xsource:3.0"
    )

    val optimizerOptions =
      if (optimize)
        Seq(
          "-opt:l:inline"
        )
      else Seq.empty

    val extraOptions = CrossVersion.partialVersion(scalaVersion) match {
      case Some((3, 0)) =>
        Seq(
          "-language:implicitConversions",
          "-Xignore-scala2-macros"
        )
      case Some((2, 13)) =>
        Seq(
          "-opt-warnings",
          "-Ywarn-extra-implicit",
          "-Ywarn-unused",
          "-Ymacro-annotations"
        ) ++ std2xOptions ++ optimizerOptions
      case Some((2, 12)) =>
        Seq(
          "-Ypartial-unification",
          "-opt-warnings",
          "-Ywarn-extra-implicit",
          "-Ywarn-unused",
          "-Yno-adapted-args",
          "-Ywarn-inaccessible",
          "-Ywarn-infer-any",
          "-Ywarn-nullary-override",
          "-Ywarn-nullary-unit"
        ) ++ std2xOptions ++ optimizerOptions
      case _ => Seq.empty
    }

    stdOptions ++ extraOptions
  }

  val dottySettings = Seq(
    crossScalaVersions += ScalaDotty,
    scalacOptions ++= {
      if (scalaVersion.value == ScalaDotty)
        Seq("-noindent")
      else
        Seq()
    },
    scalacOptions --= {
      if (scalaVersion.value == ScalaDotty)
        Seq("-Xfatal-warnings")
      else
        Seq()
    },
    Compile / doc / sources := {
      val old = (Compile / doc / sources).value
      if (scalaVersion.value == ScalaDotty) {
        Nil
      } else {
        old
      }
    },
    Test / parallelExecution := {
      val old = (Test / parallelExecution).value
      if (scalaVersion.value == ScalaDotty) {
        false
      } else {
        old
      }
    }
  )

  def platformSpecificSources(platform: String, conf: String, baseDirectory: File)(versions: String*) =
    for {
      platform <- List("shared", platform)
      version  <- "scala" :: versions.toList.map("scala-" + _)
      result   = baseDirectory.getParentFile / platform.toLowerCase / "src" / conf / version
      if result.exists
    } yield result

  def crossPlatformSources(scalaVer: String, platform: String, conf: String, baseDir: File) = {
    val versions = CrossVersion.partialVersion(scalaVer) match {
      case Some((2, 11)) =>
        List("2.11", "2.11+", "2.11-2.12", "2.x")
      case Some((2, 12)) =>
        List("2.12", "2.11+", "2.12+", "2.11-2.12", "2.12-2.13", "2.x")
      case Some((2, 13)) =>
        List("2.13", "2.11+", "2.12+", "2.13+", "2.12-2.13", "2.x")
      case _ =>
        List()
    }
    platformSpecificSources(platform, conf, baseDir)(versions: _*)
  }

  lazy val crossProjectSettings = Seq(
    Compile / unmanagedSourceDirectories ++= {
      crossPlatformSources(
        scalaVersion.value,
        crossProjectPlatform.value.identifier,
        "main",
        baseDirectory.value
      )
    },
    Test / unmanagedSourceDirectories ++= {
      crossPlatformSources(
        scalaVersion.value,
        crossProjectPlatform.value.identifier,
        "test",
        baseDirectory.value
      )
    }
  )

  def buildInfoSettings(packageName: String) = Seq(
    buildInfoKeys := Seq[BuildInfoKey](name, version, scalaVersion, sbtVersion, isSnapshot),
    buildInfoPackage := packageName
  )

  def stdSettings(prjName: String) =
    Seq(
      name := s"$prjName",
      crossScalaVersions := Seq(Scala213, Scala212),
      ThisBuild / scalaVersion := crossScalaVersions.value.head, //ScalaDotty,
      scalacOptions := compilerOptions(scalaVersion.value, optimize = !isSnapshot.value),
      libraryDependencies ++= compileOnlyDeps(scalaVersion.value) ++ testDeps,
      ThisBuild / semanticdbEnabled := scalaVersion.value != ScalaDotty, // enable SemanticDB,
      ThisBuild / semanticdbOptions += "-P:semanticdb:synthetics:on",
      ThisBuild / semanticdbVersion := scalafixSemanticdb.revision,
      ThisBuild / scalafixScalaBinaryVersion := CrossVersion.binaryScalaVersion(scalaVersion.value),
      ThisBuild / scalafixDependencies ++= List(
        "com.github.liancheng" %% "organize-imports" % "0.6.0",
        "com.github.vovapolu"  %% "scaluzzi"         % "0.1.20"
      ),
      Test / parallelExecution := true,
      incOptions ~= (_.withLogRecompileOnMacro(true)),
      autoAPIMappings := true,
      testFrameworks := Seq(new TestFramework("zio.test.sbt.ZTestFramework"))
    )
}<|MERGE_RESOLUTION|>--- conflicted
+++ resolved
@@ -26,19 +26,11 @@
   val Scala213: String   = versions("2.13")
   val ScalaDotty: String = "3.1.0" //versions.getOrElse("3.0", versions("3.1"))
 
-<<<<<<< HEAD
-  val zioVersion        = "2.0.0-RC1"
-  val zioJsonVersion    = "0.3.0-RC1-1"
-  val zioPreludeVersion = "1.0.0-RC9"
-  val zioOpticsVersion  = "0.2.0-RC1"
+  val zioVersion        = "2.0.0-RC2"
+  val zioJsonVersion    = "0.3.0-RC2"
+  val zioPreludeVersion = "1.0.0-RC10"
+  val zioOpticsVersion  = "0.2.0-RC2"
   val silencerVersion   = "1.7.7"
-=======
-  val zioVersion        = "1.0.12"
-  val zioJsonVersion    = "0.2.0-M2"
-  val zioPreludeVersion = "1.0.0-RC7"
-  val zioOpticsVersion  = "0.1.0"
-  val silencerVersion   = "1.7.8"
->>>>>>> 7047ee7f
 
   private val testDeps = Seq(
     "dev.zio" %% "zio-test"     % zioVersion % "test",
