--- conflicted
+++ resolved
@@ -19,20 +19,12 @@
       .loadFromReader(scala.io.Source.fromFile(".github/workflows/ci.yml").bufferedReader())
     val yaml = doc.asInstanceOf[JMap[String, JMap[String, JMap[String, JMap[String, JMap[String, JList[String]]]]]]]
     val list = yaml.get("jobs").get("build").get("strategy").get("matrix").get("scala").asScala
-    list.map { v =>
-      val vs   = v.split('.');
-      val init = vs.take(vs(0) match { case "2" => 2; case _ => 1 });
-      (init.mkString("."), v)
-    }.toMap
+    list.map(v => (v.split('.').take(2).mkString("."), v)).toMap
   }
 
   val Scala212: String = versions("2.12")
   val Scala213: String = versions("2.13")
-<<<<<<< HEAD
-  val Scala3: String   = versions("3")
-=======
   val Scala3: String   = versions("3.3")
->>>>>>> 7610e608
 
   val zioVersion                   = "2.0.19"
   val zioJsonVersion               = "0.6.2"
@@ -49,14 +41,11 @@
   val thriftVersion                = "0.16.0"
   val javaxAnnotationApiVersion    = "1.3.2"
 
-<<<<<<< HEAD
-=======
   private val testDeps = Seq(
     "dev.zio" %% "zio-test"     % zioVersion % Test,
     "dev.zio" %% "zio-test-sbt" % zioVersion % Test
   )
 
->>>>>>> 7610e608
   def macroDefinitionSettings = Seq(
     scalacOptions += "-language:experimental.macros",
     libraryDependencies ++= {
@@ -215,11 +204,8 @@
       name := s"$prjName",
       crossScalaVersions := Seq(Scala213, Scala212, Scala3),
       ThisBuild / scalaVersion := Scala213, //crossScalaVersions.value.head, //Scala3,
-      scalacOptions ++= compilerOptions(scalaVersion.value, optimize = !isSnapshot.value),
-      libraryDependencies ++= compileOnlyDeps(scalaVersion.value) ++ Seq(
-        "dev.zio" %%% "zio-test"     % zioVersion % Test,
-        "dev.zio" %%% "zio-test-sbt" % zioVersion % Test
-      ),
+      scalacOptions := compilerOptions(scalaVersion.value, optimize = !isSnapshot.value),
+      libraryDependencies ++= compileOnlyDeps(scalaVersion.value) ++ testDeps,
       ThisBuild / semanticdbEnabled := scalaVersion.value != Scala3, // enable SemanticDB,
       ThisBuild / semanticdbOptions += "-P:semanticdb:synthetics:on",
       ThisBuild / semanticdbVersion := scalafixSemanticdb.revision,
