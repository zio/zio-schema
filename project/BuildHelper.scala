--- conflicted
+++ resolved
@@ -33,13 +33,8 @@
   val Scala213: String = versions("2.13")
   val Scala3: String   = versions("3.3")
 
-<<<<<<< HEAD
   val zioVersion                   = "2.1.22"
-  val zioJsonVersion               = "0.7.44"
-=======
-  val zioVersion                   = "2.1.21"
   val zioJsonVersion               = "0.7.45"
->>>>>>> 48a6fc47
   val zioPreludeVersion            = "1.0.0-RC42"
   val zioOpticsVersion             = "0.2.2"
   val zioBsonVersion               = "1.0.6"
