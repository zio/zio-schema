--- conflicted
+++ resolved
@@ -1,74 +1,40 @@
 package zio.schema.codec
+
+import org.apache.thrift.protocol._
+import zio.schema.MutableSchemaBasedValueBuilder.CreateValueFromSchemaError
+import zio.schema._
+import zio.schema.annotation.optionalField
+import zio.schema.codec.BinaryCodec.{ BinaryDecoder, BinaryEncoder, BinaryStreamDecoder, BinaryStreamEncoder }
+import zio.stream.ZPipeline
+import zio.{ Chunk, Unsafe, ZIO }
 
 import java.nio.ByteBuffer
 import java.time._
 import java.util.UUID
-
 import scala.annotation.{ nowarn, tailrec }
 import scala.collection.immutable.ListMap
 import scala.util.control.NonFatal
 
-import org.apache.thrift.protocol._
-
-import zio.schema.MutableSchemaBasedValueBuilder.CreateValueFromSchemaError
-import zio.schema._
-<<<<<<< HEAD
-=======
-import zio.schema.annotation.optionalField
-import zio.schema.codec.BinaryCodec._
-import zio.schema.codec.ThriftCodec.Thrift.{
-  bigDecimalStructure,
-  durationStructure,
-  monthDayStructure,
-  periodStructure,
-  yearMonthStructure
-}
->>>>>>> 4cebfd12
-import zio.stream.ZPipeline
-import zio.{ Chunk, Unsafe, ZIO }
-
 object ThriftCodec extends BinaryCodec {
 
   override def encoderFor[A](schema: Schema[A]): BinaryEncoder[A] =
     new BinaryEncoder[A] {
 
       override def encode(value: A): Chunk[Byte] =
-        new ThriftEncoder().encode(schema, value)
+        new Encoder().encode(schema, value)
 
       override def streamEncoder: BinaryStreamEncoder[A] = {
-        val encoder = new ThriftEncoder()
+        val encoder = new Encoder()
         ZPipeline.mapChunks { chunk =>
           chunk.flatMap(encoder.encode(schema, _))
         }
       }
 
-<<<<<<< HEAD
-  override def decoder[A](schema: Schema[A]): ZPipeline[Any, String, Byte, A] = {
-    val d: Chunk[Byte] => Either[String, A] = decode(schema)
-    ZPipeline.mapChunksZIO { chunk =>
-      ZIO.fromEither(
-        d(chunk).map(Chunk.single)
-      )
-=======
->>>>>>> 4cebfd12
-    }
-  }
+    }
 
   override def decoderFor[A](schema: Schema[A]): BinaryDecoder[A] =
     new BinaryDecoder[A] {
 
-<<<<<<< HEAD
-  override def decode[A](schema: Schema[A]): Chunk[Byte] => scala.util.Either[String, A] =
-    ch =>
-      if (ch.isEmpty)
-        Left("No bytes to decode")
-      else {
-        try {
-          Right(
-            new Decoder(ch)
-              .create(schema)
-              .asInstanceOf[A]
-=======
       override def decode(chunk: Chunk[Byte]): Either[String, A] =
         if (chunk.isEmpty)
           Left("No bytes to decode")
@@ -83,51 +49,31 @@
         }
 
       private def decodeChunk(chunk: Chunk[Byte]) =
-        new ThriftDecoder(chunk)
-          .decode(Chunk.empty, schema)
-          .left
-          .map(
-            err => s"Error at path /${err.path.mkString(".")}: ${err.error}"
->>>>>>> 4cebfd12
-          )
-        } catch {
-          case error: CreateValueFromSchemaError[DecoderContext] =>
-            error.cause match {
-              case error: Error => Left(error.getMessage)
-              case _ =>
-                Left(Error(error.context.path, error.cause.getMessage, error).getMessage)
-            }
-          case NonFatal(err) =>
-            Left(err.getMessage)
-        }
-      }: @nowarn
-
-<<<<<<< HEAD
+        if (chunk.isEmpty)
+          Left("No bytes to decode")
+        else {
+          try {
+            Right(
+              new Decoder(chunk)
+                .create(schema)
+                .asInstanceOf[A]
+            )
+          } catch {
+            case error: CreateValueFromSchemaError[DecoderContext] =>
+              error.cause match {
+                case error: Error => Left(error.getMessage)
+                case _ =>
+                  Left(Error(error.context.path, error.cause.getMessage, error).getMessage)
+              }
+            case NonFatal(err) =>
+              Left(err.getMessage)
+          }
+        }: @nowarn
+
+    }
+
   class Encoder extends MutableSchemaBasedValueProcessor[Unit, Encoder.Context] {
     import Encoder._
-=======
-    }
-
-  object Thrift {
-
-    val bigDecimalStructure: Seq[Schema.Field[java.math.BigDecimal, _]] =
-      Seq(
-        Schema.Field(
-          "unscaled",
-          Schema.Primitive(StandardType.BigIntegerType),
-          get = _.unscaledValue(),
-          set = (a, b: BigInteger) => new java.math.BigDecimal(b, a.scale)
-        ),
-        Schema.Field(
-          "precision",
-          Schema.Primitive(StandardType.IntType),
-          get = _.precision(),
-          set = (a, b: Int) => new java.math.BigDecimal(a.unscaledValue, new MathContext(b))
-        ),
-        Schema
-          .Field("scale", Schema.Primitive(StandardType.IntType), get = _.scale(), set = (a, b: Int) => a.setScale(b))
-      )
->>>>>>> 4cebfd12
 
     override protected def processPrimitive(context: Context, value: Any, typ: StandardType[Any]): Unit = {
       writeFieldBegin(context.fieldNumber, getPrimitiveType(typ))
@@ -246,15 +192,8 @@
         case Some(_) => context.copy(fieldNumber = Some(2))
       }
 
-<<<<<<< HEAD
     override protected def contextForTuple(context: Context, index: Int): Context =
       context.copy(fieldNumber = Some(index.toShort))
-=======
-  final class ThriftEncoder {
-
-    val write = new ChunkTransport.Write()
-    val p     = new TBinaryProtocol(write)
->>>>>>> 4cebfd12
 
     override protected def contextForSequence(context: Context, schema: Schema.Sequence[_, _, _], index: Int): Context =
       context.copy(fieldNumber = None)
@@ -270,7 +209,6 @@
       write.chunk
     }
 
-<<<<<<< HEAD
     private val write = new ChunkTransport.Write()
     private val p     = new TBinaryProtocol(write)
 
@@ -315,23 +253,6 @@
 
     private def writeSetBegin(ttype: Byte, count: Int): Unit =
       p.writeSetBegin(new TSet(ttype, count))
-=======
-    @tailrec
-    def getType[A](schema: Schema[A]): Byte = schema match {
-      case _: Schema.Record[A]                  => TType.STRUCT
-      case Schema.Sequence(_, _, _, _, _)       => TType.LIST
-      case Schema.Map(_, _, _)                  => TType.MAP
-      case Schema.Set(_, _)                     => TType.SET
-      case Schema.Transform(schema, _, _, _, _) => getType(schema)
-      case Schema.Primitive(standardType, _)    => getPrimitiveType(standardType)
-      case Schema.Tuple2(_, _, _)               => TType.STRUCT
-      case Schema.Optional(schema, _)           => getType(schema)
-      case Schema.Either(_, _, _)               => TType.STRUCT
-      case Schema.Lazy(lzy)                     => getType(lzy())
-      case _: Schema.Enum[A]                    => TType.STRUCT
-      case _                                    => TType.VOID
-    }
->>>>>>> 4cebfd12
 
     private def writeMapBegin(keyType: Byte, valueType: Byte, count: Int): Unit =
       p.writeMapBegin(new TMap(keyType, valueType, count))
@@ -513,19 +434,9 @@
     def apply(path: Path, error: String): Error = Error(path, error, null)
   }
 
-<<<<<<< HEAD
   final case class DecoderContext(path: Path, expectedCount: Option[Int])
 
   class Decoder(chunk: Chunk[Byte]) extends MutableSchemaBasedValueBuilder[Any, DecoderContext] {
-=======
-  final class ThriftDecoder(chunk: Chunk[Byte]) {
-
-    type Path = Chunk[String]
-    case class Error(path: Path, error: String)
-
-    type Result[A]          = scala.util.Either[Error, A]
-    type PrimitiveResult[A] = Path => Result[A]
->>>>>>> 4cebfd12
 
     val read = new ChunkTransport.Read(chunk)
     val p    = new TBinaryProtocol(read)
@@ -693,8 +604,15 @@
               case Some(value) => value
               case None =>
                 emptyValue(field.schema) match {
-                  case Some(value) => value
-                  case None        => fail(context.copy(path = context.path :+ field.name), s"Missing value")
+                  case Some(value) =>
+                    value
+                  case None =>
+                    val optionalFieldAnnotation = field.annotations.collectFirst({ case a: optionalField => a })
+                    if (optionalFieldAnnotation.isDefined) {
+                      field.schema.defaultValue.toOption.get
+                    } else {
+                      fail(context.copy(path = context.path :+ field.name), s"Missing value")
+                    }
                 }
             }
         }
@@ -837,7 +755,6 @@
       value
     }
 
-<<<<<<< HEAD
     override protected def startCreatingEither(
       context: DecoderContext,
       schema: Schema.Either[_, _]
@@ -879,32 +796,6 @@
       p.readFieldBegin()
       (left, right)
     }
-=======
-        @tailrec
-        def addFields(values: ListMap[Short, Any], index: Int): Result[Array[Any]] =
-          if (index >= fields.size) Right(buffer)
-          else {
-            val Schema.Field(label, schema, annotations, _, _, _) = fields(index)
-            val rawValue                                          = values.get((index + 1).toShort)
-            rawValue match {
-              case Some(value) =>
-                buffer.update(index, value)
-                addFields(values, index + 1)
-              case None =>
-                emptyValue(schema) match {
-                  case Some(value) =>
-                    buffer.update(index, value)
-                    addFields(values, index + 1)
-                  case None =>
-                    val optionalFieldAnnotation = annotations.collectFirst({ case a: optionalField => a })
-                    if (optionalFieldAnnotation.isDefined) {
-                      buffer.update(index, schema.defaultValue.toOption.get)
-                      addFields(values, index + 1)
-                    } else fail(path :+ label, "Missing value")
-                }
-            }
-          }
->>>>>>> 4cebfd12
 
     override protected def createDynamic(context: DecoderContext): Option[Any] =
       None
@@ -932,5 +823,4 @@
       case _                                          => None
     }
   }
-
 }