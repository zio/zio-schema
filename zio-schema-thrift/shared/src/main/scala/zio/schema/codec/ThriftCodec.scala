--- conflicted
+++ resolved
@@ -349,20 +349,20 @@
           writePrimitiveType(StandardType.IntType, v.getNano)
           writeFieldEnd()
 
-        case (StandardType.InstantType(formatter), v: Instant) =>
-          writeString(formatter.format(v))
-        case (StandardType.LocalDateType(formatter), v: LocalDate) =>
-          writeString(formatter.format(v))
-        case (StandardType.LocalTimeType(formatter), v: LocalTime) =>
-          writeString(formatter.format(v))
-        case (StandardType.LocalDateTimeType(formatter), v: LocalDateTime) =>
-          writeString(formatter.format(v))
-        case (StandardType.OffsetTimeType(formatter), v: OffsetTime) =>
-          writeString(formatter.format(v))
-        case (StandardType.OffsetDateTimeType(formatter), v: OffsetDateTime) =>
-          writeString(formatter.format(v))
-        case (StandardType.ZonedDateTimeType(formatter), v: ZonedDateTime) =>
-          writeString(formatter.format(v))
+        case (StandardType.InstantType, v: Instant) =>
+          p.writeI32(v.getNano)
+        case (StandardType.LocalDateType, v: LocalDate) =>
+          p.writeString(v.toString)
+        case (StandardType.LocalTimeType, v: LocalTime) =>
+          p.writeString(v.toString)
+        case (StandardType.LocalDateTimeType, v: LocalDateTime) =>
+          p.writeString(v.toString)
+        case (StandardType.OffsetTimeType, v: OffsetTime) =>
+          p.writeString(v.toString)
+        case (StandardType.OffsetDateTimeType, v: OffsetDateTime) =>
+          p.writeString(v.toString)
+        case (StandardType.ZonedDateTimeType, v: ZonedDateTime) =>
+          p.writeString(v.toString)
         case (_, _) =>
           fail(s"No encoder for $standardType")
       }
@@ -419,224 +419,6 @@
         case _                               => TType.VOID
       }
 
-<<<<<<< HEAD
-    def writePrimitiveType[A](standardType: StandardType[A], value: A): Unit =
-      (standardType, value) match {
-        case (StandardType.UnitType, _) => ()
-        case (StandardType.StringType, str: String) =>
-          p.writeString(str)
-        case (StandardType.BoolType, b: Boolean) =>
-          p.writeBool(b)
-        case (StandardType.ByteType, v: Byte) =>
-          p.writeByte(v)
-        case (StandardType.ShortType, v: Short) =>
-          p.writeI16(v)
-        case (StandardType.IntType, v: Int) =>
-          p.writeI32(v)
-        case (StandardType.LongType, v: Long) =>
-          p.writeI64(v)
-        case (StandardType.FloatType, v: Float) =>
-          p.writeDouble(v.toDouble)
-        case (StandardType.DoubleType, v: Double) =>
-          p.writeDouble(v.toDouble)
-        case (StandardType.BigIntegerType, v: java.math.BigInteger) =>
-          p.writeBinary(ByteBuffer.wrap(v.toByteArray))
-        case (StandardType.BigDecimalType, v: java.math.BigDecimal) =>
-          val unscaled  = v.unscaledValue()
-          val precision = v.precision()
-          val scale     = v.scale()
-          encodeRecord(
-            None,
-            bigDecimalStructure,
-            ListMap("unscaled" -> unscaled, "precision" -> precision, "scale" -> scale)
-          )
-        case (StandardType.BinaryType, bytes: Chunk[Byte]) =>
-          p.writeBinary(ByteBuffer.wrap(bytes.toArray))
-        case (StandardType.CharType, c: Char) =>
-          p.writeString(c.toString)
-        case (StandardType.UUIDType, u: UUID) =>
-          p.writeString(u.toString)
-        case (StandardType.DayOfWeekType, v: DayOfWeek) =>
-          p.writeByte(v.getValue.toByte)
-        case (StandardType.MonthType, v: Month) =>
-          p.writeByte(v.getValue.toByte)
-        case (StandardType.MonthDayType, v: MonthDay) =>
-          encodeRecord(None, monthDayStructure, ListMap("month" -> v.getMonthValue, "day" -> v.getDayOfMonth))
-        case (StandardType.PeriodType, v: Period) =>
-          encodeRecord(
-            None,
-            periodStructure,
-            ListMap("years" -> v.getYears, "months" -> v.getMonths, "days" -> v.getDays)
-          )
-        case (StandardType.YearType, v: Year) =>
-          p.writeI32(v.getValue)
-        case (StandardType.YearMonthType, v: YearMonth) =>
-          encodeRecord(None, yearMonthStructure, ListMap("year" -> v.getYear, "month" -> v.getMonthValue))
-        case (StandardType.ZoneIdType, v: ZoneId) =>
-          p.writeString(v.getId)
-        case (StandardType.ZoneOffsetType, v: ZoneOffset) =>
-          p.writeI32(v.getTotalSeconds)
-        case (StandardType.DurationType, v: Duration) =>
-          encodeRecord(None, durationStructure, ListMap("seconds" -> v.getSeconds, "nanos" -> v.getNano))
-        case (StandardType.InstantType, v: Instant) =>
-          p.writeI32(v.getNano)
-        case (StandardType.LocalDateType, v: LocalDate) =>
-          p.writeString(v.toString)
-        case (StandardType.LocalTimeType, v: LocalTime) =>
-          p.writeString(v.toString)
-        case (StandardType.LocalDateTimeType, v: LocalDateTime) =>
-          p.writeString(v.toString)
-        case (StandardType.OffsetTimeType, v: OffsetTime) =>
-          p.writeString(v.toString)
-        case (StandardType.OffsetDateTimeType, v: OffsetDateTime) =>
-          p.writeString(v.toString)
-        case (StandardType.ZonedDateTimeType, v: ZonedDateTime) =>
-          p.writeString(v.toString)
-        case (_, _) =>
-          throw new NotImplementedError(s"No encoder for $standardType")
-      }
-
-    def writeFieldBegin(fieldNumber: Option[Short], ttype: Byte): Unit =
-      fieldNumber.foreach(
-        num =>
-          p.writeFieldBegin(
-            new TField("", ttype, num)
-          )
-      )
-
-    def encodePrimitive[A](fieldNumber: Option[Short], standardType: StandardType[A], value: A): Unit = {
-      writeFieldBegin(fieldNumber, getPrimitiveType(standardType))
-      writePrimitiveType(standardType, value)
-    }
-
-    def encodeSequence[A](fieldNumber: Option[Short], schema: Schema[A], v: Chunk[A]): Unit = {
-      writeFieldBegin(fieldNumber, TType.LIST)
-      p.writeListBegin(new org.apache.thrift.protocol.TList(getType(schema), v.size))
-      v.foreach(encodeValue(None, schema, _))
-    }
-
-    def encodeMap[K, V](fieldNumber: Option[Short], schema: Schema.Map[K, V], v: Map[K, V]): Unit = {
-      writeFieldBegin(fieldNumber, TType.MAP)
-      p.writeMapBegin(
-        new org.apache.thrift.protocol.TMap(getType(schema.keySchema), getType(schema.valueSchema), v.size)
-      )
-      v.foreach {
-        case (k, v) =>
-          encodeValue(None, schema.keySchema, k)
-          encodeValue(None, schema.valueSchema, v)
-      }
-    }
-
-    def encodeSet[A](fieldNumber: Option[Short], schema: Schema[A], v: scala.collection.immutable.Set[A]): Unit = {
-      writeFieldBegin(fieldNumber, TType.SET)
-      p.writeSetBegin(new org.apache.thrift.protocol.TSet(getType(schema), v.size))
-      v.foreach(encodeValue(None, schema, _))
-    }
-
-    def encodeOptional[A](fieldNumber: Option[Short], schema: Schema[A], v: Option[A]): Unit = {
-      writeFieldBegin(fieldNumber, TType.STRUCT)
-      v match {
-        case None =>
-          encodeValue(Some(1), Schema.primitive(StandardType.UnitType), ())
-        case Some(value) =>
-          encodeValue(Some(2), schema, value)
-      }
-      p.writeFieldStop()
-    }
-
-    //scalafmt: { maxColumn = 400, optIn.configStyleArguments = false }
-    def encodeValue[A](fieldNumber: Option[Short], schema: Schema[A], value: A): Unit =
-      (schema, value) match {
-        case (Schema.GenericRecord(_, structure, _), v: Map[String, _])      => encodeRecord(fieldNumber, structure.toChunk, v)
-        case (Schema.Sequence(element, _, g, _, _), v)                       => encodeSequence(fieldNumber, element, g(v))
-        case (mapSchema: Schema.Map[_, _], map: Map[_, _])                   => encodeMap(fieldNumber, mapSchema.asInstanceOf[Schema.Map[Any, Any]], map.asInstanceOf[scala.collection.immutable.Map[Any, Any]])
-        case (setSchema: Schema.Set[_], set: Set[_])                         => encodeSet(fieldNumber, setSchema.asInstanceOf[Schema.Set[Any]].elementSchema, set.asInstanceOf[scala.collection.immutable.Set[Any]])
-        case (Schema.Transform(schema, _, g, _, _), _)                       => g(value).foreach(encodeValue(fieldNumber, schema, _))
-        case (Schema.Primitive(standardType, _), v)                          => encodePrimitive(fieldNumber, standardType, v)
-        case (Schema.Tuple2(left, right, _), v @ (_, _))                     => encodeTuple(fieldNumber, left, right, v)
-        case (optSchema: Schema.Optional[_], v: Option[_])                   => encodeOptional(fieldNumber, optSchema.asInstanceOf[Schema.Optional[Any]].schema, v.asInstanceOf[Option[Any]])
-        case (eitherSchema: Schema.Either[_, _], v: scala.util.Either[_, _]) => encodeEither(fieldNumber, eitherSchema.asInstanceOf[Schema.Either[Any, Any]].left, eitherSchema.asInstanceOf[Schema.Either[Any, Any]].right, v.asInstanceOf[scala.util.Either[Any, Any]])
-        case (lzy @ Schema.Lazy(_), v)                                       => encodeValue(fieldNumber, lzy.schema, v)
-        //  case (Schema.Meta(ast, _), _)                                        => encodeValue(fieldNumber, Schema[MetaSchema], ast)
-        case ProductEncoder(encode) =>
-          writeFieldBegin(fieldNumber, TType.STRUCT)
-          encode()
-        case (Schema.Enum1(_, c, _), v)                          => encodeEnum(fieldNumber, v, c)
-        case (Schema.Enum2(_, c1, c2, _), v)                     => encodeEnum(fieldNumber, v, c1, c2)
-        case (Schema.Enum3(_, c1, c2, c3, _), v)                 => encodeEnum(fieldNumber, v, c1, c2, c3)
-        case (Schema.Enum4(_, c1, c2, c3, c4, _), v)             => encodeEnum(fieldNumber, v, c1, c2, c3, c4)
-        case (Schema.Enum5(_, c1, c2, c3, c4, c5, _), v)         => encodeEnum(fieldNumber, v, c1, c2, c3, c4, c5)
-        case (Schema.Enum6(_, c1, c2, c3, c4, c5, c6, _), v)     => encodeEnum(fieldNumber, v, c1, c2, c3, c4, c5, c6)
-        case (Schema.Enum7(_, c1, c2, c3, c4, c5, c6, c7, _), v) => encodeEnum(fieldNumber, v, c1, c2, c3, c4, c5, c6, c7)
-        case (Schema.Enum8(_, c1, c2, c3, c4, c5, c6, c7, c8, _), v) =>
-          encodeEnum(fieldNumber, v, c1, c2, c3, c4, c5, c6, c7, c8)
-        case (Schema.Enum9(_, c1, c2, c3, c4, c5, c6, c7, c8, c9, _), v) =>
-          encodeEnum(fieldNumber, v, c1, c2, c3, c4, c5, c6, c7, c8, c9)
-        case (Schema.Enum10(_, c1, c2, c3, c4, c5, c6, c7, c8, c9, c10, _), v) =>
-          encodeEnum(fieldNumber, v, c1, c2, c3, c4, c5, c6, c7, c8, c9, c10)
-        case (Schema.Enum11(_, c1, c2, c3, c4, c5, c6, c7, c8, c9, c10, c11, _), v) =>
-          encodeEnum(fieldNumber, v, c1, c2, c3, c4, c5, c6, c7, c8, c9, c10, c11)
-        case (Schema.Enum12(_, c1, c2, c3, c4, c5, c6, c7, c8, c9, c10, c11, c12, _), v) =>
-          encodeEnum(fieldNumber, v, c1, c2, c3, c4, c5, c6, c7, c8, c9, c10, c11, c12)
-        case (Schema.Enum13(_, c1, c2, c3, c4, c5, c6, c7, c8, c9, c10, c11, c12, c13, _), v) =>
-          encodeEnum(fieldNumber, v, c1, c2, c3, c4, c5, c6, c7, c8, c9, c10, c11, c12, c13)
-        case (Schema.Enum14(_, c1, c2, c3, c4, c5, c6, c7, c8, c9, c10, c11, c12, c13, c14, _), v) =>
-          encodeEnum(fieldNumber, v, c1, c2, c3, c4, c5, c6, c7, c8, c9, c10, c11, c12, c13, c14)
-        case (Schema.Enum15(_, c1, c2, c3, c4, c5, c6, c7, c8, c9, c10, c11, c12, c13, c14, c15, _), v) =>
-          encodeEnum(fieldNumber, v, c1, c2, c3, c4, c5, c6, c7, c8, c9, c10, c11, c12, c13, c14, c15)
-        case (Schema.Enum16(_, c1, c2, c3, c4, c5, c6, c7, c8, c9, c10, c11, c12, c13, c14, c15, c16, _), v) =>
-          encodeEnum(fieldNumber, v, c1, c2, c3, c4, c5, c6, c7, c8, c9, c10, c11, c12, c13, c14, c15, c16)
-        case (Schema.Enum17(_, c1, c2, c3, c4, c5, c6, c7, c8, c9, c10, c11, c12, c13, c14, c15, c16, c17, _), v) =>
-          encodeEnum(fieldNumber, v, c1, c2, c3, c4, c5, c6, c7, c8, c9, c10, c11, c12, c13, c14, c15, c16, c17)
-        case (Schema.Enum18(_, c1, c2, c3, c4, c5, c6, c7, c8, c9, c10, c11, c12, c13, c14, c15, c16, c17, c18, _), v) =>
-          encodeEnum(fieldNumber, v, c1, c2, c3, c4, c5, c6, c7, c8, c9, c10, c11, c12, c13, c14, c15, c16, c17, c18)
-        case (Schema.Enum19(_, c1, c2, c3, c4, c5, c6, c7, c8, c9, c10, c11, c12, c13, c14, c15, c16, c17, c18, c19, _), v) =>
-          encodeEnum(fieldNumber, v, c1, c2, c3, c4, c5, c6, c7, c8, c9, c10, c11, c12, c13, c14, c15, c16, c17, c18, c19)
-        case (Schema.Enum20(_, c1, c2, c3, c4, c5, c6, c7, c8, c9, c10, c11, c12, c13, c14, c15, c16, c17, c18, c19, c20, _), v) =>
-          encodeEnum(fieldNumber, v, c1, c2, c3, c4, c5, c6, c7, c8, c9, c10, c11, c12, c13, c14, c15, c16, c17, c18, c19, c20)
-        case (Schema.Enum21(_, c1, c2, c3, c4, c5, c6, c7, c8, c9, c10, c11, c12, c13, c14, c15, c16, c17, c18, c19, c20, c21, _), v) =>
-          encodeEnum(fieldNumber, v, c1, c2, c3, c4, c5, c6, c7, c8, c9, c10, c11, c12, c13, c14, c15, c16, c17, c18, c19, c20, c21)
-        case (Schema.Enum22(_, c1, c2, c3, c4, c5, c6, c7, c8, c9, c10, c11, c12, c13, c14, c15, c16, c17, c18, c19, c20, c21, c22, _), v) =>
-          encodeEnum(fieldNumber, v, c1, c2, c3, c4, c5, c6, c7, c8, c9, c10, c11, c12, c13, c14, c15, c16, c17, c18, c19, c20, c21, c22)
-        case (Schema.EnumN(_, cs, _), v) => encodeEnum(fieldNumber, v, cs.toSeq: _*)
-        case (Schema.Dynamic(_), v)      => encodeDynamic(fieldNumber, DynamicValueSchema.schema, v)
-        case (_, _)                      => ()
-      }
-
-    private def encodeDynamic(fieldNumber: Option[Short], schema: Schema[DynamicValue], v: DynamicValue): Unit =
-      encodeValue(fieldNumber, schema, v)
-
-    private def encodeEnum[Z](fieldNumber: Option[Short], value: Z, cases: Schema.Case[Z, _]*): Unit = {
-      writeFieldBegin(fieldNumber, TType.STRUCT)
-      val fieldIndex = cases.indexWhere(c => c.deconstructOption(value).isDefined)
-      if (fieldIndex >= 0) {
-        val subtypeCase = cases(fieldIndex)
-        encodeValue(Some((fieldIndex + 1).shortValue), subtypeCase.schema.asInstanceOf[Schema[Any]], subtypeCase.deconstruct(value))
-      }
-      p.writeFieldStop()
-    }
-
-    private def encodeEither[A, B](fieldNumber: Option[Short], left: Schema[A], right: Schema[B], either: scala.util.Either[A, B]): Unit = {
-      writeFieldBegin(fieldNumber, TType.STRUCT)
-      either match {
-        case Left(value)  => encodeValue(Some(1), left, value)
-        case Right(value) => encodeValue(Some(2), right, value)
-      }
-    }
-
-    def tupleSchema[A, B](first: Schema[A], second: Schema[B]): Seq[Schema.Field[(A, B), _]] =
-      Seq(Schema.Field("first", first, get = _._1, set = (ab: (A, B), a: A) => (a, ab._2)), Schema.Field("second", second, get = _._2, set = (a: (A, B), b: B) => (a._1, b)))
-
-    private def encodeTuple[A, B](fieldNumber: Option[Short], left: Schema[A], right: Schema[B], tuple: (A, B)): Unit =
-      encodeRecord(fieldNumber, tupleSchema(left, right), ListMap[String, Any]("first" -> tuple._1, "second" -> tuple._2))
-
-    private def writeStructure(fields: Seq[(Schema.Field[_, _], Any)]): Unit = {
-      fields.zipWithIndex.foreach {
-        case ((fieldSchema: Schema.Field[_, Any], value), fieldNumber) =>
-          encodeValue(Some((fieldNumber + 1).shortValue), fieldSchema.schema, value)
-      }
-      p.writeFieldStop()
-=======
     @tailrec
     final private def getType[A](schema: Schema[A]): Byte = schema match {
       case _: Schema.Record[A]                  => TType.STRUCT
@@ -651,7 +433,6 @@
       case Schema.Lazy(lzy)                     => getType(lzy())
       case _: Schema.Enum[A]                    => TType.STRUCT
       case _                                    => TType.VOID
->>>>>>> 32f4df7d
     }
   }
 
@@ -778,48 +559,28 @@
         case StandardType.ZoneOffsetType =>
           ZoneOffset.ofTotalSeconds(decodeInt(context.path).intValue)
         case StandardType.DurationType =>
-<<<<<<< HEAD
-          decodeRecord(path, durationStructure)
-            .map(data => Duration.ofSeconds(data.getOrElse(1, 0L).asInstanceOf[Long], data.getOrElse(2, 0L).asInstanceOf[Int].toLong))
+          p.readFieldBegin()
+          val seconds = decodeLong(context.path)
+          p.readFieldBegin()
+          val nano = decodeInt(context.path)
+          p.readFieldBegin()
+          Duration.ofSeconds(seconds, nano.toLong)
+
         case StandardType.InstantType =>
-          decodeString(path).map(v => Instant.parse(v))
+          Instant.parse(decodeString(context.path))
         case StandardType.LocalDateType =>
-          decodeString(path).map(LocalDate.parse(_))
+          LocalDate.parse(decodeString(context.path))
         case StandardType.LocalTimeType =>
-          decodeString(path).map(LocalTime.parse(_))
+          LocalTime.parse(decodeString(context.path))
         case StandardType.LocalDateTimeType =>
-          decodeString(path).map(LocalDateTime.parse(_))
+          LocalDateTime.parse(decodeString(context.path))
         case StandardType.OffsetTimeType =>
-          decodeString(path).map(OffsetTime.parse(_))
+          OffsetTime.parse(decodeString(context.path))
         case StandardType.OffsetDateTimeType =>
-          decodeString(path).map(OffsetDateTime.parse(_))
+          OffsetDateTime.parse(decodeString(context.path))
         case StandardType.ZonedDateTimeType =>
-          decodeString(path).map(ZonedDateTime.parse(_))
-        case _ => fail(path, s"Unsupported primitive type $standardType")
-=======
-          p.readFieldBegin()
-          val seconds = decodeLong(context.path)
-          p.readFieldBegin()
-          val nano = decodeInt(context.path)
-          p.readFieldBegin()
-          Duration.ofSeconds(seconds, nano.toLong)
-
-        case StandardType.InstantType(formatter) =>
-          Instant.from(formatter.parse(decodeString(context.path)))
-        case StandardType.LocalDateType(formatter) =>
-          LocalDate.parse(decodeString(context.path), formatter)
-        case StandardType.LocalTimeType(formatter) =>
-          LocalTime.parse(decodeString(context.path), formatter)
-        case StandardType.LocalDateTimeType(formatter) =>
-          LocalDateTime.parse(decodeString(context.path), formatter)
-        case StandardType.OffsetTimeType(formatter) =>
-          OffsetTime.parse(decodeString(context.path), formatter)
-        case StandardType.OffsetDateTimeType(formatter) =>
-          OffsetDateTime.parse(decodeString(context.path), formatter)
-        case StandardType.ZonedDateTimeType(formatter) =>
-          ZonedDateTime.parse(decodeString(context.path), formatter)
+          ZonedDateTime.parse(decodeString(context.path))
         case _ => fail(context, s"Unsupported primitive type $typ")
->>>>>>> 32f4df7d
       }
 
     override protected def startCreatingRecord(context: DecoderContext, record: Schema.Record[_]): DecoderContext =
