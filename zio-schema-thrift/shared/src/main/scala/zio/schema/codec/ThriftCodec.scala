package zio.schema.codec
import java.nio.ByteBuffer
import java.time._
import java.util.UUID

import scala.annotation.tailrec
import scala.collection.immutable.ListMap
import scala.util.control.NonFatal
import scala.util.{ Failure, Success, Try }

import org.apache.thrift.protocol._

import zio.schema._
import zio.schema.codec.ThriftCodec.Thrift.{
  bigDecimalStructure,
  durationStructure,
  monthDayStructure,
  periodStructure,
  yearMonthStructure
}
<<<<<<< HEAD
import zio.schema.{ DynamicValue, DynamicValueSchema, Schema, StandardType, Singleton }
import zio.stream.ZTransducer
=======
import zio.stream.ZPipeline
>>>>>>> ed9538c5
import zio.{ Chunk, ChunkBuilder, ZIO }
import java.math.BigInteger

object ThriftCodec extends Codec {
  override def encoder[A](schema: Schema[A]): ZPipeline[Any, Nothing, A, Byte] = {
    val encoder = new Encoder()
    ZPipeline.mapChunks { chunk =>
      chunk.flatMap(encoder.encode(schema, _))
    }
  }

  override def decoder[A](schema: Schema[A]): ZPipeline[Any, String, Byte, A] =
    ZPipeline.mapChunksZIO { chunk =>
      ZIO.fromEither(
        new Decoder(chunk)
          .decode(Chunk.empty, schema)
          .map(Chunk(_))
          .left
          .map(err => s"Error at path /${err.path.mkString(".")}: ${err.error}")
      )
    }

  override def encode[A](schema: Schema[A]): A => Chunk[Byte] = a => new Encoder().encode(schema, a)

  override def decode[A](schema: Schema[A]): Chunk[Byte] => scala.util.Either[String, A] =
    ch =>
      if (ch.isEmpty)
        Left("No bytes to decode")
      else
        new Decoder(ch)
          .decode(Chunk.empty, schema)
          .left
          .map(
            err => s"Error at path /${err.path.mkString(".")}: ${err.error}"
          )

  object Thrift {

    val bigDecimalStructure: Seq[Schema.Field[_ <: Singleton with String, _]] =
      Seq(
        Schema.Field[Singleton with String, BigInteger]("unscaled", Schema.Primitive(StandardType.BigIntegerType)),
        Schema.Field[Singleton with String, Int]("precision", Schema.Primitive(StandardType.IntType)),
        Schema.Field[Singleton with String, Int]("scale", Schema.Primitive(StandardType.IntType))
      )

    val monthDayStructure: Seq[Schema.Field[_ <: Singleton with String, Int]] =
      Seq(
        Schema.Field[Singleton with String, Int]("month", Schema.Primitive(StandardType.IntType)),
        Schema.Field[Singleton with String, Int]("day", Schema.Primitive(StandardType.IntType))
      )

    val periodStructure: Seq[Schema.Field[_ <: Singleton with String, Int]] = Seq(
      Schema.Field[Singleton with String, Int]("years", Schema.Primitive(StandardType.IntType)),
      Schema.Field[Singleton with String, Int]("months", Schema.Primitive(StandardType.IntType)),
      Schema.Field[Singleton with String, Int]("days", Schema.Primitive(StandardType.IntType))
    )

    val yearMonthStructure: Seq[Schema.Field[_ <: Singleton with String, Int]] =
      Seq(
        Schema.Field[Singleton with String, Int]("year", Schema.Primitive(StandardType.IntType)),
        Schema.Field[Singleton with String, Int]("month", Schema.Primitive(StandardType.IntType))
      )

    val durationStructure: Seq[Schema.Field[_ <: Singleton with String, _]] =
      Seq(
        Schema.Field[Singleton with String, Long]("seconds", Schema.Primitive(StandardType.LongType)),
        Schema.Field[Singleton with String, Int]("nanos", Schema.Primitive(StandardType.IntType))
      )
  }

  class Encoder {
    val write = new ChunkTransport.Write()
    val p     = new TBinaryProtocol(write)

    def encode[A](schema: Schema[A], value: A): Chunk[Byte] = {
      encodeValue(None, schema, value)
      write.chunk
    }

    @tailrec
    final def getType[A](schema: Schema[A]): Byte = schema match {
      case _: Schema.Record[A]                  => TType.STRUCT
      case Schema.Sequence(_, _, _, _, _)       => TType.LIST
      case Schema.Map(_, _, _)                  => TType.MAP
      case Schema.Set(_, _)                     => TType.SET
      case Schema.Transform(schema, _, _, _, _) => getType(schema)
      case Schema.Primitive(standardType, _)    => getPrimitiveType(standardType)
      case Schema.Tuple2(_, _, _)               => TType.STRUCT
      case Schema.Optional(schema, _)           => getType(schema)
      case Schema.Either(_, _, _)               => TType.STRUCT
      case Schema.Lazy(lzy)                     => getType(lzy())
      case _: Schema.Enum[A]                    => TType.STRUCT
      case _                                    => TType.VOID
    }

    def getPrimitiveType[A](standardType: StandardType[A]): Byte =
      standardType match {
        case StandardType.UnitType => TType.VOID
        case StandardType.StringType =>
          TType.STRING
        case StandardType.BoolType =>
          TType.BOOL
        case StandardType.ShortType =>
          TType.I16
        case StandardType.IntType =>
          TType.I32
        case StandardType.LongType =>
          TType.I64
        case StandardType.FloatType =>
          TType.DOUBLE
        case StandardType.DoubleType =>
          TType.DOUBLE
        case StandardType.BigIntegerType =>
          TType.STRING
        case StandardType.BigDecimalType =>
          TType.STRUCT
        case StandardType.BinaryType =>
          TType.STRING
        case StandardType.CharType =>
          TType.STRING
        case StandardType.UUIDType =>
          TType.STRING
        case StandardType.DayOfWeekType =>
          TType.BYTE
        case StandardType.MonthType =>
          TType.BYTE
        case StandardType.MonthDayType          => TType.STRUCT
        case StandardType.PeriodType            => TType.STRUCT
        case StandardType.YearType              => TType.I32
        case StandardType.YearMonthType         => TType.STRUCT
        case StandardType.ZoneIdType            => TType.STRING
        case StandardType.ZoneOffsetType        => TType.I32
        case StandardType.DurationType          => TType.STRUCT
        case StandardType.InstantType(_)        => TType.STRING
        case StandardType.LocalDateType(_)      => TType.STRING
        case StandardType.LocalTimeType(_)      => TType.STRING
        case StandardType.LocalDateTimeType(_)  => TType.STRING
        case StandardType.OffsetTimeType(_)     => TType.STRING
        case StandardType.OffsetDateTimeType(_) => TType.STRING
        case StandardType.ZonedDateTimeType(_)  => TType.STRING
        case _                                  => TType.VOID
      }

    def writePrimitiveType[A](standardType: StandardType[A], value: A): Unit =
      (standardType, value) match {
        case (StandardType.UnitType, _) => ()
        case (StandardType.StringType, str: String) =>
          p.writeString(str)
        case (StandardType.BoolType, b: Boolean) =>
          p.writeBool(b)
        case (StandardType.ByteType, v: Byte) =>
          p.writeByte(v)
        case (StandardType.ShortType, v: Short) =>
          p.writeI16(v)
        case (StandardType.IntType, v: Int) =>
          p.writeI32(v)
        case (StandardType.LongType, v: Long) =>
          p.writeI64(v)
        case (StandardType.FloatType, v: Float) =>
          p.writeDouble(v.toDouble)
        case (StandardType.DoubleType, v: Double) =>
          p.writeDouble(v.toDouble)
        case (StandardType.BigIntegerType, v: java.math.BigInteger) =>
          p.writeBinary(ByteBuffer.wrap(v.toByteArray))
        case (StandardType.BigDecimalType, v: java.math.BigDecimal) =>
          val unscaled  = v.unscaledValue()
          val precision = v.precision()
          val scale     = v.scale()
          encodeRecord(
            None,
            bigDecimalStructure,
            ListMap("unscaled" -> unscaled, "precision" -> precision, "scale" -> scale)
          )
        case (StandardType.BinaryType, bytes: Chunk[Byte]) =>
          p.writeBinary(ByteBuffer.wrap(bytes.toArray))
        case (StandardType.CharType, c: Char) =>
          p.writeString(c.toString)
        case (StandardType.UUIDType, u: UUID) =>
          p.writeString(u.toString)
        case (StandardType.DayOfWeekType, v: DayOfWeek) =>
          p.writeByte(v.getValue.toByte)
        case (StandardType.MonthType, v: Month) =>
          p.writeByte(v.getValue.toByte)
        case (StandardType.MonthDayType, v: MonthDay) =>
          encodeRecord(None, monthDayStructure, ListMap("month" -> v.getMonthValue, "day" -> v.getDayOfMonth))
        case (StandardType.PeriodType, v: Period) =>
          encodeRecord(
            None,
            periodStructure,
            ListMap("years" -> v.getYears, "months" -> v.getMonths, "days" -> v.getDays)
          )
        case (StandardType.YearType, v: Year) =>
          p.writeI32(v.getValue)
        case (StandardType.YearMonthType, v: YearMonth) =>
          encodeRecord(None, yearMonthStructure, ListMap("year" -> v.getYear, "month" -> v.getMonthValue))
        case (StandardType.ZoneIdType, v: ZoneId) =>
          p.writeString(v.getId)
        case (StandardType.ZoneOffsetType, v: ZoneOffset) =>
          p.writeI32(v.getTotalSeconds)
        case (StandardType.DurationType, v: Duration) =>
          encodeRecord(None, durationStructure, ListMap("seconds" -> v.getSeconds, "nanos" -> v.getNano))
        case (StandardType.InstantType(formatter), v: Instant) =>
          p.writeString(formatter.format(v))
        case (StandardType.LocalDateType(formatter), v: LocalDate) =>
          p.writeString(formatter.format(v))
        case (StandardType.LocalTimeType(formatter), v: LocalTime) =>
          p.writeString(formatter.format(v))
        case (StandardType.LocalDateTimeType(formatter), v: LocalDateTime) =>
          p.writeString(formatter.format(v))
        case (StandardType.OffsetTimeType(formatter), v: OffsetTime) =>
          p.writeString(formatter.format(v))
        case (StandardType.OffsetDateTimeType(formatter), v: OffsetDateTime) =>
          p.writeString(formatter.format(v))
        case (StandardType.ZonedDateTimeType(formatter), v: ZonedDateTime) =>
          p.writeString(formatter.format(v))
        case (_, _) =>
          throw new NotImplementedError(s"No encoder for $standardType")
      }

    def writeFieldBegin(fieldNumber: Option[Short], ttype: Byte): Unit =
      fieldNumber.foreach(
        num =>
          p.writeFieldBegin(
            new TField("", ttype, num)
          )
      )

    def encodePrimitive[A](fieldNumber: Option[Short], standardType: StandardType[A], value: A): Unit = {
      writeFieldBegin(fieldNumber, getPrimitiveType(standardType))
      writePrimitiveType(standardType, value)
    }

    def encodeSequence[A](fieldNumber: Option[Short], schema: Schema[A], v: Chunk[A]): Unit = {
      writeFieldBegin(fieldNumber, TType.LIST)
      p.writeListBegin(new org.apache.thrift.protocol.TList(getType(schema), v.size))
      v.foreach(encodeValue(None, schema, _))
    }

    def encodeMap[K, V](fieldNumber: Option[Short], schema: Schema.Map[K, V], v: Map[K, V]): Unit = {
      writeFieldBegin(fieldNumber, TType.MAP)
      p.writeMapBegin(
        new org.apache.thrift.protocol.TMap(getType(schema.keySchema), getType(schema.valueSchema), v.size)
      )
      v.foreach {
        case (k, v) =>
          encodeValue(None, schema.keySchema, k)
          encodeValue(None, schema.valueSchema, v)
      }
    }

    def encodeSet[A](fieldNumber: Option[Short], schema: Schema[A], v: scala.collection.immutable.Set[A]): Unit = {
      writeFieldBegin(fieldNumber, TType.SET)
      p.writeSetBegin(new org.apache.thrift.protocol.TSet(getType(schema), v.size))
      v.foreach(encodeValue(None, schema, _))
    }

    def encodeOptional[A](fieldNumber: Option[Short], schema: Schema[A], v: Option[A]): Unit = {
      writeFieldBegin(fieldNumber, TType.STRUCT)
      v match {
        case None =>
          encodeValue(Some(1), Schema.primitive(StandardType.UnitType), ())
        case Some(value) =>
          encodeValue(Some(2), schema, value)
      }
      p.writeFieldStop()
    }

    //scalafmt: { maxColumn = 400, optIn.configStyleArguments = false }
    def encodeValue[A](fieldNumber: Option[Short], schema: Schema[A], value: A): Unit =
      (schema, value) match {
        case (Schema.GenericRecord(_, structure, _), v: Map[String, _])      => encodeRecord(fieldNumber, structure.toChunk, v)
        case (Schema.Sequence(element, _, g, _, _), v)                       => encodeSequence(fieldNumber, element, g(v))
        case (mapSchema: Schema.Map[_, _], map: Map[_, _])                   => encodeMap(fieldNumber, mapSchema.asInstanceOf[Schema.Map[Any, Any]], map.asInstanceOf[scala.collection.immutable.Map[Any, Any]])
        case (setSchema: Schema.Set[_], set: Set[_])                         => encodeSet(fieldNumber, setSchema.asInstanceOf[Schema.Set[Any]].elementSchema, set.asInstanceOf[scala.collection.immutable.Set[Any]])
        case (Schema.Transform(schema, _, g, _, _), _)                       => g(value).foreach(encodeValue(fieldNumber, schema, _))
        case (Schema.Primitive(standardType, _), v)                          => encodePrimitive(fieldNumber, standardType, v)
        case (Schema.Tuple2(left, right, _), v @ (_, _))                     => encodeTuple(fieldNumber, left, right, v)
        case (optSchema: Schema.Optional[_], v: Option[_])                   => encodeOptional(fieldNumber, optSchema.asInstanceOf[Schema.Optional[Any]].schema, v.asInstanceOf[Option[Any]])
        case (eitherSchema: Schema.Either[_, _], v: scala.util.Either[_, _]) => encodeEither(fieldNumber, eitherSchema.asInstanceOf[Schema.Either[Any, Any]].left, eitherSchema.asInstanceOf[Schema.Either[Any, Any]].right, v.asInstanceOf[scala.util.Either[Any, Any]])
        case (lzy @ Schema.Lazy(_), v)                                       => encodeValue(fieldNumber, lzy.schema, v)
        //  case (Schema.Meta(ast, _), _)                                        => encodeValue(fieldNumber, Schema[MetaSchema], ast)
        case ProductEncoder(encode) =>
          writeFieldBegin(fieldNumber, TType.STRUCT)
          encode()
        case (Schema.Enum1(_, c, _), v)                          => encodeEnum(fieldNumber, v, c)
        case (Schema.Enum2(_, c1, c2, _), v)                     => encodeEnum(fieldNumber, v, c1, c2)
        case (Schema.Enum3(_, c1, c2, c3, _), v)                 => encodeEnum(fieldNumber, v, c1, c2, c3)
        case (Schema.Enum4(_, c1, c2, c3, c4, _), v)             => encodeEnum(fieldNumber, v, c1, c2, c3, c4)
        case (Schema.Enum5(_, c1, c2, c3, c4, c5, _), v)         => encodeEnum(fieldNumber, v, c1, c2, c3, c4, c5)
        case (Schema.Enum6(_, c1, c2, c3, c4, c5, c6, _), v)     => encodeEnum(fieldNumber, v, c1, c2, c3, c4, c5, c6)
        case (Schema.Enum7(_, c1, c2, c3, c4, c5, c6, c7, _), v) => encodeEnum(fieldNumber, v, c1, c2, c3, c4, c5, c6, c7)
        case (Schema.Enum8(_, c1, c2, c3, c4, c5, c6, c7, c8, _), v) =>
          encodeEnum(fieldNumber, v, c1, c2, c3, c4, c5, c6, c7, c8)
        case (Schema.Enum9(_, c1, c2, c3, c4, c5, c6, c7, c8, c9, _), v) =>
          encodeEnum(fieldNumber, v, c1, c2, c3, c4, c5, c6, c7, c8, c9)
        case (Schema.Enum10(_, c1, c2, c3, c4, c5, c6, c7, c8, c9, c10, _), v) =>
          encodeEnum(fieldNumber, v, c1, c2, c3, c4, c5, c6, c7, c8, c9, c10)
        case (Schema.Enum11(_, c1, c2, c3, c4, c5, c6, c7, c8, c9, c10, c11, _), v) =>
          encodeEnum(fieldNumber, v, c1, c2, c3, c4, c5, c6, c7, c8, c9, c10, c11)
        case (Schema.Enum12(_, c1, c2, c3, c4, c5, c6, c7, c8, c9, c10, c11, c12, _), v) =>
          encodeEnum(fieldNumber, v, c1, c2, c3, c4, c5, c6, c7, c8, c9, c10, c11, c12)
        case (Schema.Enum13(_, c1, c2, c3, c4, c5, c6, c7, c8, c9, c10, c11, c12, c13, _), v) =>
          encodeEnum(fieldNumber, v, c1, c2, c3, c4, c5, c6, c7, c8, c9, c10, c11, c12, c13)
        case (Schema.Enum14(_, c1, c2, c3, c4, c5, c6, c7, c8, c9, c10, c11, c12, c13, c14, _), v) =>
          encodeEnum(fieldNumber, v, c1, c2, c3, c4, c5, c6, c7, c8, c9, c10, c11, c12, c13, c14)
        case (Schema.Enum15(_, c1, c2, c3, c4, c5, c6, c7, c8, c9, c10, c11, c12, c13, c14, c15, _), v) =>
          encodeEnum(fieldNumber, v, c1, c2, c3, c4, c5, c6, c7, c8, c9, c10, c11, c12, c13, c14, c15)
        case (Schema.Enum16(_, c1, c2, c3, c4, c5, c6, c7, c8, c9, c10, c11, c12, c13, c14, c15, c16, _), v) =>
          encodeEnum(fieldNumber, v, c1, c2, c3, c4, c5, c6, c7, c8, c9, c10, c11, c12, c13, c14, c15, c16)
        case (Schema.Enum17(_, c1, c2, c3, c4, c5, c6, c7, c8, c9, c10, c11, c12, c13, c14, c15, c16, c17, _), v) =>
          encodeEnum(fieldNumber, v, c1, c2, c3, c4, c5, c6, c7, c8, c9, c10, c11, c12, c13, c14, c15, c16, c17)
        case (Schema.Enum18(_, c1, c2, c3, c4, c5, c6, c7, c8, c9, c10, c11, c12, c13, c14, c15, c16, c17, c18, _), v) =>
          encodeEnum(fieldNumber, v, c1, c2, c3, c4, c5, c6, c7, c8, c9, c10, c11, c12, c13, c14, c15, c16, c17, c18)
        case (Schema.Enum19(_, c1, c2, c3, c4, c5, c6, c7, c8, c9, c10, c11, c12, c13, c14, c15, c16, c17, c18, c19, _), v) =>
          encodeEnum(fieldNumber, v, c1, c2, c3, c4, c5, c6, c7, c8, c9, c10, c11, c12, c13, c14, c15, c16, c17, c18, c19)
        case (Schema.Enum20(_, c1, c2, c3, c4, c5, c6, c7, c8, c9, c10, c11, c12, c13, c14, c15, c16, c17, c18, c19, c20, _), v) =>
          encodeEnum(fieldNumber, v, c1, c2, c3, c4, c5, c6, c7, c8, c9, c10, c11, c12, c13, c14, c15, c16, c17, c18, c19, c20)
        case (Schema.Enum21(_, c1, c2, c3, c4, c5, c6, c7, c8, c9, c10, c11, c12, c13, c14, c15, c16, c17, c18, c19, c20, c21, _), v) =>
          encodeEnum(fieldNumber, v, c1, c2, c3, c4, c5, c6, c7, c8, c9, c10, c11, c12, c13, c14, c15, c16, c17, c18, c19, c20, c21)
        case (Schema.Enum22(_, c1, c2, c3, c4, c5, c6, c7, c8, c9, c10, c11, c12, c13, c14, c15, c16, c17, c18, c19, c20, c21, c22, _), v) =>
          encodeEnum(fieldNumber, v, c1, c2, c3, c4, c5, c6, c7, c8, c9, c10, c11, c12, c13, c14, c15, c16, c17, c18, c19, c20, c21, c22)
        case (Schema.EnumN(_, cs, _), v) => encodeEnum(fieldNumber, v, cs.toSeq: _*)
        case (Schema.Dynamic(_), v)      => encodeDynamic(fieldNumber, v)
        case (_, _)                      => ()
      }

    private def encodeDynamic(fieldNumber: Option[Short], v: DynamicValue): Unit =
      encodeValue(fieldNumber, DynamicValueSchema.schema, v)

    private def encodeEnum[Z, A](fieldNumber: Option[Short], value: Z, cases: Schema.Case[_, Z]*): Unit = {
      writeFieldBegin(fieldNumber, TType.STRUCT)
      val fieldIndex = cases.indexWhere(c => c.deconstruct(value).isDefined)
      if (fieldIndex >= 0) {
        val subtypeCase = cases(fieldIndex)
        encodeValue(Some((fieldIndex + 1).shortValue), subtypeCase.schema.asInstanceOf[Schema[Any]], subtypeCase.unsafeDeconstruct(value))
      }
      p.writeFieldStop()
    }

    private def encodeEither[A, B](fieldNumber: Option[Short], left: Schema[A], right: Schema[B], either: scala.util.Either[A, B]): Unit = {
      writeFieldBegin(fieldNumber, TType.STRUCT)
      either match {
        case Left(value)  => encodeValue(Some(1), left, value)
        case Right(value) => encodeValue(Some(2), right, value)
      }
    }

    def tupleSchema[A, B](first: Schema[A], second: Schema[B]): Seq[Schema.Field[_ <: Singleton with String, _]] =
      Seq(Schema.Field[Singleton with String, A]("first", first), Schema.Field[Singleton with String, B]("second", second))

    private def encodeTuple[A, B](fieldNumber: Option[Short], left: Schema[A], right: Schema[B], tuple: (A, B)): Unit =
      encodeRecord(fieldNumber, tupleSchema(left, right), ListMap[String, Any]("first" -> tuple._1, "second" -> tuple._2))

    private def writeStructure(fields: Seq[(Schema.Field[_, _], Any)]): Unit = {
      fields.zipWithIndex.foreach {
        case ((fieldSchema: Schema.Field[Any], value), fieldNumber) =>
          encodeValue(Some((fieldNumber + 1).shortValue), fieldSchema.schema, value)
      }
      p.writeFieldStop()
    }

    //scalafmt: { maxColumn = 400, optIn.configStyleArguments = false }
    private[codec] object ProductEncoder {

      def unapply[A](schemaAndValue: (Schema[A], A)): Option[() => Unit] = schemaAndValue match {
<<<<<<< HEAD
        case (_: Schema.CaseClass0[_], v) =>
          Some(encodeCaseClass(v))
        case (cc: Schema.CaseClass1[_, _, _], v) =>
          Some(encodeCaseClass(v, cc.field -> cc.extractField))
        case (cc: Schema.CaseClass2[_, _, _, _, _], v) =>
          Some(encodeCaseClass(v, cc.field1 -> cc.extractField1, cc.field2 -> cc.extractField2))
        case (cc: Schema.CaseClass3[_, _, _, _, _, _, _], v) =>
          Some(encodeCaseClass(v, cc.field1 -> cc.extractField1, cc.field2 -> cc.extractField2, cc.field3 -> cc.extractField3))
        case (cc: Schema.CaseClass4[_, _, _, _, _, _, _, _, _], v) =>
          Some(encodeCaseClass(v, cc.field1 -> cc.extractField1, cc.field2 -> cc.extractField2, cc.field3 -> cc.extractField3, cc.field4 -> cc.extractField4))
        case (cc: Schema.CaseClass5[_, _, _, _, _, _, _, _, _, _, _], v) =>
          Some(encodeCaseClass(v, cc.field1 -> cc.extractField1, cc.field2 -> cc.extractField2, cc.field3 -> cc.extractField3, cc.field4 -> cc.extractField4, cc.field5 -> cc.extractField5))
        case (cc: Schema.CaseClass6[_, _, _, _, _, _, _, _, _, _, _, _, _], v) =>
          Some(encodeCaseClass(v, cc.field1 -> cc.extractField1, cc.field2 -> cc.extractField2, cc.field3 -> cc.extractField3, cc.field4 -> cc.extractField4, cc.field5 -> cc.extractField5, cc.field6 -> cc.extractField6))
        case (cc: Schema.CaseClass7[_, _, _, _, _, _, _, _, _, _, _, _, _, _, _], v) =>
          Some(encodeCaseClass(v, cc.field1 -> cc.extractField1, cc.field2 -> cc.extractField2, cc.field3 -> cc.extractField3, cc.field4 -> cc.extractField4, cc.field5 -> cc.extractField5, cc.field6 -> cc.extractField6, cc.field7 -> cc.extractField7))
        case (cc: Schema.CaseClass8[_, _, _, _, _, _, _, _, _, _, _, _, _, _, _, _, _], v) =>
          Some(encodeCaseClass(v, cc.field1 -> cc.extractField1, cc.field2 -> cc.extractField2, cc.field3 -> cc.extractField3, cc.field4 -> cc.extractField4, cc.field5 -> cc.extractField5, cc.field6 -> cc.extractField6, cc.field7 -> cc.extractField7, cc.field8 -> cc.extractField8))
        case (cc: Schema.CaseClass9[_, _, _, _, _, _, _, _, _, _, _, _, _, _, _, _, _, _, _], v) =>
          Some(encodeCaseClass(v, cc.field1 -> cc.extractField1, cc.field2 -> cc.extractField2, cc.field3 -> cc.extractField3, cc.field4 -> cc.extractField4, cc.field5 -> cc.extractField5, cc.field6 -> cc.extractField6, cc.field7 -> cc.extractField7, cc.field8 -> cc.extractField8, cc.field9 -> cc.extractField9))
        case (cc: Schema.CaseClass10[_, _, _, _, _, _, _, _, _, _, _, _, _, _, _, _, _, _, _, _, _], v) =>
          Some(encodeCaseClass(v, cc.field1 -> cc.extractField1, cc.field2 -> cc.extractField2, cc.field3 -> cc.extractField3, cc.field4 -> cc.extractField4, cc.field5 -> cc.extractField5, cc.field6 -> cc.extractField6, cc.field7 -> cc.extractField7, cc.field8 -> cc.extractField8, cc.field9 -> cc.extractField9, cc.field10 -> cc.extractField10))
        case (cc: Schema.CaseClass11[_, _, _, _, _, _, _, _, _, _, _, _, _, _, _, _, _, _, _, _, _, _, _], v) =>
          Some(encodeCaseClass(v, cc.field1 -> cc.extractField1, cc.field2 -> cc.extractField2, cc.field3 -> cc.extractField3, cc.field4 -> cc.extractField4, cc.field5 -> cc.extractField5, cc.field6 -> cc.extractField6, cc.field7 -> cc.extractField7, cc.field8 -> cc.extractField8, cc.field9 -> cc.extractField9, cc.field10 -> cc.extractField10, cc.field11 -> cc.extractField11))
        case (cc: Schema.CaseClass12[_, _, _, _, _, _, _, _, _, _, _, _, _, _, _, _, _, _, _, _, _, _, _, _, _], v) =>
          Some(
            encodeCaseClass(
              v,
              cc.field1  -> cc.extractField1,
              cc.field2  -> cc.extractField2,
              cc.field3  -> cc.extractField3,
              cc.field4  -> cc.extractField4,
              cc.field5  -> cc.extractField5,
              cc.field6  -> cc.extractField6,
              cc.field7  -> cc.extractField7,
              cc.field8  -> cc.extractField8,
              cc.field9  -> cc.extractField9,
              cc.field10 -> cc.extractField10,
              cc.field11 -> cc.extractField11,
              cc.field12 -> cc.extractField12
            )
          )
        case (cc: Schema.CaseClass13[_, _, _, _, _, _, _, _, _, _, _, _, _, _, _, _, _, _, _, _, _, _, _, _, _, _, _], v) =>
          Some(
            encodeCaseClass(
              v,
              cc.field1  -> cc.extractField1,
              cc.field2  -> cc.extractField2,
              cc.field3  -> cc.extractField3,
              cc.field4  -> cc.extractField4,
              cc.field5  -> cc.extractField5,
              cc.field6  -> cc.extractField6,
              cc.field7  -> cc.extractField7,
              cc.field8  -> cc.extractField8,
              cc.field9  -> cc.extractField9,
              cc.field10 -> cc.extractField10,
              cc.field11 -> cc.extractField11,
              cc.field12 -> cc.extractField12,
              cc.field13 -> cc.extractField13
            )
          )
        case (cc: Schema.CaseClass14[_, _, _, _, _, _, _, _, _, _, _, _, _, _, _, _, _, _, _, _, _, _, _, _, _, _, _, _, _], v) =>
          Some(
            encodeCaseClass(
              v,
              cc.field1  -> cc.extractField1,
              cc.field2  -> cc.extractField2,
              cc.field3  -> cc.extractField3,
              cc.field4  -> cc.extractField4,
              cc.field5  -> cc.extractField5,
              cc.field6  -> cc.extractField6,
              cc.field7  -> cc.extractField7,
              cc.field8  -> cc.extractField8,
              cc.field9  -> cc.extractField9,
              cc.field10 -> cc.extractField10,
              cc.field11 -> cc.extractField11,
              cc.field12 -> cc.extractField12,
              cc.field13 -> cc.extractField13,
              cc.field14 -> cc.extractField14
            )
          )
        case (cc: Schema.CaseClass15[_, _, _, _, _, _, _, _, _, _, _, _, _, _, _, _, _, _, _, _, _, _, _, _, _, _, _, _, _, _, _], v) =>
          Some(
            encodeCaseClass(
              v,
              cc.field1  -> cc.extractField1,
              cc.field2  -> cc.extractField2,
              cc.field3  -> cc.extractField3,
              cc.field4  -> cc.extractField4,
              cc.field5  -> cc.extractField5,
              cc.field6  -> cc.extractField6,
              cc.field7  -> cc.extractField7,
              cc.field8  -> cc.extractField8,
              cc.field9  -> cc.extractField9,
              cc.field10 -> cc.extractField10,
              cc.field11 -> cc.extractField11,
              cc.field12 -> cc.extractField12,
              cc.field13 -> cc.extractField13,
              cc.field14 -> cc.extractField14,
              cc.field15 -> cc.extractField15
            )
          )
        case (cc: Schema.CaseClass16[_, _, _, _, _, _, _, _, _, _, _, _, _, _, _, _, _, _, _, _, _, _, _, _, _, _, _, _, _, _, _, _, _], v) =>
          Some(
            encodeCaseClass(
              v,
              cc.field1  -> cc.extractField1,
              cc.field2  -> cc.extractField2,
              cc.field3  -> cc.extractField3,
              cc.field4  -> cc.extractField4,
              cc.field5  -> cc.extractField5,
              cc.field6  -> cc.extractField6,
              cc.field7  -> cc.extractField7,
              cc.field8  -> cc.extractField8,
              cc.field9  -> cc.extractField9,
              cc.field10 -> cc.extractField10,
              cc.field11 -> cc.extractField11,
              cc.field12 -> cc.extractField12,
              cc.field13 -> cc.extractField13,
              cc.field14 -> cc.extractField14,
              cc.field15 -> cc.extractField15,
              cc.field16 -> cc.extractField16
            )
          )
        case (cc: Schema.CaseClass17[_, _, _, _, _, _, _, _, _, _, _, _, _, _, _, _, _, _, _, _, _, _, _, _, _, _, _, _, _, _, _, _, _, _, _], v) =>
          Some(
            encodeCaseClass(
              v,
              cc.field1  -> cc.extractField1,
              cc.field2  -> cc.extractField2,
              cc.field3  -> cc.extractField3,
              cc.field4  -> cc.extractField4,
              cc.field5  -> cc.extractField5,
              cc.field6  -> cc.extractField6,
              cc.field7  -> cc.extractField7,
              cc.field8  -> cc.extractField8,
              cc.field9  -> cc.extractField9,
              cc.field10 -> cc.extractField10,
              cc.field11 -> cc.extractField11,
              cc.field12 -> cc.extractField12,
              cc.field13 -> cc.extractField13,
              cc.field14 -> cc.extractField14,
              cc.field15 -> cc.extractField15,
              cc.field16 -> cc.extractField16,
              cc.field17 -> cc.extractField17
            )
          )
        case (cc: Schema.CaseClass18[_, _, _, _, _, _, _, _, _, _, _, _, _, _, _, _, _, _, _, _, _, _, _, _, _, _, _, _, _, _, _, _, _, _, _, _, _], v) =>
          Some(
            encodeCaseClass(
              v,
              cc.field1  -> cc.extractField1,
              cc.field2  -> cc.extractField2,
              cc.field3  -> cc.extractField3,
              cc.field4  -> cc.extractField4,
              cc.field5  -> cc.extractField5,
              cc.field6  -> cc.extractField6,
              cc.field7  -> cc.extractField7,
              cc.field8  -> cc.extractField8,
              cc.field9  -> cc.extractField9,
              cc.field10 -> cc.extractField10,
              cc.field11 -> cc.extractField11,
              cc.field12 -> cc.extractField12,
              cc.field13 -> cc.extractField13,
              cc.field14 -> cc.extractField14,
              cc.field15 -> cc.extractField15,
              cc.field16 -> cc.extractField16,
              cc.field17 -> cc.extractField17,
              cc.field18 -> cc.extractField18
            )
          )
        case (cc: Schema.CaseClass19[_, _, _, _, _, _, _, _, _, _, _, _, _, _, _, _, _, _, _, _, _, _, _, _, _, _, _, _, _, _, _, _, _, _, _, _, _, _, _], v) =>
          Some(
            encodeCaseClass(
              v,
              cc.field1  -> cc.extractField1,
              cc.field2  -> cc.extractField2,
              cc.field3  -> cc.extractField3,
              cc.field4  -> cc.extractField4,
              cc.field5  -> cc.extractField5,
              cc.field6  -> cc.extractField6,
              cc.field7  -> cc.extractField7,
              cc.field8  -> cc.extractField8,
              cc.field9  -> cc.extractField9,
              cc.field10 -> cc.extractField10,
              cc.field11 -> cc.extractField11,
              cc.field12 -> cc.extractField12,
              cc.field13 -> cc.extractField13,
              cc.field14 -> cc.extractField14,
              cc.field15 -> cc.extractField15,
              cc.field16 -> cc.extractField16,
              cc.field17 -> cc.extractField17,
              cc.field18 -> cc.extractField18,
              cc.field19 -> cc.extractField19
            )
          )
        case (cc: Schema.CaseClass20[_, _, _, _, _, _, _, _, _, _, _, _, _, _, _, _, _, _, _, _, _, _, _, _, _, _, _, _, _, _, _, _, _, _, _, _, _, _, _, _, _], v) =>
          Some(
            encodeCaseClass(
              v,
              cc.field1  -> cc.extractField1,
              cc.field2  -> cc.extractField2,
              cc.field3  -> cc.extractField3,
              cc.field4  -> cc.extractField4,
              cc.field5  -> cc.extractField5,
              cc.field6  -> cc.extractField6,
              cc.field7  -> cc.extractField7,
              cc.field8  -> cc.extractField8,
              cc.field9  -> cc.extractField9,
              cc.field10 -> cc.extractField10,
              cc.field11 -> cc.extractField11,
              cc.field12 -> cc.extractField12,
              cc.field13 -> cc.extractField13,
              cc.field14 -> cc.extractField14,
              cc.field15 -> cc.extractField15,
              cc.field16 -> cc.extractField16,
              cc.field17 -> cc.extractField17,
              cc.field18 -> cc.extractField18,
              cc.field19 -> cc.extractField19,
              cc.field20 -> cc.extractField20
            )
          )
        case (cc: Schema.CaseClass21[_, _, _, _, _, _, _, _, _, _, _, _, _, _, _, _, _, _, _, _, _, _, _, _, _, _, _, _, _, _, _, _, _, _, _, _, _, _, _, _, _, _, _], v) =>
          Some(
            encodeCaseClass(
              v,
              cc.field1  -> cc.extractField1,
              cc.field2  -> cc.extractField2,
              cc.field3  -> cc.extractField3,
              cc.field4  -> cc.extractField4,
              cc.field5  -> cc.extractField5,
              cc.field6  -> cc.extractField6,
              cc.field7  -> cc.extractField7,
              cc.field8  -> cc.extractField8,
              cc.field9  -> cc.extractField9,
              cc.field10 -> cc.extractField10,
              cc.field11 -> cc.extractField11,
              cc.field12 -> cc.extractField12,
              cc.field13 -> cc.extractField13,
              cc.field14 -> cc.extractField14,
              cc.field15 -> cc.extractField15,
              cc.field16 -> cc.extractField16,
              cc.field17 -> cc.extractField17,
              cc.field18 -> cc.extractField18,
              cc.field19 -> cc.extractField19,
              cc.field20 -> cc.extractField20,
              cc.field21 -> cc.extractField21
            )
          )
        case (cc: Schema.CaseClass22[_, _, _, _, _, _, _, _, _, _, _, _, _, _, _, _, _, _, _, _, _, _, _, _, _, _, _, _, _, _, _, _, _, _, _, _, _, _, _, _, _, _, _, _, _], v) =>
          Some(
            encodeCaseClass(
              v,
              cc.field1  -> cc.extractField1,
              cc.field2  -> cc.extractField2,
              cc.field3  -> cc.extractField3,
              cc.field4  -> cc.extractField4,
              cc.field5  -> cc.extractField5,
              cc.field6  -> cc.extractField6,
              cc.field7  -> cc.extractField7,
              cc.field8  -> cc.extractField8,
              cc.field9  -> cc.extractField9,
              cc.field10 -> cc.extractField10,
              cc.field11 -> cc.extractField11,
              cc.field12 -> cc.extractField12,
              cc.field13 -> cc.extractField13,
              cc.field14 -> cc.extractField14,
              cc.field15 -> cc.extractField15,
              cc.field16 -> cc.extractField16,
              cc.field17 -> cc.extractField17,
              cc.field18 -> cc.extractField18,
              cc.field19 -> cc.extractField19,
              cc.field20 -> cc.extractField20,
              cc.field21 -> cc.extractField21,
              cc.field22 -> cc.extractField22
            )
          )
=======
        case (Schema.CaseClass1(_, f, _, ext, _), v)             => Some(encodeCaseClass(v, f  -> ext))
        case (Schema.CaseClass2(_, f1, f2, _, ext1, ext2, _), v) => Some(encodeCaseClass(v, f1 -> ext1, f2 -> ext2))
        case (Schema.CaseClass3(_, f1, f2, f3, _, ext1, ext2, ext3, _), v) =>
          Some(encodeCaseClass(v, f1 -> ext1, f2 -> ext2, f3 -> ext3))
        case (Schema.CaseClass4(_, f1, f2, f3, f4, _, ext1, ext2, ext3, ext4, _), v) =>
          Some(encodeCaseClass(v, f1 -> ext1, f2 -> ext2, f3 -> ext3, f4 -> ext4))
        case (Schema.CaseClass5(_, f1, f2, f3, f4, f5, _, ext1, ext2, ext3, ext4, ext5, _), v) =>
          Some(encodeCaseClass(v, f1 -> ext1, f2 -> ext2, f3 -> ext3, f4 -> ext4, f5 -> ext5))
        case (Schema.CaseClass6(_, f1, f2, f3, f4, f5, f6, _, ext1, ext2, ext3, ext4, ext5, ext6, _), v) =>
          Some(encodeCaseClass(v, f1 -> ext1, f2 -> ext2, f3 -> ext3, f4 -> ext4, f5 -> ext5, f6 -> ext6))
        case (Schema.CaseClass7(_, f1, f2, f3, f4, f5, f6, f7, _, ext1, ext2, ext3, ext4, ext5, ext6, ext7, _), v) =>
          Some(encodeCaseClass(v, f1 -> ext1, f2 -> ext2, f3 -> ext3, f4 -> ext4, f5 -> ext5, f6 -> ext6, f7 -> ext7))
        case (Schema.CaseClass8(_, f1, f2, f3, f4, f5, f6, f7, f8, _, ext1, ext2, ext3, ext4, ext5, ext6, ext7, ext8, _), v) =>
          Some(encodeCaseClass(v, f1 -> ext1, f2 -> ext2, f3 -> ext3, f4 -> ext4, f5 -> ext5, f6 -> ext6, f7 -> ext7, f8 -> ext8))
        case (Schema.CaseClass9(_, f1, f2, f3, f4, f5, f6, f7, f8, f9, _, ext1, ext2, ext3, ext4, ext5, ext6, ext7, ext8, ext9, _), v) =>
          Some(encodeCaseClass(v, f1 -> ext1, f2 -> ext2, f3 -> ext3, f4 -> ext4, f5 -> ext5, f6 -> ext6, f7 -> ext7, f8 -> ext8, f9 -> ext9))
        case (Schema.CaseClass10(_, f1, f2, f3, f4, f5, f6, f7, f8, f9, f10, _, ext1, ext2, ext3, ext4, ext5, ext6, ext7, ext8, ext9, ext10, _), v) =>
          Some(encodeCaseClass(v, f1 -> ext1, f2 -> ext2, f3 -> ext3, f4 -> ext4, f5 -> ext5, f6 -> ext6, f7 -> ext7, f8 -> ext8, f9 -> ext9, f10 -> ext10))
        case (Schema.CaseClass11(_, f1, f2, f3, f4, f5, f6, f7, f8, f9, f10, f11, _, ext1, ext2, ext3, ext4, ext5, ext6, ext7, ext8, ext9, ext10, ext11, _), v) =>
          Some(encodeCaseClass(v, f1 -> ext1, f2 -> ext2, f3 -> ext3, f4 -> ext4, f5 -> ext5, f6 -> ext6, f7 -> ext7, f8 -> ext8, f9 -> ext9, f10 -> ext10, f11 -> ext11))
        case (Schema.CaseClass12(_, f1, f2, f3, f4, f5, f6, f7, f8, f9, f10, f11, f12, _, ext1, ext2, ext3, ext4, ext5, ext6, ext7, ext8, ext9, ext10, ext11, ext12, _), v) =>
          Some(encodeCaseClass(v, f1 -> ext1, f2 -> ext2, f3 -> ext3, f4 -> ext4, f5 -> ext5, f6 -> ext6, f7 -> ext7, f8 -> ext8, f9 -> ext9, f10 -> ext10, f11 -> ext11, f12 -> ext12))
        case (Schema.CaseClass13(_, f1, f2, f3, f4, f5, f6, f7, f8, f9, f10, f11, f12, f13, _, ext1, ext2, ext3, ext4, ext5, ext6, ext7, ext8, ext9, ext10, ext11, ext12, ext13, _), v) =>
          Some(encodeCaseClass(v, f1 -> ext1, f2 -> ext2, f3 -> ext3, f4 -> ext4, f5 -> ext5, f6 -> ext6, f7 -> ext7, f8 -> ext8, f9 -> ext9, f10 -> ext10, f11 -> ext11, f12 -> ext12, f13 -> ext13))
        case (Schema.CaseClass14(_, f1, f2, f3, f4, f5, f6, f7, f8, f9, f10, f11, f12, f13, f14, _, ext1, ext2, ext3, ext4, ext5, ext6, ext7, ext8, ext9, ext10, ext11, ext12, ext13, ext14, _), v) =>
          Some(encodeCaseClass(v, f1 -> ext1, f2 -> ext2, f3 -> ext3, f4 -> ext4, f5 -> ext5, f6 -> ext6, f7 -> ext7, f8 -> ext8, f9 -> ext9, f10 -> ext10, f11 -> ext11, f12 -> ext12, f13 -> ext13, f14 -> ext14))
        case (Schema.CaseClass15(_, f1, f2, f3, f4, f5, f6, f7, f8, f9, f10, f11, f12, f13, f14, f15, _, ext1, ext2, ext3, ext4, ext5, ext6, ext7, ext8, ext9, ext10, ext11, ext12, ext13, ext14, ext15, _), v) =>
          Some(encodeCaseClass(v, f1 -> ext1, f2 -> ext2, f3 -> ext3, f4 -> ext4, f5 -> ext5, f6 -> ext6, f7 -> ext7, f8 -> ext8, f9 -> ext9, f10 -> ext10, f11 -> ext11, f12 -> ext12, f13 -> ext13, f14 -> ext14, f15 -> ext15))
        case (Schema.CaseClass16(_, f1, f2, f3, f4, f5, f6, f7, f8, f9, f10, f11, f12, f13, f14, f15, f16, _, ext1, ext2, ext3, ext4, ext5, ext6, ext7, ext8, ext9, ext10, ext11, ext12, ext13, ext14, ext15, ext16, _), v) =>
          Some(encodeCaseClass(v, f1 -> ext1, f2 -> ext2, f3 -> ext3, f4 -> ext4, f5 -> ext5, f6 -> ext6, f7 -> ext7, f8 -> ext8, f9 -> ext9, f10 -> ext10, f11 -> ext11, f12 -> ext12, f13 -> ext13, f14 -> ext14, f15 -> ext15, f16 -> ext16))
        case (Schema.CaseClass17(_, f1, f2, f3, f4, f5, f6, f7, f8, f9, f10, f11, f12, f13, f14, f15, f16, f17, _, ext1, ext2, ext3, ext4, ext5, ext6, ext7, ext8, ext9, ext10, ext11, ext12, ext13, ext14, ext15, ext16, ext17, _), v) =>
          Some(encodeCaseClass(v, f1 -> ext1, f2 -> ext2, f3 -> ext3, f4 -> ext4, f5 -> ext5, f6 -> ext6, f7 -> ext7, f8 -> ext8, f9 -> ext9, f10 -> ext10, f11 -> ext11, f12 -> ext12, f13 -> ext13, f14 -> ext14, f15 -> ext15, f16 -> ext16, f17 -> ext17))
        case (Schema.CaseClass18(_, f1, f2, f3, f4, f5, f6, f7, f8, f9, f10, f11, f12, f13, f14, f15, f16, f17, f18, _, ext1, ext2, ext3, ext4, ext5, ext6, ext7, ext8, ext9, ext10, ext11, ext12, ext13, ext14, ext15, ext16, ext17, ext18, _), v) =>
          Some(encodeCaseClass(v, f1 -> ext1, f2 -> ext2, f3 -> ext3, f4 -> ext4, f5 -> ext5, f6 -> ext6, f7 -> ext7, f8 -> ext8, f9 -> ext9, f10 -> ext10, f11 -> ext11, f12 -> ext12, f13 -> ext13, f14 -> ext14, f15 -> ext15, f16 -> ext16, f17 -> ext17, f18 -> ext18))
        case (Schema.CaseClass19(_, f1, f2, f3, f4, f5, f6, f7, f8, f9, f10, f11, f12, f13, f14, f15, f16, f17, f18, f19, _, ext1, ext2, ext3, ext4, ext5, ext6, ext7, ext8, ext9, ext10, ext11, ext12, ext13, ext14, ext15, ext16, ext17, ext18, ext19, _), v) =>
          Some(encodeCaseClass(v, f1 -> ext1, f2 -> ext2, f3 -> ext3, f4 -> ext4, f5 -> ext5, f6 -> ext6, f7 -> ext7, f8 -> ext8, f9 -> ext9, f10 -> ext10, f11 -> ext11, f12 -> ext12, f13 -> ext13, f14 -> ext14, f15 -> ext15, f16 -> ext16, f17 -> ext17, f18 -> ext18, f19 -> ext19))
        case (Schema.CaseClass20(_, f1, f2, f3, f4, f5, f6, f7, f8, f9, f10, f11, f12, f13, f14, f15, f16, f17, f18, f19, f20, _, ext1, ext2, ext3, ext4, ext5, ext6, ext7, ext8, ext9, ext10, ext11, ext12, ext13, ext14, ext15, ext16, ext17, ext18, ext19, ext20, _), v) =>
          Some(encodeCaseClass(v, f1 -> ext1, f2 -> ext2, f3 -> ext3, f4 -> ext4, f5 -> ext5, f6 -> ext6, f7 -> ext7, f8 -> ext8, f9 -> ext9, f10 -> ext10, f11 -> ext11, f12 -> ext12, f13 -> ext13, f14 -> ext14, f15 -> ext15, f16 -> ext16, f17 -> ext17, f18 -> ext18, f19 -> ext19, f20 -> ext20))
        case (Schema.CaseClass21(_, f1, f2, f3, f4, f5, f6, f7, f8, f9, f10, f11, f12, f13, f14, f15, f16, f17, f18, f19, f20, f21, _, ext1, ext2, ext3, ext4, ext5, ext6, ext7, ext8, ext9, ext10, ext11, ext12, ext13, ext14, ext15, ext16, ext17, ext18, ext19, ext20, ext21, _), v) =>
          Some(encodeCaseClass(v, f1 -> ext1, f2 -> ext2, f3 -> ext3, f4 -> ext4, f5 -> ext5, f6 -> ext6, f7 -> ext7, f8 -> ext8, f9 -> ext9, f10 -> ext10, f11 -> ext11, f12 -> ext12, f13 -> ext13, f14 -> ext14, f15 -> ext15, f16 -> ext16, f17 -> ext17, f18 -> ext18, f19 -> ext19, f20 -> ext20, f21 -> ext21))
        case (Schema.CaseClass22(_, f1, f2, f3, f4, f5, f6, f7, f8, f9, f10, f11, f12, f13, f14, f15, f16, f17, f18, f19, f20, f21, f22, _, ext1, ext2, ext3, ext4, ext5, ext6, ext7, ext8, ext9, ext10, ext11, ext12, ext13, ext14, ext15, ext16, ext17, ext18, ext19, ext20, ext21, ext22, _), v) =>
          Some(encodeCaseClass(v, f1 -> ext1, f2 -> ext2, f3 -> ext3, f4 -> ext4, f5 -> ext5, f6 -> ext6, f7 -> ext7, f8 -> ext8, f9 -> ext9, f10 -> ext10, f11 -> ext11, f12 -> ext12, f13 -> ext13, f14 -> ext14, f15 -> ext15, f16 -> ext16, f17 -> ext17, f18 -> ext18, f19 -> ext19, f20 -> ext20, f21 -> ext21, f22 -> ext22))
>>>>>>> ed9538c5
        case _ => None
      }

      private def encodeCaseClass[Z](value: Z, fields: (Schema.Field[_, _], Z => Any)*): () => Unit = () => writeStructure(fields.map { case (schema, ext) => (schema, ext(value)) })

      object OptionalSchema {

        def unapply(schema: Schema[Any]): Option[Schema[Any]] =
          if (schema.isInstanceOf[Schema.Optional[_]])
            Some(schema.asInstanceOf[Schema.Optional[Any]].schema)
          else
            None
      }

    }

    def encodeRecord(fieldNumber: Option[Short], structure: Seq[Schema.Field[_ <: Singleton with String, _]], data: ListMap[String, _]): Unit = {
      writeFieldBegin(fieldNumber, TType.STRUCT)
      writeStructure(structure.map(schema => (schema, data(schema.label.toString()))))
    }
  }

  class Decoder(chunk: Chunk[Byte]) {
    type Path = Chunk[String]
    case class Error(path: Path, error: String)
    type Result[A]          = scala.util.Either[Error, A]
    type PrimitiveResult[A] = Path => Result[A]

    val read = new ChunkTransport.Read(chunk)
    val p    = new TBinaryProtocol(read)

    def succeed[A](a: => A): Result[A] = Right(a)

    def fail(path: Path, failure: String): Result[Nothing] = Left(Error(path, failure))

    def decodePrimitive[A](f: TProtocol => A, name: String): PrimitiveResult[A] =
      path =>
        Try {
          f(p)
        }.toEither.left.map(_ => Error(path, s"Unable to decode $name"))

    def decodeString: PrimitiveResult[String] =
      decodePrimitive(_.readString(), "String")

    def decodeByte: PrimitiveResult[Byte] =
      decodePrimitive(_.readByte(), "Byte")

    def decodeBoolean: PrimitiveResult[Boolean] =
      decodePrimitive(_.readBool(), "Boolean")

    def decodeShort: PrimitiveResult[Short] =
      decodePrimitive(_.readI16(), "Short")

    def decodeInt: PrimitiveResult[Int] =
      decodePrimitive(_.readI32(), "Int")

    def decodeLong: PrimitiveResult[Long] =
      decodePrimitive(_.readI64(), "Long")

    def decodeFloat: PrimitiveResult[Float] =
      decodePrimitive(_.readDouble().toFloat, "Float")

    def decodeDouble: PrimitiveResult[Double] =
      decodePrimitive(_.readDouble(), "Double")

    def decodeBigInteger: PrimitiveResult[java.math.BigInteger] =
      decodePrimitive(p => new java.math.BigInteger(p.readBinary().array()), "BigInteger")

    def decodeBinary: PrimitiveResult[Chunk[Byte]] =
      decodePrimitive(p => Chunk.fromByteBuffer(p.readBinary()), "Binary")

    def decode[A](path: Path, schema: Schema[A]): Result[A] =
      schema match {
        case Schema.GenericRecord(_, structure, _) => {
          val fields = structure.toChunk
          decodeRecord(path, fields).map(_.map { case (index, value) => (fields(index - 1).label.toString(), value) })
        }
        case seqSchema @ Schema.Sequence(_, _, _, _, _) => decodeSequence(path, seqSchema)
        case mapSchema @ Schema.Map(_, _, _)            => decodeMap(path, mapSchema)
        case setSchema @ Schema.Set(_, _)               => decodeSet(path, setSchema)
        case Schema.Transform(schema, f, _, _, _)       => transformDecoder(path, schema, f)
        case Schema.Primitive(standardType, _)          => primitiveDecoder(path, standardType)
        case Schema.Tuple2(left, right, _)              => tupleDecoder(path, left, right)
        case optionalSchema @ Schema.Optional(_, _)     => optionalDecoder(path, optionalSchema)
        case Schema.Fail(message, _)                    => fail(path, message)
        case Schema.Either(left, right, _)              => eitherDecoder(path, left, right)
        case lzy @ Schema.Lazy(_)                       => decode(path, lzy.schema)
        //case Schema.Meta(_, _)                                                                                                        => decode(path, Schema[MetaSchema]).map(_.toSchema)
        case ProductDecoder(decoder)                                                                                                  => decoder(path)
        case Schema.Enum1(_, c, _)                                                                                                    => enumDecoder(path, c)
        case Schema.Enum2(_, c1, c2, _)                                                                                               => enumDecoder(path, c1, c2)
        case Schema.Enum3(_, c1, c2, c3, _)                                                                                           => enumDecoder(path, c1, c2, c3)
        case Schema.Enum4(_, c1, c2, c3, c4, _)                                                                                       => enumDecoder(path, c1, c2, c3, c4)
        case Schema.Enum5(_, c1, c2, c3, c4, c5, _)                                                                                   => enumDecoder(path, c1, c2, c3, c4, c5)
        case Schema.Enum6(_, c1, c2, c3, c4, c5, c6, _)                                                                               => enumDecoder(path, c1, c2, c3, c4, c5, c6)
        case Schema.Enum7(_, c1, c2, c3, c4, c5, c6, c7, _)                                                                           => enumDecoder(path, c1, c2, c3, c4, c5, c6, c7)
        case Schema.Enum8(_, c1, c2, c3, c4, c5, c6, c7, c8, _)                                                                       => enumDecoder(path, c1, c2, c3, c4, c5, c6, c7, c8)
        case Schema.Enum9(_, c1, c2, c3, c4, c5, c6, c7, c8, c9, _)                                                                   => enumDecoder(path, c1, c2, c3, c4, c5, c6, c7, c8, c9)
        case Schema.Enum10(_, c1, c2, c3, c4, c5, c6, c7, c8, c9, c10, _)                                                             => enumDecoder(path, c1, c2, c3, c4, c5, c6, c7, c8, c9, c10)
        case Schema.Enum11(_, c1, c2, c3, c4, c5, c6, c7, c8, c9, c10, c11, _)                                                        => enumDecoder(path, c1, c2, c3, c4, c5, c6, c7, c8, c9, c10, c11)
        case Schema.Enum12(_, c1, c2, c3, c4, c5, c6, c7, c8, c9, c10, c11, c12, _)                                                   => enumDecoder(path, c1, c2, c3, c4, c5, c6, c7, c8, c9, c10, c11, c12)
        case Schema.Enum13(_, c1, c2, c3, c4, c5, c6, c7, c8, c9, c10, c11, c12, c13, _)                                              => enumDecoder(path, c1, c2, c3, c4, c5, c6, c7, c8, c9, c10, c11, c12, c13)
        case Schema.Enum14(_, c1, c2, c3, c4, c5, c6, c7, c8, c9, c10, c11, c12, c13, c14, _)                                         => enumDecoder(path, c1, c2, c3, c4, c5, c6, c7, c8, c9, c10, c11, c12, c13, c14)
        case Schema.Enum15(_, c1, c2, c3, c4, c5, c6, c7, c8, c9, c10, c11, c12, c13, c14, c15, _)                                    => enumDecoder(path, c1, c2, c3, c4, c5, c6, c7, c8, c9, c10, c11, c12, c13, c14, c15)
        case Schema.Enum16(_, c1, c2, c3, c4, c5, c6, c7, c8, c9, c10, c11, c12, c13, c14, c15, c16, _)                               => enumDecoder(path, c1, c2, c3, c4, c5, c6, c7, c8, c9, c10, c11, c12, c13, c14, c15, c16)
        case Schema.Enum17(_, c1, c2, c3, c4, c5, c6, c7, c8, c9, c10, c11, c12, c13, c14, c15, c16, c17, _)                          => enumDecoder(path, c1, c2, c3, c4, c5, c6, c7, c8, c9, c10, c11, c12, c13, c14, c15, c16, c17)
        case Schema.Enum18(_, c1, c2, c3, c4, c5, c6, c7, c8, c9, c10, c11, c12, c13, c14, c15, c16, c17, c18, _)                     => enumDecoder(path, c1, c2, c3, c4, c5, c6, c7, c8, c9, c10, c11, c12, c13, c14, c15, c16, c17, c18)
        case Schema.Enum19(_, c1, c2, c3, c4, c5, c6, c7, c8, c9, c10, c11, c12, c13, c14, c15, c16, c17, c18, c19, _)                => enumDecoder(path, c1, c2, c3, c4, c5, c6, c7, c8, c9, c10, c11, c12, c13, c14, c15, c16, c17, c18, c19)
        case Schema.Enum20(_, c1, c2, c3, c4, c5, c6, c7, c8, c9, c10, c11, c12, c13, c14, c15, c16, c17, c18, c19, c20, _)           => enumDecoder(path, c1, c2, c3, c4, c5, c6, c7, c8, c9, c10, c11, c12, c13, c14, c15, c16, c17, c18, c19, c20)
        case Schema.Enum21(_, c1, c2, c3, c4, c5, c6, c7, c8, c9, c10, c11, c12, c13, c14, c15, c16, c17, c18, c19, c20, c21, _)      => enumDecoder(path, c1, c2, c3, c4, c5, c6, c7, c8, c9, c10, c11, c12, c13, c14, c15, c16, c17, c18, c19, c20, c21)
        case Schema.Enum22(_, c1, c2, c3, c4, c5, c6, c7, c8, c9, c10, c11, c12, c13, c14, c15, c16, c17, c18, c19, c20, c21, c22, _) => enumDecoder(path, c1, c2, c3, c4, c5, c6, c7, c8, c9, c10, c11, c12, c13, c14, c15, c16, c17, c18, c19, c20, c21, c22)
        case Schema.EnumN(_, cs, _)                                                                                                   => enumDecoder(path, cs.toSeq: _*)
        case Schema.Dynamic(_)                                                                                                        => dynamicDecoder(path)
        case _                                                                                                                        => fail(path, s"Unknown schema ${schema.getClass.getName}")
      }

    private def dynamicDecoder(path: Path): Result[DynamicValue] =
      decode(path, DynamicValueSchema.schema)

    private def optionalDecoder[A](path: Path, schema: Schema.Optional[A]): Result[Option[A]] =
      Try {
        val readField = p.readFieldBegin()
        val res = readField.id match {
          case 1 => succeed(None)
          case 2 => decode(path :+ "Some", schema.schema).map(Some(_))
          case _ =>
            fail(path, s"Error decoding optional, wrong field id ${readField.id}")
        }
        p.readFieldBegin()
        res.asInstanceOf[Result[Option[A]]]
      }.fold(err => fail(path, s"Error decoding optional ${err.getMessage}"), identity)

    private def enumDecoder[Z, A](path: Path, cases: Schema.Case[_, Z]*): Result[Z] =
      Try {
        val readField = p.readFieldBegin()
        if (readField.id > cases.length)
          fail(path, s"Error decoding enum with cases ${cases.map(_.id).mkString(", ")}, enum id out of range: ${readField.id}")
        else {
          val subtypeCase = cases(readField.id - 1)
          val res         = decode(path :+ s"[case:${subtypeCase.id}]", subtypeCase.schema)
          res.foreach { _ =>
            p.readFieldBegin()
          }
          res.asInstanceOf[Result[Z]]
        }
      }.fold(err => fail(path, s"Error decoding enum with cases ${cases.map(_.id).mkString(", ")}: ${err.getMessage}"), identity)

    private def eitherDecoder[A, B](path: Path, left: Schema[A], right: Schema[B]): Result[scala.util.Either[A, B]] = {
      val readField = p.readFieldBegin()
      readField.id match {
        case 1 => decode(path :+ "either:left", left).map(Left(_))
        case 2 => decode(path :+ "either:right", right).map(Right(_))
        case _ => fail(path, "Failed to decode either.")
      }
    }

    private def tupleDecoder[A, B](path: Path, left: Schema[A], right: Schema[B]): Result[(A, B)] =
      structDecoder(Seq(left, right), path)
        .flatMap(
          record =>
            (record.get(1), record.get(2)) match {
              case (Some(first), Some(second)) => Right((first.asInstanceOf[A], second.asInstanceOf[B]))
              case _                           => fail(path, "Error while decoding tuple.")
            }
        )

    private def transformDecoder[A, B](path: Path, schema: Schema[B], f: B => scala.util.Either[String, A]): Result[A] =
      decode(path, schema).flatMap(a => f(a).left.map(msg => Error(path, msg)))

    private def primitiveDecoder[A](path: Path, standardType: StandardType[A]): Result[A] =
      standardType match {
        case StandardType.UnitType       => Right(())
        case StandardType.StringType     => decodeString(path)
        case StandardType.BoolType       => decodeBoolean(path)
        case StandardType.ByteType       => decodeByte(path)
        case StandardType.ShortType      => decodeShort(path)
        case StandardType.IntType        => decodeInt(path)
        case StandardType.LongType       => decodeLong(path)
        case StandardType.FloatType      => decodeFloat(path)
        case StandardType.DoubleType     => decodeDouble(path)
        case StandardType.BigIntegerType => decodeBigInteger(path)
        case StandardType.BigDecimalType =>
          decodeRecord(path, bigDecimalStructure).flatMap { data =>
            val opt = for {
              unscaled  <- data.get(1).asInstanceOf[Option[java.math.BigInteger]]
              precision <- data.get(2).asInstanceOf[Option[Int]]
              scale     <- data.get(3).asInstanceOf[Option[Int]]
              ctx       = new java.math.MathContext(precision)
            } yield new java.math.BigDecimal(unscaled, scale, ctx)

            opt match {
              case Some(value) => Right(value)
              case None        => fail(path, s"Invalid big decimal record $data")
            }
          }
        case StandardType.BinaryType => decodeBinary(path)
        case StandardType.CharType =>
          decodeString(path).flatMap(
            decoded =>
              if (decoded.size == 1)
                succeed(decoded.charAt(0))
              else {
                fail(path, s"""Expected character, found string "$decoded"""")
              }
          )
        case StandardType.UUIDType =>
          decodeString(path).flatMap { uuid =>
            try succeed(UUID.fromString(uuid))
            catch {
              case NonFatal(_) => fail(path, "Invalid UUID string")
            }
          }
        case StandardType.DayOfWeekType =>
          decodeByte(path).map(_.toInt).map(DayOfWeek.of)
        case StandardType.MonthType =>
          decodeByte(path).map(_.toInt).map(Month.of)
        case StandardType.MonthDayType =>
          decodeRecord(path, monthDayStructure)
            .map(data => MonthDay.of(data.getOrElse(1, 0).asInstanceOf[Int], data.getOrElse(2, 0).asInstanceOf[Int]))
        case StandardType.PeriodType =>
          decodeRecord(path, periodStructure)
            .map(data => Period.of(data.getOrElse(1, 0).asInstanceOf[Int], data.getOrElse(2, 0).asInstanceOf[Int], data.getOrElse(3, 0).asInstanceOf[Int]))
        case StandardType.YearType =>
          decodeInt(path).map(_.intValue).map(Year.of)
        case StandardType.YearMonthType =>
          decodeRecord(path, yearMonthStructure)
            .map(data => YearMonth.of(data.getOrElse(1, 0).asInstanceOf[Int], data.getOrElse(2, 0).asInstanceOf[Int]))
        case StandardType.ZoneIdType => decodeString(path).map(ZoneId.of)
        case StandardType.ZoneOffsetType =>
          decodeInt(path)
            .map(_.intValue)
            .map(ZoneOffset.ofTotalSeconds)
        case StandardType.DurationType =>
          decodeRecord(path, durationStructure)
            .map(data => Duration.ofSeconds(data.getOrElse(1, 0L).asInstanceOf[Long], data.getOrElse(2, 0L).asInstanceOf[Int].toLong))
        case StandardType.InstantType(formatter) =>
          decodeString(path).map(v => Instant.from(formatter.parse(v)))
        case StandardType.LocalDateType(formatter) =>
          decodeString(path).map(LocalDate.parse(_, formatter))
        case StandardType.LocalTimeType(formatter) =>
          decodeString(path).map(LocalTime.parse(_, formatter))
        case StandardType.LocalDateTimeType(formatter) =>
          decodeString(path).map(LocalDateTime.parse(_, formatter))
        case StandardType.OffsetTimeType(formatter) =>
          decodeString(path).map(OffsetTime.parse(_, formatter))
        case StandardType.OffsetDateTimeType(formatter) =>
          decodeString(path).map(OffsetDateTime.parse(_, formatter))
        case StandardType.ZonedDateTimeType(formatter) =>
          decodeString(path).map(ZonedDateTime.parse(_, formatter))
        case _ => fail(path, s"Unsupported primitive type $standardType")
      }

    private def emptyValue[A](schema: Schema[A]): Option[A] = schema match {
      case Schema.Lazy(s)                             => emptyValue(s())
      case Schema.Optional(_, _)                      => Some(None)
      case Schema.Sequence(_, fromChunk, _, _, _)     => Some(fromChunk(Chunk.empty))
      case Schema.Primitive(StandardType.UnitType, _) => Some(())
      case _                                          => None
    }

    private def decodeRecord(path: Path, fields: Seq[Schema.Field[_, _]]): Result[ListMap[Short, _]] =
      structDecoder(fields.map(_.schema), path)

    def structDecoder(fields: Seq[Schema[_]], path: Path): Result[ListMap[Short, Any]] = {
      val fieldSchemas = fields.zipWithIndex.map { case (schema, idx) => (idx + 1) -> schema }.toMap[Int, Schema[_]]

      @tailrec
      def readFields(m: ListMap[Short, Any]): Result[ListMap[Short, Any]] =
        Try { p.readFieldBegin() } match {
          case Failure(err) => fail(path, s"Error reading field begin: ${err.getMessage}")
          case Success(readField) => {
            if (readField.`type` == TType.STOP)
              succeed(m)
            else {
              val actualPath = path :+ s"fieldId:${readField.id}"
              fieldSchemas.get(readField.id.toInt) match {
                case Some(fieldSchema) =>
                  decode(actualPath, fieldSchema) match {
                    case Left(err)    => Left(err)
                    case Right(value) => readFields(m.updated(readField.id, value))
                  }
                case None =>
                  fail(actualPath, s"Could not find schema for field ID ${readField.id}")
              }
            }
          }
        }

      readFields(ListMap.empty)
    }

    def decodeSequence[Col, Elem](path: Path, schema: Schema.Sequence[Col, Elem, _]): Result[Col] = {
      @tailrec
      def decodeElements(n: Int, cb: ChunkBuilder[Elem]): Result[Chunk[Elem]] =
        if (n > 0)
          decode(path, schema.schemaA) match {
            case Right(elem)   => decodeElements(n - 1, cb += (elem))
            case Left(failure) => fail(path, s"Error decoding Sequence element: $failure")
          } else
          succeed(cb.result())

      Try { p.readListBegin() }.fold(_ => fail(path, "Can not decode Sequence begin"), begin => decodeElements(begin.size, ChunkBuilder.make[Elem]()).map(schema.fromChunk))
    }

    def decodeMap[K, V](path: Path, schema: Schema.Map[K, V]): Result[scala.collection.immutable.Map[K, V]] = {
      @tailrec
      def decodeElements(n: Int, m: scala.collection.mutable.Map[K, V]): Result[scala.collection.immutable.Map[K, V]] =
        if (n > 0)
          (decode(path, schema.keySchema), decode(path, schema.valueSchema)) match {
            case (Right(key), Right(value)) => decodeElements(n - 1, m += ((key, value)))
            case (l, r) =>
              val key   = l.fold(_.error, _.toString)
              val value = r.fold(_.error, _.toString)
              fail(path, s"Error decoding Map element (key: $key; value: $value)")
          } else
          succeed(m.toMap)

      Try {
        p.readMapBegin()
      }.fold(_ => fail(path, "Can not decode Map begin"), begin => decodeElements(begin.size, scala.collection.mutable.Map.empty[K, V]))
    }

    def decodeSet[A](path: Path, schema: Schema.Set[A]): Result[scala.collection.immutable.Set[A]] = {
      @tailrec
      def decodeElements(n: Int, cb: ChunkBuilder[A]): Result[Chunk[A]] =
        if (n > 0)
          decode(path, schema.elementSchema) match {
            case Right(elem) => decodeElements(n - 1, cb += (elem))
            case Left(_)     => fail(path, "Error decoding Set element")
          } else
          succeed(cb.result())

      Try { p.readSetBegin() }.fold(_ => fail(path, "Can not decode Set begin"), begin => decodeElements(begin.size, ChunkBuilder.make[A]()).map(_.toSet))
    }

    private[codec] object ProductDecoder {

      def unapply[A](schema: Schema[A]): Option[Path => Result[A]] = schema match {
        case s: Schema.CaseClass1[_, _, A]                                                                                                              => Some(caseClass1Decoder(s))
        case s: Schema.CaseClass2[_, _, _, _, A]                                                                                                        => Some(caseClass2Decoder(s))
        case s: Schema.CaseClass3[_, _, _, _, _, _, A]                                                                                                  => Some(caseClass3Decoder(s))
        case s: Schema.CaseClass4[_, _, _, _, _, _, _, _, A]                                                                                            => Some(caseClass4Decoder(s))
        case s: Schema.CaseClass5[_, _, _, _, _, _, _, _, _, _, A]                                                                                      => Some(caseClass5Decoder(s))
        case s: Schema.CaseClass6[_, _, _, _, _, _, _, _, _, _, _, _, A]                                                                                => Some(caseClass6Decoder(s))
        case s: Schema.CaseClass7[_, _, _, _, _, _, _, _, _, _, _, _, _, _, A]                                                                          => Some(caseClass7Decoder(s))
        case s: Schema.CaseClass8[_, _, _, _, _, _, _, _, _, _, _, _, _, _, _, _, A]                                                                    => Some(caseClass8Decoder(s))
        case s: Schema.CaseClass9[_, _, _, _, _, _, _, _, _, _, _, _, _, _, _, _, _, _, A]                                                              => Some(caseClass9Decoder(s))
        case s: Schema.CaseClass10[_, _, _, _, _, _, _, _, _, _, _, _, _, _, _, _, _, _, _, _, A]                                                       => Some(caseClass10Decoder(s))
        case s: Schema.CaseClass11[_, _, _, _, _, _, _, _, _, _, _, _, _, _, _, _, _, _, _, _, _, _, A]                                                 => Some(caseClass11Decoder(s))
        case s: Schema.CaseClass12[_, _, _, _, _, _, _, _, _, _, _, _, _, _, _, _, _, _, _, _, _, _, _, _, A]                                           => Some(caseClass12Decoder(s))
        case s: Schema.CaseClass13[_, _, _, _, _, _, _, _, _, _, _, _, _, _, _, _, _, _, _, _, _, _, _, _, _, _, A]                                     => Some(caseClass13Decoder(s))
        case s: Schema.CaseClass14[_, _, _, _, _, _, _, _, _, _, _, _, _, _, _, _, _, _, _, _, _, _, _, _, _, _, _, _, A]                               => Some(caseClass14Decoder(s))
        case s: Schema.CaseClass15[_, _, _, _, _, _, _, _, _, _, _, _, _, _, _, _, _, _, _, _, _, _, _, _, _, _, _, _, _, _, A]                         => Some(caseClass15Decoder(s))
        case s: Schema.CaseClass16[_, _, _, _, _, _, _, _, _, _, _, _, _, _, _, _, _, _, _, _, _, _, _, _, _, _, _, _, _, _, _, _, A]                   => Some(caseClass16Decoder(s))
        case s: Schema.CaseClass17[_, _, _, _, _, _, _, _, _, _, _, _, _, _, _, _, _, _, _, _, _, _, _, _, _, _, _, _, _, _, _, _, _, _, A]             => Some(caseClass17Decoder(s))
        case s: Schema.CaseClass18[_, _, _, _, _, _, _, _, _, _, _, _, _, _, _, _, _, _, _, _, _, _, _, _, _, _, _, _, _, _, _, _, _, _, _, _, A]       => Some(caseClass18Decoder(s))
        case s: Schema.CaseClass19[_, _, _, _, _, _, _, _, _, _, _, _, _, _, _, _, _, _, _, _, _, _, _, _, _, _, _, _, _, _, _, _, _, _, _, _, _, _, A] => Some(caseClass19Decoder(s))
        case s: Schema.CaseClass20[_, _, _, _, _, _, _, _, _, _, _, _, _, _, _, _, _, _, _, _, _, _, _, _, _, _, _, _, _, _, _, _, _, _, _, _, _, _, _, _, A] =>
          Some(caseClass20Decoder(s))
        case s: Schema.CaseClass21[_, _, _, _, _, _, _, _, _, _, _, _, _, _, _, _, _, _, _, _, _, _, _, _, _, _, _, _, _, _, _, _, _, _, _, _, _, _, _, _, _, _, A] =>
          Some(caseClass21Decoder(s))
        case s: Schema.CaseClass22[_, _, _, _, _, _, _, _, _, _, _, _, _, _, _, _, _, _, _, _, _, _, _, _, _, _, _, _, _, _, _, _, _, _, _, _, _, _, _, _, _, _, _, _, A] =>
          Some(caseClass22Decoder(s))
        case _ => None
      }

      private def unsafeDecodeFields(path: Path, fields: Schema.Field[_, _]*): Result[Array[Any]] = {
        val buffer = Array.ofDim[Any](fields.size)

        @tailrec
        def addFields(values: ListMap[Short, Any], index: Int): Result[Array[Any]] =
          if (index >= fields.size) Right(buffer)
          else {
            val Schema.Field(label, schema, _, _) = fields(index)
            val rawValue                          = values.get((index + 1).toShort)
            rawValue match {
              case Some(value) =>
                buffer.update(index, value)
                addFields(values, index + 1)
              case None =>
                emptyValue(schema) match {
                  case Some(value) =>
                    buffer.update(index, value)
                    addFields(values, index + 1)
                  case None => fail(path :+ label, "Missing value")
                }
            }
          }

        structDecoder(fields.map(_.schema), path).flatMap(addFields(_, 0))
      }

      @tailrec
      private def validateBuffer(path: Path, index: Int, buffer: Array[Any]): Result[Array[Any]] =
        if (index == buffer.length - 1 && buffer(index) != null)
          succeed(buffer)
        else if (buffer(index) == null)
          fail(path, s"Missing field number $index.")
        else
          validateBuffer(path, index + 1, buffer)

      private def caseClass1Decoder[A, Z](schema: Schema.CaseClass1[_, A, Z])(path: Path): Result[Z] =
        unsafeDecodeFields(path, schema.field).flatMap { buffer =>
          if (buffer(0) == null)
            fail(path, "Missing field 1.")
          else
            succeed(schema.construct(buffer(0).asInstanceOf[A]))
        }

      private def caseClass2Decoder[A1, A2, Z](schema: Schema.CaseClass2[_, _, A1, A2, Z])(path: Path): Result[Z] =
        for {
          buffer <- unsafeDecodeFields(path, schema.field1, schema.field2)
          _      <- validateBuffer(path, 0, buffer)
        } yield schema.construct(buffer(0).asInstanceOf[A1], buffer(1).asInstanceOf[A2])

      private def caseClass3Decoder[A1, A2, A3, Z](schema: Schema.CaseClass3[_, _, _, A1, A2, A3, Z])(path: Path): Result[Z] =
        for {
          buffer <- unsafeDecodeFields(path, schema.field1, schema.field2, schema.field3)
          _      <- validateBuffer(path, 0, buffer)
        } yield schema.construct(buffer(0).asInstanceOf[A1], buffer(1).asInstanceOf[A2], buffer(2).asInstanceOf[A3])

      private def caseClass4Decoder[A1, A2, A3, A4, Z](schema: Schema.CaseClass4[_, _, _, _, A1, A2, A3, A4, Z])(path: Path): Result[Z] =
        for {
          buffer <- unsafeDecodeFields(path, schema.field1, schema.field2, schema.field3, schema.field4)
          _      <- validateBuffer(path, 0, buffer)
        } yield schema.construct(buffer(0).asInstanceOf[A1], buffer(1).asInstanceOf[A2], buffer(2).asInstanceOf[A3], buffer(3).asInstanceOf[A4])

      private def caseClass5Decoder[A1, A2, A3, A4, A5, Z](schema: Schema.CaseClass5[_, _, _, _, _, A1, A2, A3, A4, A5, Z])(path: Path): Result[Z] =
        for {
          buffer <- unsafeDecodeFields(path, schema.field1, schema.field2, schema.field3, schema.field4, schema.field5)
          _      <- validateBuffer(path, 0, buffer)
        } yield schema.construct(buffer(0).asInstanceOf[A1], buffer(1).asInstanceOf[A2], buffer(2).asInstanceOf[A3], buffer(3).asInstanceOf[A4], buffer(4).asInstanceOf[A5])

      private def caseClass6Decoder[A1, A2, A3, A4, A5, A6, Z](schema: Schema.CaseClass6[_, _, _, _, _, _, A1, A2, A3, A4, A5, A6, Z])(path: Path): Result[Z] =
        for {
          buffer <- unsafeDecodeFields(path, schema.field1, schema.field2, schema.field3, schema.field4, schema.field5, schema.field6)
          _      <- validateBuffer(path, 0, buffer)
        } yield schema.construct(buffer(0).asInstanceOf[A1], buffer(1).asInstanceOf[A2], buffer(2).asInstanceOf[A3], buffer(3).asInstanceOf[A4], buffer(4).asInstanceOf[A5], buffer(5).asInstanceOf[A6])

      private def caseClass7Decoder[A1, A2, A3, A4, A5, A6, A7, Z](schema: Schema.CaseClass7[_, _, _, _, _, _, _, A1, A2, A3, A4, A5, A6, A7, Z])(path: Path): Result[Z] =
        for {
          buffer <- unsafeDecodeFields(path, schema.field1, schema.field2, schema.field3, schema.field4, schema.field5, schema.field6, schema.field7)
          _      <- validateBuffer(path, 0, buffer)
        } yield schema.construct(buffer(0).asInstanceOf[A1], buffer(1).asInstanceOf[A2], buffer(2).asInstanceOf[A3], buffer(3).asInstanceOf[A4], buffer(4).asInstanceOf[A5], buffer(5).asInstanceOf[A6], buffer(6).asInstanceOf[A7])

      private def caseClass8Decoder[A1, A2, A3, A4, A5, A6, A7, A8, Z](schema: Schema.CaseClass8[_, _, _, _, _, _, _, _, A1, A2, A3, A4, A5, A6, A7, A8, Z])(path: Path): Result[Z] =
        for {
          buffer <- unsafeDecodeFields(path, schema.field1, schema.field2, schema.field3, schema.field4, schema.field5, schema.field6, schema.field7, schema.field8)
          _      <- validateBuffer(path, 0, buffer)
        } yield schema.construct(buffer(0).asInstanceOf[A1], buffer(1).asInstanceOf[A2], buffer(2).asInstanceOf[A3], buffer(3).asInstanceOf[A4], buffer(4).asInstanceOf[A5], buffer(5).asInstanceOf[A6], buffer(6).asInstanceOf[A7], buffer(7).asInstanceOf[A8])

      private def caseClass9Decoder[A1, A2, A3, A4, A5, A6, A7, A8, A9, Z](schema: Schema.CaseClass9[_, _, _, _, _, _, _, _, _, A1, A2, A3, A4, A5, A6, A7, A8, A9, Z])(path: Path): Result[Z] =
        for {
          buffer <- unsafeDecodeFields(path, schema.field1, schema.field2, schema.field3, schema.field4, schema.field5, schema.field6, schema.field7, schema.field9, schema.field9)
          _      <- validateBuffer(path, 0, buffer)
        } yield schema.construct(buffer(0).asInstanceOf[A1], buffer(1).asInstanceOf[A2], buffer(2).asInstanceOf[A3], buffer(3).asInstanceOf[A4], buffer(4).asInstanceOf[A5], buffer(5).asInstanceOf[A6], buffer(6).asInstanceOf[A7], buffer(7).asInstanceOf[A8], buffer(8).asInstanceOf[A9])

      private def caseClass10Decoder[A1, A2, A3, A4, A5, A6, A7, A8, A9, A10, Z](schema: Schema.CaseClass10[_, _, _, _, _, _, _, _, _, _, A1, A2, A3, A4, A5, A6, A7, A8, A9, A10, Z])(path: Path): Result[Z] =
        for {
          buffer <- unsafeDecodeFields(path, schema.field1, schema.field2, schema.field3, schema.field4, schema.field5, schema.field6, schema.field7, schema.field9, schema.field9, schema.field10)
          _      <- validateBuffer(path, 0, buffer)
        } yield schema.construct(buffer(0).asInstanceOf[A1], buffer(1).asInstanceOf[A2], buffer(2).asInstanceOf[A3], buffer(3).asInstanceOf[A4], buffer(4).asInstanceOf[A5], buffer(5).asInstanceOf[A6], buffer(6).asInstanceOf[A7], buffer(7).asInstanceOf[A8], buffer(8).asInstanceOf[A9], buffer(9).asInstanceOf[A10])

      private def caseClass11Decoder[A1, A2, A3, A4, A5, A6, A7, A8, A9, A10, A11, Z](schema: Schema.CaseClass11[_, _, _, _, _, _, _, _, _, _, _, A1, A2, A3, A4, A5, A6, A7, A8, A9, A10, A11, Z])(path: Path): Result[Z] =
        for {
          buffer <- unsafeDecodeFields(path, schema.field1, schema.field2, schema.field3, schema.field4, schema.field5, schema.field6, schema.field7, schema.field9, schema.field9, schema.field10, schema.field11)
          _      <- validateBuffer(path, 0, buffer)
        } yield schema.construct(buffer(0).asInstanceOf[A1], buffer(1).asInstanceOf[A2], buffer(2).asInstanceOf[A3], buffer(3).asInstanceOf[A4], buffer(4).asInstanceOf[A5], buffer(5).asInstanceOf[A6], buffer(6).asInstanceOf[A7], buffer(7).asInstanceOf[A8], buffer(8).asInstanceOf[A9], buffer(9).asInstanceOf[A10], buffer(10).asInstanceOf[A11])

      private def caseClass12Decoder[A1, A2, A3, A4, A5, A6, A7, A8, A9, A10, A11, A12, Z](schema: Schema.CaseClass12[_, _, _, _, _, _, _, _, _, _, _, _, A1, A2, A3, A4, A5, A6, A7, A8, A9, A10, A11, A12, Z])(path: Path): Result[Z] =
        for {
          buffer <- unsafeDecodeFields(path, schema.field1, schema.field2, schema.field3, schema.field4, schema.field5, schema.field6, schema.field7, schema.field9, schema.field9, schema.field10, schema.field11, schema.field12)
          _      <- validateBuffer(path, 0, buffer)
        } yield schema.construct(buffer(0).asInstanceOf[A1], buffer(1).asInstanceOf[A2], buffer(2).asInstanceOf[A3], buffer(3).asInstanceOf[A4], buffer(4).asInstanceOf[A5], buffer(5).asInstanceOf[A6], buffer(6).asInstanceOf[A7], buffer(7).asInstanceOf[A8], buffer(8).asInstanceOf[A9], buffer(9).asInstanceOf[A10], buffer(10).asInstanceOf[A11], buffer(11).asInstanceOf[A12])

      private def caseClass13Decoder[A1, A2, A3, A4, A5, A6, A7, A8, A9, A10, A11, A12, A13, Z](schema: Schema.CaseClass13[_, _, _, _, _, _, _, _, _, _, _, _, _, A1, A2, A3, A4, A5, A6, A7, A8, A9, A10, A11, A12, A13, Z])(path: Path): Result[Z] =
        for {
          buffer <- unsafeDecodeFields(path, schema.field1, schema.field2, schema.field3, schema.field4, schema.field5, schema.field6, schema.field7, schema.field9, schema.field9, schema.field10, schema.field11, schema.field12, schema.field13)
          _      <- validateBuffer(path, 0, buffer)
        } yield schema.construct(
          buffer(0).asInstanceOf[A1],
          buffer(1).asInstanceOf[A2],
          buffer(2).asInstanceOf[A3],
          buffer(3).asInstanceOf[A4],
          buffer(4).asInstanceOf[A5],
          buffer(5).asInstanceOf[A6],
          buffer(6).asInstanceOf[A7],
          buffer(7).asInstanceOf[A8],
          buffer(8).asInstanceOf[A9],
          buffer(9).asInstanceOf[A10],
          buffer(10).asInstanceOf[A11],
          buffer(11).asInstanceOf[A12],
          buffer(12).asInstanceOf[A13]
        )

      private def caseClass14Decoder[A1, A2, A3, A4, A5, A6, A7, A8, A9, A10, A11, A12, A13, A14, Z](schema: Schema.CaseClass14[_, _, _, _, _, _, _, _, _, _, _, _, _, _, A1, A2, A3, A4, A5, A6, A7, A8, A9, A10, A11, A12, A13, A14, Z])(path: Path): Result[Z] =
        for {
          buffer <- unsafeDecodeFields(path, schema.field1, schema.field2, schema.field3, schema.field4, schema.field5, schema.field6, schema.field7, schema.field9, schema.field9, schema.field10, schema.field11, schema.field12, schema.field13, schema.field14)
          _      <- validateBuffer(path, 0, buffer)
        } yield schema.construct(
          buffer(0).asInstanceOf[A1],
          buffer(1).asInstanceOf[A2],
          buffer(2).asInstanceOf[A3],
          buffer(3).asInstanceOf[A4],
          buffer(4).asInstanceOf[A5],
          buffer(5).asInstanceOf[A6],
          buffer(6).asInstanceOf[A7],
          buffer(7).asInstanceOf[A8],
          buffer(8).asInstanceOf[A9],
          buffer(9).asInstanceOf[A10],
          buffer(10).asInstanceOf[A11],
          buffer(11).asInstanceOf[A12],
          buffer(12).asInstanceOf[A13],
          buffer(13).asInstanceOf[A14]
        )

      private def caseClass15Decoder[A1, A2, A3, A4, A5, A6, A7, A8, A9, A10, A11, A12, A13, A14, A15, Z](schema: Schema.CaseClass15[_, _, _, _, _, _, _, _, _, _, _, _, _, _, _, A1, A2, A3, A4, A5, A6, A7, A8, A9, A10, A11, A12, A13, A14, A15, Z])(path: Path): Result[Z] =
        for {
          buffer <- unsafeDecodeFields(path, schema.field1, schema.field2, schema.field3, schema.field4, schema.field5, schema.field6, schema.field7, schema.field9, schema.field9, schema.field10, schema.field11, schema.field12, schema.field13, schema.field14, schema.field15)
          _      <- validateBuffer(path, 0, buffer)
        } yield schema.construct(
          buffer(0).asInstanceOf[A1],
          buffer(1).asInstanceOf[A2],
          buffer(2).asInstanceOf[A3],
          buffer(3).asInstanceOf[A4],
          buffer(4).asInstanceOf[A5],
          buffer(5).asInstanceOf[A6],
          buffer(6).asInstanceOf[A7],
          buffer(7).asInstanceOf[A8],
          buffer(8).asInstanceOf[A9],
          buffer(9).asInstanceOf[A10],
          buffer(10).asInstanceOf[A11],
          buffer(11).asInstanceOf[A12],
          buffer(12).asInstanceOf[A13],
          buffer(13).asInstanceOf[A14],
          buffer(14).asInstanceOf[A15]
        )

      private def caseClass16Decoder[A1, A2, A3, A4, A5, A6, A7, A8, A9, A10, A11, A12, A13, A14, A15, A16, Z](schema: Schema.CaseClass16[_, _, _, _, _, _, _, _, _, _, _, _, _, _, _, _, A1, A2, A3, A4, A5, A6, A7, A8, A9, A10, A11, A12, A13, A14, A15, A16, Z])(path: Path): Result[Z] =
        for {
          buffer <- unsafeDecodeFields(path, schema.field1, schema.field2, schema.field3, schema.field4, schema.field5, schema.field6, schema.field7, schema.field9, schema.field9, schema.field10, schema.field11, schema.field12, schema.field13, schema.field14, schema.field15, schema.field16)
          _      <- validateBuffer(path, 0, buffer)
        } yield schema.construct(
          buffer(0).asInstanceOf[A1],
          buffer(1).asInstanceOf[A2],
          buffer(2).asInstanceOf[A3],
          buffer(3).asInstanceOf[A4],
          buffer(4).asInstanceOf[A5],
          buffer(5).asInstanceOf[A6],
          buffer(6).asInstanceOf[A7],
          buffer(7).asInstanceOf[A8],
          buffer(8).asInstanceOf[A9],
          buffer(9).asInstanceOf[A10],
          buffer(10).asInstanceOf[A11],
          buffer(11).asInstanceOf[A12],
          buffer(12).asInstanceOf[A13],
          buffer(13).asInstanceOf[A14],
          buffer(14).asInstanceOf[A15],
          buffer(15).asInstanceOf[A16]
        )

      private def caseClass17Decoder[A1, A2, A3, A4, A5, A6, A7, A8, A9, A10, A11, A12, A13, A14, A15, A16, A17, Z](schema: Schema.CaseClass17[_, _, _, _, _, _, _, _, _, _, _, _, _, _, _, _, _, A1, A2, A3, A4, A5, A6, A7, A8, A9, A10, A11, A12, A13, A14, A15, A16, A17, Z])(path: Path): Result[Z] =
        for {
          buffer <- unsafeDecodeFields(path, schema.field1, schema.field2, schema.field3, schema.field4, schema.field5, schema.field6, schema.field7, schema.field9, schema.field9, schema.field10, schema.field11, schema.field12, schema.field13, schema.field14, schema.field15, schema.field16, schema.field17)
          _      <- validateBuffer(path, 0, buffer)
        } yield schema.construct(
          buffer(0).asInstanceOf[A1],
          buffer(1).asInstanceOf[A2],
          buffer(2).asInstanceOf[A3],
          buffer(3).asInstanceOf[A4],
          buffer(4).asInstanceOf[A5],
          buffer(5).asInstanceOf[A6],
          buffer(6).asInstanceOf[A7],
          buffer(7).asInstanceOf[A8],
          buffer(8).asInstanceOf[A9],
          buffer(9).asInstanceOf[A10],
          buffer(10).asInstanceOf[A11],
          buffer(11).asInstanceOf[A12],
          buffer(12).asInstanceOf[A13],
          buffer(13).asInstanceOf[A14],
          buffer(14).asInstanceOf[A15],
          buffer(15).asInstanceOf[A16],
          buffer(16).asInstanceOf[A17]
        )

      private def caseClass18Decoder[A1, A2, A3, A4, A5, A6, A7, A8, A9, A10, A11, A12, A13, A14, A15, A16, A17, A18, Z](schema: Schema.CaseClass18[_, _, _, _, _, _, _, _, _, _, _, _, _, _, _, _, _, _, A1, A2, A3, A4, A5, A6, A7, A8, A9, A10, A11, A12, A13, A14, A15, A16, A17, A18, Z])(path: Path): Result[Z] =
        for {
          buffer <- unsafeDecodeFields(path, schema.field1, schema.field2, schema.field3, schema.field4, schema.field5, schema.field6, schema.field7, schema.field9, schema.field9, schema.field10, schema.field11, schema.field12, schema.field13, schema.field14, schema.field15, schema.field16, schema.field17, schema.field18)
          _      <- validateBuffer(path, 0, buffer)
        } yield schema.construct(
          buffer(0).asInstanceOf[A1],
          buffer(1).asInstanceOf[A2],
          buffer(2).asInstanceOf[A3],
          buffer(3).asInstanceOf[A4],
          buffer(4).asInstanceOf[A5],
          buffer(5).asInstanceOf[A6],
          buffer(6).asInstanceOf[A7],
          buffer(7).asInstanceOf[A8],
          buffer(8).asInstanceOf[A9],
          buffer(9).asInstanceOf[A10],
          buffer(10).asInstanceOf[A11],
          buffer(11).asInstanceOf[A12],
          buffer(12).asInstanceOf[A13],
          buffer(13).asInstanceOf[A14],
          buffer(14).asInstanceOf[A15],
          buffer(15).asInstanceOf[A16],
          buffer(16).asInstanceOf[A17],
          buffer(17).asInstanceOf[A18]
        )

      private def caseClass19Decoder[A1, A2, A3, A4, A5, A6, A7, A8, A9, A10, A11, A12, A13, A14, A15, A16, A17, A18, A19, Z](schema: Schema.CaseClass19[_, _, _, _, _, _, _, _, _, _, _, _, _, _, _, _, _, _, _, A1, A2, A3, A4, A5, A6, A7, A8, A9, A10, A11, A12, A13, A14, A15, A16, A17, A18, A19, Z])(path: Path): Result[Z] =
        for {
          buffer <- unsafeDecodeFields(path, schema.field1, schema.field2, schema.field3, schema.field4, schema.field5, schema.field6, schema.field7, schema.field9, schema.field9, schema.field10, schema.field11, schema.field12, schema.field13, schema.field14, schema.field15, schema.field16, schema.field17, schema.field18, schema.field19)
          _      <- validateBuffer(path, 0, buffer)
        } yield schema.construct(
          buffer(0).asInstanceOf[A1],
          buffer(1).asInstanceOf[A2],
          buffer(2).asInstanceOf[A3],
          buffer(3).asInstanceOf[A4],
          buffer(4).asInstanceOf[A5],
          buffer(5).asInstanceOf[A6],
          buffer(6).asInstanceOf[A7],
          buffer(7).asInstanceOf[A8],
          buffer(8).asInstanceOf[A9],
          buffer(9).asInstanceOf[A10],
          buffer(10).asInstanceOf[A11],
          buffer(11).asInstanceOf[A12],
          buffer(12).asInstanceOf[A13],
          buffer(13).asInstanceOf[A14],
          buffer(14).asInstanceOf[A15],
          buffer(15).asInstanceOf[A16],
          buffer(16).asInstanceOf[A17],
          buffer(17).asInstanceOf[A18],
          buffer(18).asInstanceOf[A19]
        )

      private def caseClass20Decoder[A1, A2, A3, A4, A5, A6, A7, A8, A9, A10, A11, A12, A13, A14, A15, A16, A17, A18, A19, A20, Z](schema: Schema.CaseClass20[_, _, _, _, _, _, _, _, _, _, _, _, _, _, _, _, _, _, _, _, A1, A2, A3, A4, A5, A6, A7, A8, A9, A10, A11, A12, A13, A14, A15, A16, A17, A18, A19, A20, Z])(path: Path): Result[Z] =
        for {
          buffer <- unsafeDecodeFields(path, schema.field1, schema.field2, schema.field3, schema.field4, schema.field5, schema.field6, schema.field7, schema.field9, schema.field9, schema.field10, schema.field11, schema.field12, schema.field13, schema.field14, schema.field15, schema.field16, schema.field17, schema.field18, schema.field19, schema.field20)
          _      <- validateBuffer(path, 0, buffer)
        } yield schema.construct(
          buffer(0).asInstanceOf[A1],
          buffer(1).asInstanceOf[A2],
          buffer(2).asInstanceOf[A3],
          buffer(3).asInstanceOf[A4],
          buffer(4).asInstanceOf[A5],
          buffer(5).asInstanceOf[A6],
          buffer(6).asInstanceOf[A7],
          buffer(7).asInstanceOf[A8],
          buffer(8).asInstanceOf[A9],
          buffer(9).asInstanceOf[A10],
          buffer(10).asInstanceOf[A11],
          buffer(11).asInstanceOf[A12],
          buffer(12).asInstanceOf[A13],
          buffer(13).asInstanceOf[A14],
          buffer(14).asInstanceOf[A15],
          buffer(15).asInstanceOf[A16],
          buffer(16).asInstanceOf[A17],
          buffer(17).asInstanceOf[A18],
          buffer(18).asInstanceOf[A19],
          buffer(19).asInstanceOf[A20]
        )

      private def caseClass21Decoder[A1, A2, A3, A4, A5, A6, A7, A8, A9, A10, A11, A12, A13, A14, A15, A16, A17, A18, A19, A20, A21, Z](schema: Schema.CaseClass21[_, _, _, _, _, _, _, _, _, _, _, _, _, _, _, _, _, _, _, _, _, A1, A2, A3, A4, A5, A6, A7, A8, A9, A10, A11, A12, A13, A14, A15, A16, A17, A18, A19, A20, A21, Z])(path: Path): Result[Z] =
        for {
          buffer <- unsafeDecodeFields(path, schema.field1, schema.field2, schema.field3, schema.field4, schema.field5, schema.field6, schema.field7, schema.field9, schema.field9, schema.field10, schema.field11, schema.field12, schema.field13, schema.field14, schema.field15, schema.field16, schema.field17, schema.field18, schema.field19, schema.field20, schema.field21)
          _      <- validateBuffer(path, 0, buffer)
        } yield schema.construct(
          buffer(0).asInstanceOf[A1],
          buffer(1).asInstanceOf[A2],
          buffer(2).asInstanceOf[A3],
          buffer(3).asInstanceOf[A4],
          buffer(4).asInstanceOf[A5],
          buffer(5).asInstanceOf[A6],
          buffer(6).asInstanceOf[A7],
          buffer(7).asInstanceOf[A8],
          buffer(8).asInstanceOf[A9],
          buffer(9).asInstanceOf[A10],
          buffer(10).asInstanceOf[A11],
          buffer(11).asInstanceOf[A12],
          buffer(12).asInstanceOf[A13],
          buffer(13).asInstanceOf[A14],
          buffer(14).asInstanceOf[A15],
          buffer(15).asInstanceOf[A16],
          buffer(16).asInstanceOf[A17],
          buffer(17).asInstanceOf[A18],
          buffer(18).asInstanceOf[A19],
          buffer(19).asInstanceOf[A20],
          buffer(20).asInstanceOf[A21]
        )

      private def caseClass22Decoder[A1, A2, A3, A4, A5, A6, A7, A8, A9, A10, A11, A12, A13, A14, A15, A16, A17, A18, A19, A20, A21, A22, Z](schema: Schema.CaseClass22[_, _, _, _, _, _, _, _, _, _, _, _, _, _, _, _, _, _, _, _, _, _, A1, A2, A3, A4, A5, A6, A7, A8, A9, A10, A11, A12, A13, A14, A15, A16, A17, A18, A19, A20, A21, A22, Z])(path: Path): Result[Z] =
        for {
          buffer <- unsafeDecodeFields(path, schema.field1, schema.field2, schema.field3, schema.field4, schema.field5, schema.field6, schema.field7, schema.field9, schema.field9, schema.field10, schema.field11, schema.field12, schema.field13, schema.field14, schema.field15, schema.field16, schema.field17, schema.field18, schema.field19, schema.field20, schema.field21, schema.field22)
          _      <- validateBuffer(path, 0, buffer)
        } yield schema.construct(
          buffer(0).asInstanceOf[A1],
          buffer(1).asInstanceOf[A2],
          buffer(2).asInstanceOf[A3],
          buffer(3).asInstanceOf[A4],
          buffer(4).asInstanceOf[A5],
          buffer(5).asInstanceOf[A6],
          buffer(6).asInstanceOf[A7],
          buffer(7).asInstanceOf[A8],
          buffer(8).asInstanceOf[A9],
          buffer(9).asInstanceOf[A10],
          buffer(10).asInstanceOf[A11],
          buffer(11).asInstanceOf[A12],
          buffer(12).asInstanceOf[A13],
          buffer(13).asInstanceOf[A14],
          buffer(14).asInstanceOf[A15],
          buffer(15).asInstanceOf[A16],
          buffer(16).asInstanceOf[A17],
          buffer(17).asInstanceOf[A18],
          buffer(18).asInstanceOf[A19],
          buffer(19).asInstanceOf[A20],
          buffer(20).asInstanceOf[A21],
          buffer(21).asInstanceOf[A22]
        )
    }
  }
}<|MERGE_RESOLUTION|>--- conflicted
+++ resolved
@@ -10,7 +10,6 @@
 
 import org.apache.thrift.protocol._
 
-import zio.schema._
 import zio.schema.codec.ThriftCodec.Thrift.{
   bigDecimalStructure,
   durationStructure,
@@ -18,12 +17,8 @@
   periodStructure,
   yearMonthStructure
 }
-<<<<<<< HEAD
+import zio.stream.ZPipeline
 import zio.schema.{ DynamicValue, DynamicValueSchema, Schema, StandardType, Singleton }
-import zio.stream.ZTransducer
-=======
-import zio.stream.ZPipeline
->>>>>>> ed9538c5
 import zio.{ Chunk, ChunkBuilder, ZIO }
 import java.math.BigInteger
 
@@ -379,7 +374,7 @@
 
     private def writeStructure(fields: Seq[(Schema.Field[_, _], Any)]): Unit = {
       fields.zipWithIndex.foreach {
-        case ((fieldSchema: Schema.Field[Any], value), fieldNumber) =>
+        case ((fieldSchema: Schema.Field[_, Any], value), fieldNumber) =>
           encodeValue(Some((fieldNumber + 1).shortValue), fieldSchema.schema, value)
       }
       p.writeFieldStop()
@@ -389,7 +384,6 @@
     private[codec] object ProductEncoder {
 
       def unapply[A](schemaAndValue: (Schema[A], A)): Option[() => Unit] = schemaAndValue match {
-<<<<<<< HEAD
         case (_: Schema.CaseClass0[_], v) =>
           Some(encodeCaseClass(v))
         case (cc: Schema.CaseClass1[_, _, _], v) =>
@@ -667,50 +661,6 @@
               cc.field22 -> cc.extractField22
             )
           )
-=======
-        case (Schema.CaseClass1(_, f, _, ext, _), v)             => Some(encodeCaseClass(v, f  -> ext))
-        case (Schema.CaseClass2(_, f1, f2, _, ext1, ext2, _), v) => Some(encodeCaseClass(v, f1 -> ext1, f2 -> ext2))
-        case (Schema.CaseClass3(_, f1, f2, f3, _, ext1, ext2, ext3, _), v) =>
-          Some(encodeCaseClass(v, f1 -> ext1, f2 -> ext2, f3 -> ext3))
-        case (Schema.CaseClass4(_, f1, f2, f3, f4, _, ext1, ext2, ext3, ext4, _), v) =>
-          Some(encodeCaseClass(v, f1 -> ext1, f2 -> ext2, f3 -> ext3, f4 -> ext4))
-        case (Schema.CaseClass5(_, f1, f2, f3, f4, f5, _, ext1, ext2, ext3, ext4, ext5, _), v) =>
-          Some(encodeCaseClass(v, f1 -> ext1, f2 -> ext2, f3 -> ext3, f4 -> ext4, f5 -> ext5))
-        case (Schema.CaseClass6(_, f1, f2, f3, f4, f5, f6, _, ext1, ext2, ext3, ext4, ext5, ext6, _), v) =>
-          Some(encodeCaseClass(v, f1 -> ext1, f2 -> ext2, f3 -> ext3, f4 -> ext4, f5 -> ext5, f6 -> ext6))
-        case (Schema.CaseClass7(_, f1, f2, f3, f4, f5, f6, f7, _, ext1, ext2, ext3, ext4, ext5, ext6, ext7, _), v) =>
-          Some(encodeCaseClass(v, f1 -> ext1, f2 -> ext2, f3 -> ext3, f4 -> ext4, f5 -> ext5, f6 -> ext6, f7 -> ext7))
-        case (Schema.CaseClass8(_, f1, f2, f3, f4, f5, f6, f7, f8, _, ext1, ext2, ext3, ext4, ext5, ext6, ext7, ext8, _), v) =>
-          Some(encodeCaseClass(v, f1 -> ext1, f2 -> ext2, f3 -> ext3, f4 -> ext4, f5 -> ext5, f6 -> ext6, f7 -> ext7, f8 -> ext8))
-        case (Schema.CaseClass9(_, f1, f2, f3, f4, f5, f6, f7, f8, f9, _, ext1, ext2, ext3, ext4, ext5, ext6, ext7, ext8, ext9, _), v) =>
-          Some(encodeCaseClass(v, f1 -> ext1, f2 -> ext2, f3 -> ext3, f4 -> ext4, f5 -> ext5, f6 -> ext6, f7 -> ext7, f8 -> ext8, f9 -> ext9))
-        case (Schema.CaseClass10(_, f1, f2, f3, f4, f5, f6, f7, f8, f9, f10, _, ext1, ext2, ext3, ext4, ext5, ext6, ext7, ext8, ext9, ext10, _), v) =>
-          Some(encodeCaseClass(v, f1 -> ext1, f2 -> ext2, f3 -> ext3, f4 -> ext4, f5 -> ext5, f6 -> ext6, f7 -> ext7, f8 -> ext8, f9 -> ext9, f10 -> ext10))
-        case (Schema.CaseClass11(_, f1, f2, f3, f4, f5, f6, f7, f8, f9, f10, f11, _, ext1, ext2, ext3, ext4, ext5, ext6, ext7, ext8, ext9, ext10, ext11, _), v) =>
-          Some(encodeCaseClass(v, f1 -> ext1, f2 -> ext2, f3 -> ext3, f4 -> ext4, f5 -> ext5, f6 -> ext6, f7 -> ext7, f8 -> ext8, f9 -> ext9, f10 -> ext10, f11 -> ext11))
-        case (Schema.CaseClass12(_, f1, f2, f3, f4, f5, f6, f7, f8, f9, f10, f11, f12, _, ext1, ext2, ext3, ext4, ext5, ext6, ext7, ext8, ext9, ext10, ext11, ext12, _), v) =>
-          Some(encodeCaseClass(v, f1 -> ext1, f2 -> ext2, f3 -> ext3, f4 -> ext4, f5 -> ext5, f6 -> ext6, f7 -> ext7, f8 -> ext8, f9 -> ext9, f10 -> ext10, f11 -> ext11, f12 -> ext12))
-        case (Schema.CaseClass13(_, f1, f2, f3, f4, f5, f6, f7, f8, f9, f10, f11, f12, f13, _, ext1, ext2, ext3, ext4, ext5, ext6, ext7, ext8, ext9, ext10, ext11, ext12, ext13, _), v) =>
-          Some(encodeCaseClass(v, f1 -> ext1, f2 -> ext2, f3 -> ext3, f4 -> ext4, f5 -> ext5, f6 -> ext6, f7 -> ext7, f8 -> ext8, f9 -> ext9, f10 -> ext10, f11 -> ext11, f12 -> ext12, f13 -> ext13))
-        case (Schema.CaseClass14(_, f1, f2, f3, f4, f5, f6, f7, f8, f9, f10, f11, f12, f13, f14, _, ext1, ext2, ext3, ext4, ext5, ext6, ext7, ext8, ext9, ext10, ext11, ext12, ext13, ext14, _), v) =>
-          Some(encodeCaseClass(v, f1 -> ext1, f2 -> ext2, f3 -> ext3, f4 -> ext4, f5 -> ext5, f6 -> ext6, f7 -> ext7, f8 -> ext8, f9 -> ext9, f10 -> ext10, f11 -> ext11, f12 -> ext12, f13 -> ext13, f14 -> ext14))
-        case (Schema.CaseClass15(_, f1, f2, f3, f4, f5, f6, f7, f8, f9, f10, f11, f12, f13, f14, f15, _, ext1, ext2, ext3, ext4, ext5, ext6, ext7, ext8, ext9, ext10, ext11, ext12, ext13, ext14, ext15, _), v) =>
-          Some(encodeCaseClass(v, f1 -> ext1, f2 -> ext2, f3 -> ext3, f4 -> ext4, f5 -> ext5, f6 -> ext6, f7 -> ext7, f8 -> ext8, f9 -> ext9, f10 -> ext10, f11 -> ext11, f12 -> ext12, f13 -> ext13, f14 -> ext14, f15 -> ext15))
-        case (Schema.CaseClass16(_, f1, f2, f3, f4, f5, f6, f7, f8, f9, f10, f11, f12, f13, f14, f15, f16, _, ext1, ext2, ext3, ext4, ext5, ext6, ext7, ext8, ext9, ext10, ext11, ext12, ext13, ext14, ext15, ext16, _), v) =>
-          Some(encodeCaseClass(v, f1 -> ext1, f2 -> ext2, f3 -> ext3, f4 -> ext4, f5 -> ext5, f6 -> ext6, f7 -> ext7, f8 -> ext8, f9 -> ext9, f10 -> ext10, f11 -> ext11, f12 -> ext12, f13 -> ext13, f14 -> ext14, f15 -> ext15, f16 -> ext16))
-        case (Schema.CaseClass17(_, f1, f2, f3, f4, f5, f6, f7, f8, f9, f10, f11, f12, f13, f14, f15, f16, f17, _, ext1, ext2, ext3, ext4, ext5, ext6, ext7, ext8, ext9, ext10, ext11, ext12, ext13, ext14, ext15, ext16, ext17, _), v) =>
-          Some(encodeCaseClass(v, f1 -> ext1, f2 -> ext2, f3 -> ext3, f4 -> ext4, f5 -> ext5, f6 -> ext6, f7 -> ext7, f8 -> ext8, f9 -> ext9, f10 -> ext10, f11 -> ext11, f12 -> ext12, f13 -> ext13, f14 -> ext14, f15 -> ext15, f16 -> ext16, f17 -> ext17))
-        case (Schema.CaseClass18(_, f1, f2, f3, f4, f5, f6, f7, f8, f9, f10, f11, f12, f13, f14, f15, f16, f17, f18, _, ext1, ext2, ext3, ext4, ext5, ext6, ext7, ext8, ext9, ext10, ext11, ext12, ext13, ext14, ext15, ext16, ext17, ext18, _), v) =>
-          Some(encodeCaseClass(v, f1 -> ext1, f2 -> ext2, f3 -> ext3, f4 -> ext4, f5 -> ext5, f6 -> ext6, f7 -> ext7, f8 -> ext8, f9 -> ext9, f10 -> ext10, f11 -> ext11, f12 -> ext12, f13 -> ext13, f14 -> ext14, f15 -> ext15, f16 -> ext16, f17 -> ext17, f18 -> ext18))
-        case (Schema.CaseClass19(_, f1, f2, f3, f4, f5, f6, f7, f8, f9, f10, f11, f12, f13, f14, f15, f16, f17, f18, f19, _, ext1, ext2, ext3, ext4, ext5, ext6, ext7, ext8, ext9, ext10, ext11, ext12, ext13, ext14, ext15, ext16, ext17, ext18, ext19, _), v) =>
-          Some(encodeCaseClass(v, f1 -> ext1, f2 -> ext2, f3 -> ext3, f4 -> ext4, f5 -> ext5, f6 -> ext6, f7 -> ext7, f8 -> ext8, f9 -> ext9, f10 -> ext10, f11 -> ext11, f12 -> ext12, f13 -> ext13, f14 -> ext14, f15 -> ext15, f16 -> ext16, f17 -> ext17, f18 -> ext18, f19 -> ext19))
-        case (Schema.CaseClass20(_, f1, f2, f3, f4, f5, f6, f7, f8, f9, f10, f11, f12, f13, f14, f15, f16, f17, f18, f19, f20, _, ext1, ext2, ext3, ext4, ext5, ext6, ext7, ext8, ext9, ext10, ext11, ext12, ext13, ext14, ext15, ext16, ext17, ext18, ext19, ext20, _), v) =>
-          Some(encodeCaseClass(v, f1 -> ext1, f2 -> ext2, f3 -> ext3, f4 -> ext4, f5 -> ext5, f6 -> ext6, f7 -> ext7, f8 -> ext8, f9 -> ext9, f10 -> ext10, f11 -> ext11, f12 -> ext12, f13 -> ext13, f14 -> ext14, f15 -> ext15, f16 -> ext16, f17 -> ext17, f18 -> ext18, f19 -> ext19, f20 -> ext20))
-        case (Schema.CaseClass21(_, f1, f2, f3, f4, f5, f6, f7, f8, f9, f10, f11, f12, f13, f14, f15, f16, f17, f18, f19, f20, f21, _, ext1, ext2, ext3, ext4, ext5, ext6, ext7, ext8, ext9, ext10, ext11, ext12, ext13, ext14, ext15, ext16, ext17, ext18, ext19, ext20, ext21, _), v) =>
-          Some(encodeCaseClass(v, f1 -> ext1, f2 -> ext2, f3 -> ext3, f4 -> ext4, f5 -> ext5, f6 -> ext6, f7 -> ext7, f8 -> ext8, f9 -> ext9, f10 -> ext10, f11 -> ext11, f12 -> ext12, f13 -> ext13, f14 -> ext14, f15 -> ext15, f16 -> ext16, f17 -> ext17, f18 -> ext18, f19 -> ext19, f20 -> ext20, f21 -> ext21))
-        case (Schema.CaseClass22(_, f1, f2, f3, f4, f5, f6, f7, f8, f9, f10, f11, f12, f13, f14, f15, f16, f17, f18, f19, f20, f21, f22, _, ext1, ext2, ext3, ext4, ext5, ext6, ext7, ext8, ext9, ext10, ext11, ext12, ext13, ext14, ext15, ext16, ext17, ext18, ext19, ext20, ext21, ext22, _), v) =>
-          Some(encodeCaseClass(v, f1 -> ext1, f2 -> ext2, f3 -> ext3, f4 -> ext4, f5 -> ext5, f6 -> ext6, f7 -> ext7, f8 -> ext8, f9 -> ext9, f10 -> ext10, f11 -> ext11, f12 -> ext12, f13 -> ext13, f14 -> ext14, f15 -> ext15, f16 -> ext16, f17 -> ext17, f18 -> ext18, f19 -> ext19, f20 -> ext20, f21 -> ext21, f22 -> ext22))
->>>>>>> ed9538c5
         case _ => None
       }
 
