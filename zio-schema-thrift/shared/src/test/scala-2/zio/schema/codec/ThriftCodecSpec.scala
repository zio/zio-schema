--- conflicted
+++ resolved
@@ -676,7 +676,6 @@
             } yield assert(ed)(equalTo(Chunk(value))) && assert(ed2)(equalTo(value))
         }
       } @@ TestAspect.sized(200),
-<<<<<<< HEAD
       test("case object") {
         for {
           ed2 <- encodeAndDecodeNS(
@@ -694,7 +693,7 @@
                  ObjectExample
                )
         } yield assert(ed)(equalTo(Chunk(ObjectExample))) && assert(ed2)(equalTo(ObjectExample))
-=======
+      },
       test("case class with transient field") {
         val value    = PersonWithTransientField("Jim", 30)
         val expected = PersonWithTransientField("Jim", 0)
@@ -703,7 +702,6 @@
           ed2 <- encodeAndDecodeNS(PersonWithTransientField.schema, value)
         } yield assert(ed)(equalTo(Chunk(expected))) && assert(ed2)(equalTo(expected))
 
->>>>>>> 35e465c3
       },
       suite("dynamic")(
         test("dynamic int") {
