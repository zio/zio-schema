--- conflicted
+++ resolved
@@ -801,13 +801,8 @@
         for {
           d  <- decode(Record.schemaRecord, "0F").exit
           d2 <- decodeNS(Record.schemaRecord, "0F").exit
-<<<<<<< HEAD
-        } yield assert(d)(fails(equalTo("Error at path /: MaxMessageSize reached"))) &&
-          assert(d2)(fails(equalTo("Error at path /: MaxMessageSize reached")))
-=======
         } yield assert(d)(failsWithA[DecodeError]) &&
           assert(d2)(failsWithA[DecodeError])
->>>>>>> 0e098152
       },
       test("missing value") {
         for {
