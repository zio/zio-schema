package zio.schema

import java.util.concurrent.{ ConcurrentHashMap, ConcurrentMap }

import scala.reflect.ClassTag

import zio.Chunk
import zio.schema.CachedDeriver.{ Cache, CacheKey }
import zio.schema.Deriver.WrappedF

private[schema] class CachedDeriver[F[_]] private (deriver: Deriver[F], val cache: Cache[F]) extends Deriver[F] {

  override def deriveRecord[A](
    record: Schema.Record[A],
    fields: => Chunk[WrappedF[F, _]],
    summoned: => Option[F[A]]
  ): F[A] =
    cached(record) {
      deriver.deriveRecord(record, fields, summoned)
    }

  override def deriveEnum[A](`enum`: Schema.Enum[A], cases: => Chunk[WrappedF[F, _]], summoned: => Option[F[A]]): F[A] =
    cached(`enum`) {
      deriver.deriveEnum(`enum`, cases, summoned)
    }

  override def derivePrimitive[A](st: StandardType[A], summoned: => Option[F[A]]): F[A] =
    cached(Schema.primitive(st)) {
      deriver.derivePrimitive(st, summoned)
    }

  override def derivePrimitiveAlias[A: ClassTag, U](st: StandardType[U], summoned: => Option[F[A]]): F[A] = {
    val key = CacheKey.PrimitiveAlias(st, implicitly[ClassTag[A]])
    cache.get(key) match {
      case None    => cache.put(key, deriver.derivePrimitiveAlias[A, U](st, summoned))
      case Some(g) => g
    }
  }

  override def deriveOption[A](
    option: Schema.Optional[A],
    inner: => F[A],
    summoned: => Option[F[Option[A]]]
  ): F[Option[A]] =
    cached(option) {
      deriver.deriveOption(option, inner, summoned)
    }

  override def deriveSequence[C[_], A](
    sequence: Schema.Sequence[C[A], A, _],
    inner: => F[A],
    summoned: => Option[F[C[A]]]
  ): F[C[A]] =
    cached(sequence) {
      deriver.deriveSequence(sequence, inner, summoned)
    }

  override def deriveMap[K, V](
    map: Schema.Map[K, V],
    key: => F[K],
    value: => F[V],
    summoned: => Option[F[Map[K, V]]]
  ): F[Map[K, V]] =
    cached(map) {
      deriver.deriveMap(map, key, value, summoned)
    }

  override def deriveEither[A, B](
    either: Schema.Either[A, B],
    left: => F[A],
    right: => F[B],
    summoned: => Option[F[Either[A, B]]]
  ): F[Either[A, B]] =
    cached(either) {
      deriver.deriveEither(either, left, right, summoned)
    }

  override def deriveSet[A](set: Schema.Set[A], inner: => F[A], summoned: => Option[F[Set[A]]]): F[Set[A]] =
    cached(set) {
      deriver.deriveSet(set, inner, summoned)
    }

  override def deriveTransformedRecord[A, B](
    record: Schema.Record[A],
    transform: Schema.Transform[A, B, _],
    fields: => Chunk[WrappedF[F, _]],
    summoned: => Option[F[B]]
  ): F[B] =
    cached(transform) {
      deriver.deriveTransformedRecord(record, transform, fields, summoned)
    }

  override def deriveTupleN[T](
    schemasAndInstances: => Chunk[(Schema[_], WrappedF[F, _])],
    summoned: => Option[F[T]]
  ): F[T] = {
    val zipped = zippedTupleSchema(schemasAndInstances.map(_._1))
    cached(zipped.asInstanceOf[Schema[T]]) {
      deriver.deriveTupleN(schemasAndInstances, summoned)
    }
  }

  private def cached[A](schema: Schema[A])(f: => F[A]): F[A] = {
    val key = CacheKey.fromSchema(schema)
    cache.get(key) match {
      case None    => cache.put(key, f)
      case Some(g) => g
    }
  }

  private def zippedTupleSchema(schemas: Chunk[Schema[_]]): Schema[_] =
    schemas.reduceLeft((a, b) => a.zip(b))
}

private[schema] object CachedDeriver {
  sealed trait CacheKey[A]

  object CacheKey {
<<<<<<< HEAD
    final case class Primitive[A](standardType: StandardType[A])                                extends CacheKey[A]
    final case class PrimitiveAlias[A, U](standardType: StandardType[U], classTag: ClassTag[A]) extends CacheKey[A]
    final case class WithId[A](typeId: TypeId)                                                  extends CacheKey[A]
    final case class WithIdentityObject[A](id: Any)                                             extends CacheKey[A]
    final case class Optional[A](key: CacheKey[A])                                              extends CacheKey[A]
    final case class Either[A, B](leftKey: CacheKey[A], rightKey: CacheKey[B])                  extends CacheKey[Either[A, B]]
    final case class Tuple2[A, B](leftKey: CacheKey[A], rightKey: CacheKey[B])                  extends CacheKey[(A, B)]
    final case class Set[A](element: CacheKey[A])                                               extends CacheKey[Set[A]]
    final case class Map[K, V](key: CacheKey[K], valuew: CacheKey[V])                           extends CacheKey[Map[K, V]]
    final case class Misc[A](schema: Schema[A])                                                 extends CacheKey[A]
=======
    final case class Primitive[A](standardType: StandardType[A])               extends CacheKey[A]
    final case class WithId[A](typeId: TypeId)                                 extends CacheKey[A]
    final case class WithIdentityObject[A](inner: CacheKey[_], id: Any)        extends CacheKey[A]
    final case class Optional[A](key: CacheKey[A])                             extends CacheKey[A]
    final case class Either[A, B](leftKey: CacheKey[A], rightKey: CacheKey[B]) extends CacheKey[Either[A, B]]
    final case class Tuple2[A, B](leftKey: CacheKey[A], rightKey: CacheKey[B]) extends CacheKey[(A, B)]
    final case class Set[A](element: CacheKey[A])                              extends CacheKey[Set[A]]
    final case class Map[K, V](key: CacheKey[K], valuew: CacheKey[V])          extends CacheKey[Map[K, V]]
    final case class Misc[A](schema: Schema[A])                                extends CacheKey[A]
>>>>>>> 114f0387

    def fromStandardType[A](st: StandardType[A]): CacheKey[A] = Primitive(st)

    def fromSchema[A](schema: Schema[A]): CacheKey[A] =
      schema match {
        case e: Schema.Enum[_]             => WithId(e.id)
        case record: Schema.Record[_]      => WithId(record.id)
        case seq: Schema.Sequence[_, _, _] => WithIdentityObject(fromSchema(seq.elementSchema), seq.identity)
        case set: Schema.Set[_]            => Set(fromSchema(set.elementSchema)).asInstanceOf[CacheKey[A]]
        case map: Schema.Map[_, _] =>
          Map(fromSchema(map.keySchema), fromSchema(map.valueSchema)).asInstanceOf[CacheKey[A]]
        case Schema.Transform(inner, _, _, _, identity) => WithIdentityObject(fromSchema(inner), identity)
        case Schema.Primitive(standardType, _)          => fromStandardType(standardType)
        case optional: Schema.Optional[_]               => Optional(fromSchema(optional.schema)).asInstanceOf[CacheKey[A]]
        case tuple: Schema.Tuple2[_, _] =>
          Tuple2(fromSchema(tuple.left), fromSchema(tuple.right)).asInstanceOf[CacheKey[A]]
        case either: Schema.Either[_, _] =>
          Either(fromSchema(either.leftSchema), fromSchema(either.rightSchema)).asInstanceOf[CacheKey[A]]
        case Schema.Lazy(schema0) => fromSchema(schema0())
        case Schema.Dynamic(_)    => Misc(schema)
        case Schema.Fail(_, _)    => Misc(schema)
      }
  }

  class Cache[F[_]] private[CachedDeriver] (map: ConcurrentMap[CacheKey[_], Any]) {

    def get[A](schema: CacheKey[A]): Option[F[A]] =
      Option(map.get(schema)).map(_.asInstanceOf[F[A]])

    def put[A](schema: CacheKey[A], value: F[A]): F[A] = {
      map.put(schema, value)
      value
    }

    def size: Int = map.size()
  }

  private[schema] def apply[F[_]](deriver: Deriver[F], cache: Cache[F]): Deriver[F] =
    new CachedDeriver[F](deriver, cache)

  def createCache[F[_]]: Cache[F] =
    new Cache[F](new ConcurrentHashMap[CacheKey[_], Any]())
}<|MERGE_RESOLUTION|>--- conflicted
+++ resolved
@@ -116,28 +116,16 @@
   sealed trait CacheKey[A]
 
   object CacheKey {
-<<<<<<< HEAD
     final case class Primitive[A](standardType: StandardType[A])                                extends CacheKey[A]
     final case class PrimitiveAlias[A, U](standardType: StandardType[U], classTag: ClassTag[A]) extends CacheKey[A]
     final case class WithId[A](typeId: TypeId)                                                  extends CacheKey[A]
-    final case class WithIdentityObject[A](id: Any)                                             extends CacheKey[A]
+    final case class WithIdentityObject[A](inner: CacheKey[_], id: Any)                         extends CacheKey[A]
     final case class Optional[A](key: CacheKey[A])                                              extends CacheKey[A]
     final case class Either[A, B](leftKey: CacheKey[A], rightKey: CacheKey[B])                  extends CacheKey[Either[A, B]]
     final case class Tuple2[A, B](leftKey: CacheKey[A], rightKey: CacheKey[B])                  extends CacheKey[(A, B)]
     final case class Set[A](element: CacheKey[A])                                               extends CacheKey[Set[A]]
     final case class Map[K, V](key: CacheKey[K], valuew: CacheKey[V])                           extends CacheKey[Map[K, V]]
     final case class Misc[A](schema: Schema[A])                                                 extends CacheKey[A]
-=======
-    final case class Primitive[A](standardType: StandardType[A])               extends CacheKey[A]
-    final case class WithId[A](typeId: TypeId)                                 extends CacheKey[A]
-    final case class WithIdentityObject[A](inner: CacheKey[_], id: Any)        extends CacheKey[A]
-    final case class Optional[A](key: CacheKey[A])                             extends CacheKey[A]
-    final case class Either[A, B](leftKey: CacheKey[A], rightKey: CacheKey[B]) extends CacheKey[Either[A, B]]
-    final case class Tuple2[A, B](leftKey: CacheKey[A], rightKey: CacheKey[B]) extends CacheKey[(A, B)]
-    final case class Set[A](element: CacheKey[A])                              extends CacheKey[Set[A]]
-    final case class Map[K, V](key: CacheKey[K], valuew: CacheKey[V])          extends CacheKey[Map[K, V]]
-    final case class Misc[A](schema: Schema[A])                                extends CacheKey[A]
->>>>>>> 114f0387
 
     def fromStandardType[A](st: StandardType[A]): CacheKey[A] = Primitive(st)
 
