package zio.schema

import scala.quoted._
import scala.deriving.Mirror
import scala.compiletime.{erasedValue, summonInline, constValueTuple}
import scala.collection.immutable.ListMap
import Schema._

import zio.schema.annotation.fieldName

extension (s: Schema.type) transparent inline def derived[A] = DeriveSchema.gen[A]

object DeriveSchema {

  transparent inline def gen[T]: Schema[T] = ${ deriveSchema[T] }

  private def deriveSchema[T: Type](using Quotes): Expr[Schema[T]] =
    DeriveSchema().deriveSchema[T](top = true)
}

private case class DeriveSchema()(using val ctx: Quotes) {
  val reflectionUtils = ReflectionUtils(ctx)
  import reflectionUtils.{MirrorType, Mirror, summonOptional}
  import ctx.reflect._
   
  case class Frame(ref: Term, tpe: TypeRepr)
  case class Stack(frames: List[Frame]) {
    def find(tpe: TypeRepr): Option[Term] = frames.find(_.tpe =:= tpe).map(_.ref)

    def push(ref: Term, tpe: TypeRepr): Stack = Stack(Frame(ref, tpe) :: frames)

    def pop: Stack = Stack(frames.tail)

    def size = frames.size

    override def toString = 
      frames.map(f => s"${f.ref.show} : ${f.tpe.show}").mkString("Stack(", ", ", ")")
  }

  object Stack {
    val empty: Stack = Stack(Nil)
  }

  var depth = 0

  def deriveSchema[T: Type](stack: Stack = Stack.empty, top: Boolean = false)(using Quotes): Expr[Schema[T]] = {
    depth += 1
    if (depth > 1024)
      throw new Exception("Schema derivation exceeded")

    val typeRepr = TypeRepr.of[T]
    val result = stack.find(typeRepr) match {
      case Some(ref) =>
        '{ Schema.defer(${ref.asExprOf[Schema[T]]}) }
<<<<<<< HEAD
      case None => 
        val summoned = if (!top) Expr.summon[Schema[T]] else None
        summoned.map( s => '{ Schema.defer(${s}) }).getOrElse(
        typeRepr.asType match {
          case '[List[a]] =>
            val schema = deriveSchema[a](stack)
            '{ Schema.list(Schema.defer(${schema})) }.asExprOf[Schema[T]]
          case '[scala.util.Either[a, b]] =>
            val schemaA = deriveSchema[a](stack)
            val schemaB = deriveSchema[b](stack)
            '{ Schema.either(Schema.defer(${schemaA}), Schema.defer(${schemaB})) }.asExprOf[Schema[T]]
          case '[Option[a]] =>
            val schema = deriveSchema[a](stack)
            // throw new Error(s"OPITOS ${schema.show}")
            '{ Schema.option(Schema.defer($schema)) }.asExprOf[Schema[T]]
          case '[scala.collection.Set[a]] =>
            val schema = deriveSchema[a](stack)
            '{ Schema.set(Schema.defer(${schema})) }.asExprOf[Schema[T]]
          case '[Vector[a]] =>
            val schema = deriveSchema[a](stack)
            '{ Schema.vector(Schema.defer(${schema})) }.asExprOf[Schema[T]]
          case '[scala.collection.Map[a, b]] =>
            val schemaA = deriveSchema[a](stack)
            val schemaB = deriveSchema[b](stack)
            '{ Schema.map(Schema.defer(${schemaA}), Schema.defer(${schemaB})) }.asExprOf[Schema[T]]
          case '[zio.Chunk[a]] =>
            val schema = deriveSchema[a](stack)
            '{ Schema.chunk(Schema.defer(${schema})) }.asExprOf[Schema[T]]
          case _ => 
                Mirror(typeRepr) match {
                  case Some(mirror) =>
                    mirror.mirrorType match {
                      case MirrorType.Sum =>
                        deriveEnum[T](mirror, stack)
                      case MirrorType.Product =>
                       deriveCaseClass[T](mirror, stack, top)
                    }
                  case None =>
                    val sym = typeRepr.typeSymbol
                    if (sym.isClassDef && sym.flags.is(Flags.Module)) {
                      deriveCaseObject[T](stack, top)
                    }
                    else {
                      report.errorAndAbort(s"Deriving schema for ${typeRepr.show} is not supported")
                    }
              }
=======
      case None =>
        val summoned = Expr.summon[Schema[T]]
        if (!top && summoned.isDefined) {
          '{ Schema.defer(${summoned.get}) }.asExprOf[Schema[T]]
        } else {
          typeRepr.asType match {
            case '[List[a]] =>
              val schema = deriveSchema[a](stack)
              '{ Schema.list(Schema.defer(${schema})) }.asExprOf[Schema[T]]
            case '[scala.util.Either[a, b]] =>
              val schemaA = deriveSchema[a](stack)
              val schemaB = deriveSchema[b](stack)
              '{ Schema.either(Schema.defer(${schemaA}), Schema.defer(${schemaB})) }.asExprOf[Schema[T]]
            case '[Option[a]] =>
              val schema = deriveSchema[a](stack)
              // throw new Error(s"OPITOS ${schema.show}")
              '{ Schema.option(Schema.defer($schema)) }.asExprOf[Schema[T]]
            case '[scala.collection.Set[a]] =>
              val schema = deriveSchema[a](stack)
              '{ Schema.set(Schema.defer(${schema})) }.asExprOf[Schema[T]]
            case '[Vector[a]] =>
              val schema = deriveSchema[a](stack)
              '{ Schema.vector(Schema.defer(${schema})) }.asExprOf[Schema[T]]
            case '[scala.collection.Map[a, b]] =>
              val schemaA = deriveSchema[a](stack)
              val schemaB = deriveSchema[b](stack)
              '{ Schema.map(Schema.defer(${schemaA}), Schema.defer(${schemaB})) }.asExprOf[Schema[T]]
            case '[zio.Chunk[a]] =>
              val schema = deriveSchema[a](stack)
              '{ Schema.chunk(Schema.defer(${schema})) }.asExprOf[Schema[T]]
            case _ =>
              val summoned = if (!top) Expr.summon[Schema[T]] else None
              summoned match {
                case Some(schema) =>
                  // println(s"FOR TYPE ${typeRepr.show}")
                  // println(s"STACK ${stack.find(typeRepr)}")
                  // println(s"Found schema ${schema.show}")
                  schema
                case _ =>
                  Mirror(typeRepr) match {
                    case Some(mirror) =>
                      mirror.mirrorType match {
                        case MirrorType.Sum =>
                          deriveEnum[T](mirror, stack)
                        case MirrorType.Product =>
                          deriveCaseClass[T](mirror, stack, top)
                      }
                    case None =>
                      val sym = typeRepr.typeSymbol
                      if (sym.isClassDef && sym.flags.is(Flags.Module)) {
                        deriveCaseObject[T](stack, top)
                      }
                      else {
                        report.errorAndAbort(s"Deriving schema for ${typeRepr.show} is not supported")
                      }
                  }
              }
          }
>>>>>>> b0b7062c
        }
        )
    }

    //println()
    //println()
    //println(s"RESULT ${typeRepr.show}")
    //println(s"------")
    //println(s"RESULT ${result.show}")

    result
  }

  def deriveCaseObject[T: Type](stack: Stack, top: Boolean)(using Quotes) = {
    val selfRefSymbol = Symbol.newVal(Symbol.spliceOwner, s"derivedSchema${stack.size}", TypeRepr.of[Schema[T]], Flags.Lazy, Symbol.noSymbol)
    val selfRef = Ref(selfRefSymbol)

    val typeInfo = '{TypeId.parse(${Expr(TypeRepr.of[T].show)})}
    val annotationExprs = TypeRepr.of[T].typeSymbol.annotations.filter (filterAnnotation).map (_.asExpr)
    val annotations = '{zio.Chunk.fromIterable (${Expr.ofSeq (annotationExprs)})}

    val constructor = '{() => ${Ref(TypeRepr.of[T].typeSymbol.companionModule).asExprOf[T]}}
    val ctor = typeRprOf[T](0).typeSymbol.companionModule
    val args = List(typeInfo, constructor, annotations)

    val applied = Apply(
      TypeApply(
        Select.unique(Ref(ctor), "apply"),
        List(TypeRepr.of[T].asType match {
          case '[tt] => TypeTree.of[tt]
        })),
      args.map(_.asTerm)
    )

    val lazyValDef = ValDef(selfRefSymbol, Some(applied.changeOwner(selfRefSymbol)))

    applied.asExpr match {
      case '{ type tt <: Schema[T]; $ex : `tt` } =>
        '{
          ${Block(
            List(lazyValDef),
            selfRef
          ).asExpr}.asInstanceOf[tt]
        }
    }
  }

  def deriveCaseClass[T: Type](mirror: Mirror, stack: Stack, top: Boolean)(using Quotes) = {
    val selfRefSymbol = Symbol.newVal(Symbol.spliceOwner, s"derivedSchema${stack.size}", TypeRepr.of[Schema[T]], Flags.Lazy, Symbol.noSymbol)
    val selfRef = Ref(selfRefSymbol)
    val newStack = stack.push(selfRef, TypeRepr.of[T])

    val labels = mirror.labels.toList
    val types = mirror.types.toList
    val typesAndLabels = types.zip(labels)

    val paramAnns = fromConstructor(TypeRepr.of[T].typeSymbol)
    val constructor = caseClassConstructor[T](mirror).asExpr

    val annotationExprs = TypeRepr.of[T].typeSymbol.annotations.filter(filterAnnotation).map(_.asExpr)
    val annotations = '{ zio.Chunk.fromIterable(${Expr.ofSeq(annotationExprs)}) }
    val typeInfo = '{TypeId.parse(${Expr(TypeRepr.of[T].show)})}

    val applied = if (labels.length <= 22) {

      val typeArgs =
        (types.appended(TypeRepr.of[T])).map { tpe =>
            tpe.asType match
              case '[tt] => TypeTree.of[tt]
        }

      val ctor = typeRprOf[T](labels.length).typeSymbol.companionModule
      val typeAppliedCtor = TypeApply(
            Select.unique(Ref(ctor), "apply"),
            typeArgs
          )

      val fieldsAndFieldTypes = typesAndLabels.map { case (tpe, label) => deriveField[T](tpe, label, paramAnns.getOrElse(label, List.empty), newStack) }
      val (fields, fieldTypes) = fieldsAndFieldTypes.unzip      
      val args = List(typeInfo) ++ fields ++ Seq(constructor) ++  Seq(annotations)
      val terms = Expr.ofTupleFromSeq(args)

      if (labels.length > 0) {
        val caseClassWithFieldsTpe = caseClassWithFieldsType(labels.length)
        val appliedCaseClassWithFieldsTpe = caseClassWithFieldsTpe.appliedTo(
          fieldTypes ++ types ++ List(TypeRepr.of[T])
        )

        Select.unique(Apply(
          typeAppliedCtor,
          args.map(_.asTerm)
        ), "asInstanceOf").appliedToType(appliedCaseClassWithFieldsTpe)
      } else {
        Apply(
          typeAppliedCtor,
          args.map(_.asTerm)
        )
      }
    } else {
       val fieldsAndFieldTypes = typesAndLabels.map { case (tpe, label) => deriveGenericField[T](tpe, label, paramAnns.getOrElse(label, List.empty), newStack) }
       val fields = fieldsAndFieldTypes.map(_._1)
       val genericRecord = '{GenericRecord($typeInfo, FieldSet.fromFields(${Varargs(fields)} : _*), $annotations)}

       val s = TypeRepr.of[T].typeSymbol.declaredFields

       def casts(m: Expr[ListMap[String, _]])(using Quotes) =
         typesAndLabels.map { case (tpe, label) =>
           val interestingField = s.find (_.name == label)
           val fieldType = interestingField match {
             case Some(interestingField) =>
               val ct = tpe.memberType (interestingField)
               ct.asType
             case None =>
               tpe.asType
           }
           fieldType match { case '[t] =>
            '{ try ${m}.apply(${Expr(label)}).asInstanceOf[t]
               catch {
                 case _: ClassCastException => throw new RuntimeException("Field " + ${Expr(label)} + " has invalid type")
                 case _: Throwable => throw new RuntimeException("Field " + ${Expr(label)} + " is missing")
               }
            }.asTerm
           }
         }

       def appliedConstructor(m: Expr[ListMap[String, _]])(using Quotes) = {
         Apply(Select.unique(Ref(TypeRepr.of[T].typeSymbol.companionModule), "apply"), casts(m)).asExprOf[T]
       }

       val fromMap = '{ (m: ListMap[String, _]) =>
         try { Right(${appliedConstructor('m)}) } catch {
         case e: Throwable  => Left(e.getMessage)
       }}

       def tuples(b: Expr[T])(using Quotes) =
         typesAndLabels.map { case (tpe, label) =>
           val interestingField = s.find (_.name == label)
           val fieldType = interestingField match {
             case Some(interestingField) =>
                val ct = tpe.memberType (interestingField)
                ct.asType
              case None =>
                tpe.asType
            }
           fieldType match { case '[t] =>
             '{(${Expr(label)}, ${Select.unique(b.asTerm, label).asExprOf[t]})}
           }
         }
       val toMap = '{(b: T) => Right(ListMap.apply(${Varargs(tuples('b))} :_*)) }

       '{${genericRecord.asExprOf[GenericRecord]}.transformOrFail[T]($fromMap, $toMap)}.asTerm
    }

    val lazyValDef = ValDef(selfRefSymbol, Some(applied.changeOwner(selfRefSymbol)))

    applied.asExpr match {
      case '{ type tt <: Schema[T]; $ex : `tt` } =>
        '{
          ${Block(
            List(lazyValDef),
            selfRef
          ).asExpr}.asInstanceOf[tt]
        }
    }
  }


  private def fromDeclarations(from: Symbol): List[(String, List[Expr[Any]])] = 
    from.declaredFields.map {
      field =>
        field.name -> field.annotations.filter(filterAnnotation).map(_.asExpr)
    }

  private def defaultValues(from: Symbol): Predef.Map[String, Expr[Any]] =
    (1 to from.primaryConstructor.paramSymss.size).toList.map(
      i =>
          from
            .companionClass
            .declaredMethod(s"$$lessinit$$greater$$default$$$i")
            .headOption
            .orElse(
              from
                .companionClass
                .declaredMethod(s"$$apply$$default$$$i")
                .headOption
            )
            .map { s =>
              val select = Select(Ref(from.companionModule), s)
              if (select.isExpr) select.asExpr
              else select.appliedToType(TypeRepr.of[Any]).asExpr
            }
      ).zip(from.primaryConstructor.paramSymss.flatten.filter(!_.isTypeParam).map(_.name)).collect{ case (Some(expr), name) => name -> expr }.toMap

  private def fromConstructor(from: Symbol): scala.collection.Map[String, List[Expr[Any]]] = {
      val defaults = defaultValues(from)
      from.primaryConstructor.paramSymss.flatten.map { field =>
        field.name -> {
          val annos = field.annotations
            .filter(filterAnnotation)
            .map(_.asExpr.asInstanceOf[Expr[Any]])
          val hasDefaultAnnotation =
            field.annotations.exists(_.tpe <:< TypeRepr.of[zio.schema.annotation.fieldDefaultValue[_]])
          if (hasDefaultAnnotation || defaults.get(field.name).isEmpty) {
            annos
          } else {
            annos :+ '{zio.schema.annotation.fieldDefaultValue(${defaults(field.name)})}.asExprOf[Any]
          }
        }
      }.toMap
  }

  def deriveEnum[T: Type](mirror: Mirror, stack: Stack)(using Quotes) = {
    val selfRefSymbol = Symbol.newVal(Symbol.spliceOwner, s"derivedSchema${stack.size}", TypeRepr.of[Schema[T]], Flags.Lazy, Symbol.noSymbol)
    val selfRef = Ref(selfRefSymbol)
    val newStack = stack.push(selfRef, TypeRepr.of[T])

    val labels = mirror.labels.toList
    val types = mirror.types.toList
    val typesAndLabels = types.zip(labels)

    val cases = typesAndLabels.map { case (tpe, label) => deriveCase[T](tpe, label, newStack) }

    val numParentFields: Int = TypeRepr.of[T].typeSymbol.declaredFields.length
    val isSimpleEnum: Boolean = !TypeRepr.of[T].typeSymbol.children.map(_.declaredFields.length).exists( _ > numParentFields )
    val hasSimpleEnumAnn: Boolean = TypeRepr.of[T].typeSymbol.hasAnnotation(TypeRepr.of[_root_.zio.schema.annotation.simpleEnum].typeSymbol)

    val annotationExprs = (isSimpleEnum, hasSimpleEnumAnn) match {
      case (true, false) => TypeRepr.of[T].typeSymbol.annotations.filter(filterAnnotation).map(_.asExpr).+:('{zio.schema.annotation.simpleEnum(true)})
      case (false, true) => throw new Exception(s"${TypeRepr.of[T].typeSymbol.name} must be a simple Enum")
      case _             => TypeRepr.of[T].typeSymbol.annotations.filter(filterAnnotation).map(_.asExpr)
    }
    val annotations = '{ zio.Chunk.fromIterable(${Expr.ofSeq(annotationExprs)}) }

    val typeInfo = '{TypeId.parse(${Expr(TypeRepr.of[T].show)})}

    val applied = if (cases.length <= 22) {
      val args = List(typeInfo) ++ cases :+ annotations
      val terms = Expr.ofTupleFromSeq(args)
      val ctor = TypeRepr.of[Enum2[_, _, _]].typeSymbol.primaryConstructor

      val typeArgs = 
        (types.appended(TypeRepr.of[T])).map { tpe =>
          tpe.asType match
            case '[tt] => TypeTree.of[tt]
        }
        
      val typeTree = enumTypeTree[T](labels.length)

      Apply(
        TypeApply(
          Select(New(typeTree), ctor),
          typeArgs
        ),
        args.map(_.asTerm)
      )
    } else {
      '{EnumN($typeInfo, CaseSet(${Varargs(cases)}: _*).asInstanceOf[CaseSet.Aux[T]], $annotations) }.asTerm
    }

    val lazyValDef = ValDef(selfRefSymbol, Some(applied.changeOwner(selfRefSymbol)))

    applied.asExpr match {
      case '{ type tt <: Schema[T]; $ex : `tt` } =>
        '{
          ${Block(
            List(lazyValDef), 
            selfRef
          ).asExpr}.asInstanceOf[tt]
        }
    }
  }


  // Derive Field for a CaseClass
  def deriveField[T: Type](repr: TypeRepr, name: String, anns: List[Expr[Any]], stack: Stack)(using Quotes) = {
    import zio.schema.validation.Validation
    import zio.schema.annotation.validate

    val tpe = TypeRepr.of[T]
    val s = tpe.typeSymbol.declaredFields
    val interestingField = s.find (_.name == name)

    val fieldType = interestingField match {
      case Some(interestingField) =>
        val ct = tpe.memberType (interestingField)
        ct.asType
      case None =>
        repr.asType
    }
    fieldType match { case '[t] =>
      val schema = deriveSchema[t](stack)
      val validations = anns.collect {
        case ann if ann.isExprOf[validate[t]] => ann.asExprOf[validate[t]]
      }
      val validator: Expr[Validation[t]] = validations.foldLeft[Expr[Validation[t]]]('{Validation.succeed}){
        case (acc, expr) => '{
          $acc && ${expr}.validation
        }
      }

      val typeParams = TypeRepr.of[T].dealias match
           case AppliedType (t, params) => params
           case _ => Nil

      val get = '{ (t: T) => ${Select.unique('t.asTerm, name).asExprOf[t]} }
      val set = '{ (ts: T, v: t) => ${Select.overloaded('ts.asTerm, "copy", typeParams, List(NamedArg(name, 'v.asTerm))).asExprOf[T]} }
      val chunk = '{ zio.Chunk.fromIterable(${ Expr.ofSeq(anns.reverse) }) }

      if (anns.nonEmpty) {
        val (newName, newNameValue) = anns.collectFirst {
          case ann if ann.isExprOf[fieldName] => 
            val fieldNameAnn = ann.asExprOf[fieldName]
            ('{${fieldNameAnn}.name}, extractFieldNameValue(fieldNameAnn))
        }.getOrElse((Expr(name), name))
              
        val f = '{ Field($newName, $schema, $chunk, $validator, $get, $set)}
        addFieldName(newNameValue)(f) // TODO: we need to pass the evaluated annotation value instead of name
      } else {
        val f = '{ Field(${Expr(name)}, $schema, $chunk, $validator, $get, $set) }        
        addFieldName(name)(f)        
      }
    }
  }

// Derive Field for a GenericRecord
  def deriveGenericField[T: Type](repr: TypeRepr, name: String, anns: List[Expr[Any]], stack: Stack)(using Quotes) = {
    import zio.schema.validation.Validation
    import zio.schema.annotation.validate

    val tpe = TypeRepr.of[T]
    val s = tpe.typeSymbol.declaredFields
    val interestingField = s.find (_.name == name)

    val fieldType = interestingField match {
      case Some(interestingField) =>
        val ct = tpe.memberType (interestingField)
        ct.asType
      case None =>
        repr.asType
    }
    fieldType match { case '[t] =>
      val schema = deriveSchema[t](stack)
      val validations = anns.collect {
        case ann if ann.isExprOf[validate[t]] => ann.asExprOf[validate[t]]
      }
      val validator: Expr[Validation[t]] = validations.foldLeft[Expr[Validation[t]]]('{Validation.succeed}){
        case (acc, expr) => '{
          $acc && ${expr}.validation
        }
      }

      val typeParams = TypeRepr.of[T].dealias match
           case AppliedType (t, params) => params
           case _ => Nil

      val get = '{ (t: ListMap[String, _]) => t.apply(${Expr(name)}).asInstanceOf[t] }
      val set = '{ (ts: ListMap[String, _], v: t) => ts.updated(${Expr(name)}, v) }
      val chunk = '{ zio.Chunk.fromIterable(${ Expr.ofSeq(anns.reverse) }) }

      if (anns.nonEmpty) {
        val newName = anns.collectFirst {
          case ann if ann.isExprOf[fieldName] => '{${ann.asExprOf[fieldName]}.name}
        }.getOrElse(Expr(name))

        val f = '{ Field($newName, $schema, $chunk, $validator, $get, $set) }
        addFieldName(name)(f) // TODO: we need to pass the evaluated annotation value instead of name
      } else {
        val f = '{ Field(${Expr(name)}, $schema, $chunk, $validator, $get, $set) }
        addFieldName(name)(f)
      }
    }
  }

  def addFieldName[R: Type, T: Type, F <: Field[R, T]: Type](name: String)(f: Expr[F])(using Quotes) = {
    val withFieldName = TypeRepr.of[Field.WithFieldName]
    val r = TypeRepr.of[R]
    val t = TypeRepr.of[T]
    val nameT = ConstantType(StringConstant(name))
    val fieldWithName = withFieldName.appliedTo(List(r, nameT, t))    
    (Select.unique(f.asTerm, "asInstanceOf").appliedToType(fieldWithName).asExprOf[F], nameT)
  }


  // sealed case class Case[A, Z](id: String, codec: Schema[A], unsafeDeconstruct: Z => A, annotations: Chunk[Any] = Chunk.empty) {
  def deriveCase[T: Type](repr: TypeRepr, label: String, stack: Stack)(using Quotes) = {
    repr.asType match { case '[t] => 
      val schema = deriveSchema[t](stack)
      val stringExpr = Expr(label)

      val annotationExprs = TypeRepr.of[t].typeSymbol.annotations.filter(filterAnnotation).map(_.asExpr)
      val annotations = '{ zio.Chunk.fromIterable(${Expr.ofSeq(annotationExprs)}) }

      val unsafeDeconstruct = '{ 
        (z: T) => z.asInstanceOf[t]
      }
      val construct = '{
        (a: t) => a.asInstanceOf[T]
      }

      val isCase = '{ (z: T) => z.isInstanceOf[t @unchecked] }

      '{ Case(${Expr(label)}, $schema, $unsafeDeconstruct, $construct, $isCase, $annotations) }
    }
  }


  def caseClassConstructor[T: Type](mirror: Mirror) = {
    val product = Expr.summon[scala.deriving.Mirror.ProductOf[T]].get
    val methodType = MethodType(mirror.labels.toList)(_ => mirror.types.toList, _ => TypeRepr.of[T])
    Lambda(Symbol.spliceOwner, methodType, { (sym, reprs) =>
      val tupled = Expr.ofTupleFromSeq(reprs.map(_.asExpr))
      Select.overloaded(product.asTerm, "fromProduct", List.empty, List(tupled.asTerm))
    })
  }

  private def filterAnnotation(a: Term): Boolean =
    a.tpe.typeSymbol.maybeOwner.isNoSymbol ||
      a.tpe.typeSymbol.owner.fullName != "scala.annotation.internal"

  def extractFieldNameValue(attribute: Expr[fieldName]): String = 
    attribute.asTerm match {
      // Apply(Select(New(Ident(fieldName)),<init>),List(Literal(Constant(renamed))))
      case Apply(_, List(Literal(StringConstant(name)))) =>
        name
    }    

  def caseClassTypeTree[T: Type](arity: Int): TypeTree = 
    arity match {
      case 0 => TypeTree.of[CaseClass0[T]]
      case 1 => TypeTree.of[CaseClass1[_, T]]
      case 2 => TypeTree.of[CaseClass2[_, _, T]]
      case 3 => TypeTree.of[CaseClass3[_, _, _, T]]
      case 4 => TypeTree.of[CaseClass4[_, _, _, _, T]]
      case 5 => TypeTree.of[CaseClass5[_, _, _, _, _, T]]
      case 6 => TypeTree.of[CaseClass6[_, _, _, _, _, _, T]]
      case 7 => TypeTree.of[CaseClass7[_, _, _, _, _, _, _, T]]
      case 8 => TypeTree.of[CaseClass8[_, _, _, _, _, _, _, _, T]]
      case 9 => TypeTree.of[CaseClass9[_, _, _, _, _, _, _, _, _, T]]
      case 10 => TypeTree.of[CaseClass10[_, _, _, _, _, _, _, _, _, _, T]]
      case 11 => TypeTree.of[CaseClass11[_, _, _, _, _, _, _, _, _, _, _, T]]
      case 12 => TypeTree.of[CaseClass12[_, _, _, _, _, _, _, _, _, _, _, _, T]]
      case 13 => TypeTree.of[CaseClass13[_, _, _, _, _, _, _, _, _, _, _, _, _, T]]
      case 14 => TypeTree.of[CaseClass14[_, _, _, _, _, _, _, _, _, _, _, _, _, _, T]]
      case 15 => TypeTree.of[CaseClass15[_, _, _, _, _, _, _, _, _, _, _, _, _, _, _, T]]
      case 16 => TypeTree.of[CaseClass16[_, _, _, _, _, _, _, _, _, _, _, _, _, _, _, _, T]]
      case 17 => TypeTree.of[CaseClass17[_, _, _, _, _, _, _, _, _, _, _, _, _, _, _, _, _, T]]
      case 18 => TypeTree.of[CaseClass18[_, _, _, _, _, _, _, _, _, _, _, _, _, _, _, _, _, _, T]]
      case 19 => TypeTree.of[CaseClass19[_, _, _, _, _, _, _, _, _, _, _, _, _, _, _, _, _, _, _, T]]
      case 20 => TypeTree.of[CaseClass20[_, _, _, _, _, _, _, _, _, _, _, _, _, _, _, _, _, _, _, _, T]]
      case 21 => TypeTree.of[CaseClass21[_, _, _, _, _, _, _, _, _, _, _, _, _, _, _, _, _, _, _, _, _, T]]
      case 22 => TypeTree.of[CaseClass22[_, _, _, _, _, _, _, _, _, _, _, _, _, _, _, _, _, _, _, _, _, _, T]]
    }

  def typeRprOf[T: Type](arity: Int): TypeRepr = 
    arity match {
      case 0 => TypeRepr.of[CaseClass0[T]]
      case 1 => TypeRepr.of[CaseClass1[_, T]]
      case 2 => TypeRepr.of[CaseClass2[_, _, T]]
      case 3 => TypeRepr.of[CaseClass3[_, _, _, T]]
      case 4 => TypeRepr.of[CaseClass4[_, _, _, _, T]]
      case 5 => TypeRepr.of[CaseClass5[_, _, _, _, _, T]]
      case 6 => TypeRepr.of[CaseClass6[_, _, _, _, _, _, T]]
      case 7 => TypeRepr.of[CaseClass7[_, _, _, _, _, _, _, T]]
      case 8 => TypeRepr.of[CaseClass8[_, _, _, _, _, _, _, _, T]]
      case 9 => TypeRepr.of[CaseClass9[_, _, _, _, _, _, _, _, _, T]]
      case 10 => TypeRepr.of[CaseClass10[_, _, _, _, _, _, _, _, _, _, T]]
      case 11 => TypeRepr.of[CaseClass11[_, _, _, _, _, _, _, _, _, _, _, T]]
      case 12 => TypeRepr.of[CaseClass12[_, _, _, _, _, _, _, _, _, _, _, _, T]]
      case 13 => TypeRepr.of[CaseClass13[_, _, _, _, _, _, _, _, _, _, _, _, _, T]]
      case 14 => TypeRepr.of[CaseClass14[_, _, _, _, _, _, _, _, _, _, _, _, _, _, T]]
      case 15 => TypeRepr.of[CaseClass15[_, _, _, _, _, _, _, _, _, _, _, _, _, _, _, T]]
      case 16 => TypeRepr.of[CaseClass16[_, _, _, _, _, _, _, _, _, _, _, _, _, _, _, _, T]]
      case 17 => TypeRepr.of[CaseClass17[_, _, _, _, _, _, _, _, _, _, _, _, _, _, _, _, _, T]]
      case 18 => TypeRepr.of[CaseClass18[_, _, _, _, _, _, _, _, _, _, _, _, _, _, _, _, _, _, T]]
      case 19 => TypeRepr.of[CaseClass19[_, _, _, _, _, _, _, _, _, _, _, _, _, _, _, _, _, _, _, T]]
      case 20 => TypeRepr.of[CaseClass20[_, _, _, _, _, _, _, _, _, _, _, _, _, _, _, _, _, _, _, _, T]]
      case 21 => TypeRepr.of[CaseClass21[_, _, _, _, _, _, _, _, _, _, _, _, _, _, _, _, _, _, _, _, _, T]]
      case 22 => TypeRepr.of[CaseClass22[_, _, _, _, _, _, _, _, _, _, _, _, _, _, _, _, _, _, _, _, _, _, T]]
    }

  def caseClassWithFieldsType(arity: Int): TypeRepr = 
    arity match {
      case 1 => TypeRepr.of[CaseClass1.WithFields]
      case 2 => TypeRepr.of[CaseClass2.WithFields]
      case 3 => TypeRepr.of[CaseClass3.WithFields]
      case 4 => TypeRepr.of[CaseClass4.WithFields]
      case 5 => TypeRepr.of[CaseClass5.WithFields]
      case 6 => TypeRepr.of[CaseClass6.WithFields]
      case 7 => TypeRepr.of[CaseClass7.WithFields]
      case 8 => TypeRepr.of[CaseClass8.WithFields]
      case 9 => TypeRepr.of[CaseClass9.WithFields]
      case 10 => TypeRepr.of[CaseClass10.WithFields]
      case 11 => TypeRepr.of[CaseClass11.WithFields]
      case 12 => TypeRepr.of[CaseClass12.WithFields]
      case 13 => TypeRepr.of[CaseClass13.WithFields]
      case 14 => TypeRepr.of[CaseClass14.WithFields]
      case 15 => TypeRepr.of[CaseClass15.WithFields]
      case 16 => TypeRepr.of[CaseClass16.WithFields]
      case 17 => TypeRepr.of[CaseClass17.WithFields]
      case 18 => TypeRepr.of[CaseClass18.WithFields]
      case 19 => TypeRepr.of[CaseClass19.WithFields]
      case 20 => TypeRepr.of[CaseClass20.WithFields]
      case 21 => TypeRepr.of[CaseClass21.WithFields]
      case 22 => TypeRepr.of[CaseClass22.WithFields]
    }

  def enumTypeTree[T: Type](arity: Int): TypeTree = 
    arity match {
      case 0 => TypeTree.of[CaseClass0[T]]
      case 1 => TypeTree.of[Enum1[_, T]]
      case 2 => TypeTree.of[Enum2[_, _, T]]
      case 3 => TypeTree.of[Enum3[_, _, _, T]]
      case 4 => TypeTree.of[Enum4[_, _, _, _, T]]
      case 5 => TypeTree.of[Enum5[_, _, _, _, _, T]]
      case 6 => TypeTree.of[Enum6[_, _, _, _, _, _, T]]
      case 7 => TypeTree.of[Enum7[_, _, _, _, _, _, _, T]]
      case 8 => TypeTree.of[Enum8[_, _, _, _, _, _, _, _, T]]
      case 9 => TypeTree.of[Enum9[_, _, _, _, _, _, _, _, _, T]]
      case 10 => TypeTree.of[Enum10[_, _, _, _, _, _, _, _, _, _, T]]
      case 11 => TypeTree.of[Enum11[_, _, _, _, _, _, _, _, _, _, _, T]]
      case 12 => TypeTree.of[Enum12[_, _, _, _, _, _, _, _, _, _, _, _, T]]
      case 13 => TypeTree.of[Enum13[_, _, _, _, _, _, _, _, _, _, _, _, _, T]]
      case 14 => TypeTree.of[Enum14[_, _, _, _, _, _, _, _, _, _, _, _, _, _, T]]
      case 15 => TypeTree.of[Enum15[_, _, _, _, _, _, _, _, _, _, _, _, _, _, _, T]]
      case 16 => TypeTree.of[Enum16[_, _, _, _, _, _, _, _, _, _, _, _, _, _, _, _, T]]
      case 17 => TypeTree.of[Enum17[_, _, _, _, _, _, _, _, _, _, _, _, _, _, _, _, _, T]]
      case 18 => TypeTree.of[Enum18[_, _, _, _, _, _, _, _, _, _, _, _, _, _, _, _, _, _, T]]
      case 19 => TypeTree.of[Enum19[_, _, _, _, _, _, _, _, _, _, _, _, _, _, _, _, _, _, _, T]]
      case 20 => TypeTree.of[Enum20[_, _, _, _, _, _, _, _, _, _, _, _, _, _, _, _, _, _, _, _, T]]
      case 21 => TypeTree.of[Enum21[_, _, _, _, _, _, _, _, _, _, _, _, _, _, _, _, _, _, _, _, _, T]]
      case 22 => TypeTree.of[Enum22[_, _, _, _, _, _, _, _, _, _, _, _, _, _, _, _, _, _, _, _, _, _, T]]
  }

}
<|MERGE_RESOLUTION|>--- conflicted
+++ resolved
@@ -52,10 +52,15 @@
     val result = stack.find(typeRepr) match {
       case Some(ref) =>
         '{ Schema.defer(${ref.asExprOf[Schema[T]]}) }
-<<<<<<< HEAD
       case None => 
         val summoned = if (!top) Expr.summon[Schema[T]] else None
-        summoned.map( s => '{ Schema.defer(${s}) }).getOrElse(
+        if (!top && summoned.isDefined) {
+          '{
+            Schema.defer(${
+              summoned.get
+            })
+          }.asExprOf[Schema[T]]
+        } else {
         typeRepr.asType match {
           case '[List[a]] =>
             val schema = deriveSchema[a](stack)
@@ -81,7 +86,7 @@
           case '[zio.Chunk[a]] =>
             val schema = deriveSchema[a](stack)
             '{ Schema.chunk(Schema.defer(${schema})) }.asExprOf[Schema[T]]
-          case _ => 
+          case _ =>
                 Mirror(typeRepr) match {
                   case Some(mirror) =>
                     mirror.mirrorType match {
@@ -99,66 +104,7 @@
                       report.errorAndAbort(s"Deriving schema for ${typeRepr.show} is not supported")
                     }
               }
-=======
-      case None =>
-        val summoned = Expr.summon[Schema[T]]
-        if (!top && summoned.isDefined) {
-          '{ Schema.defer(${summoned.get}) }.asExprOf[Schema[T]]
-        } else {
-          typeRepr.asType match {
-            case '[List[a]] =>
-              val schema = deriveSchema[a](stack)
-              '{ Schema.list(Schema.defer(${schema})) }.asExprOf[Schema[T]]
-            case '[scala.util.Either[a, b]] =>
-              val schemaA = deriveSchema[a](stack)
-              val schemaB = deriveSchema[b](stack)
-              '{ Schema.either(Schema.defer(${schemaA}), Schema.defer(${schemaB})) }.asExprOf[Schema[T]]
-            case '[Option[a]] =>
-              val schema = deriveSchema[a](stack)
-              // throw new Error(s"OPITOS ${schema.show}")
-              '{ Schema.option(Schema.defer($schema)) }.asExprOf[Schema[T]]
-            case '[scala.collection.Set[a]] =>
-              val schema = deriveSchema[a](stack)
-              '{ Schema.set(Schema.defer(${schema})) }.asExprOf[Schema[T]]
-            case '[Vector[a]] =>
-              val schema = deriveSchema[a](stack)
-              '{ Schema.vector(Schema.defer(${schema})) }.asExprOf[Schema[T]]
-            case '[scala.collection.Map[a, b]] =>
-              val schemaA = deriveSchema[a](stack)
-              val schemaB = deriveSchema[b](stack)
-              '{ Schema.map(Schema.defer(${schemaA}), Schema.defer(${schemaB})) }.asExprOf[Schema[T]]
-            case '[zio.Chunk[a]] =>
-              val schema = deriveSchema[a](stack)
-              '{ Schema.chunk(Schema.defer(${schema})) }.asExprOf[Schema[T]]
-            case _ =>
-              val summoned = if (!top) Expr.summon[Schema[T]] else None
-              summoned match {
-                case Some(schema) =>
-                  // println(s"FOR TYPE ${typeRepr.show}")
-                  // println(s"STACK ${stack.find(typeRepr)}")
-                  // println(s"Found schema ${schema.show}")
-                  schema
-                case _ =>
-                  Mirror(typeRepr) match {
-                    case Some(mirror) =>
-                      mirror.mirrorType match {
-                        case MirrorType.Sum =>
-                          deriveEnum[T](mirror, stack)
-                        case MirrorType.Product =>
-                          deriveCaseClass[T](mirror, stack, top)
-                      }
-                    case None =>
-                      val sym = typeRepr.typeSymbol
-                      if (sym.isClassDef && sym.flags.is(Flags.Module)) {
-                        deriveCaseObject[T](stack, top)
-                      }
-                      else {
-                        report.errorAndAbort(s"Deriving schema for ${typeRepr.show} is not supported")
-                      }
-                  }
-              }
           }
->>>>>>> b0b7062c
         }
         )
     }
