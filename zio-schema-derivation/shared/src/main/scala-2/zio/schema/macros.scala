package zio.schema

import scala.annotation.nowarn
import scala.reflect.macros.whitebox

import zio.Chunk

object DeriveSchema {
  import scala.language.experimental.macros

  implicit def gen[T]: Schema[T] = macro genImpl[T]

  def genImpl[T: c.WeakTypeTag](c: whitebox.Context): c.Tree = {
    import c.universe._

    val JavaAnnotationTpe = typeOf[java.lang.annotation.Annotation]

    val tpe = weakTypeOf[T]

    def concreteType(seenFrom: Type, tpe: Type): Type =
      tpe.asSeenFrom(seenFrom, seenFrom.typeSymbol.asClass)

    def isCaseObject(tpe: Type): Boolean = tpe.typeSymbol.asClass.isModuleClass

    def isCaseClass(tpe: Type): Boolean = tpe.typeSymbol.asClass.isCaseClass

    def isSealedTrait(tpe: Type): Boolean = tpe.typeSymbol.asClass.isTrait && tpe.typeSymbol.asClass.isSealed

    def recurse(tpe: Type, stack: List[Frame[c.type]]): Tree =
      if (isCaseObject(tpe))
        q"zio.schema.Schema.singleton(${tpe.typeSymbol.asClass.module})"
      else if (isCaseClass(tpe)) deriveRecord(tpe, stack)
      else if (isSealedTrait(tpe))
        deriveEnum(tpe, stack)
      else
        c.abort(
          c.enclosingPosition,
          s"Failed to derive schema for $tpe. Can only derive Schema for case class or sealed trait"
        )

    def directInferSchema(parentType: Type, schemaType: Type, stack: List[Frame[c.type]]): Tree =
      stack
        .find(_.tpe =:= schemaType)
        .map {
          case Frame(_, ref, _) =>
            val refIdent = Ident(TermName(ref))
            q"zio.schema.Schema.defer($refIdent)"
        }
        .getOrElse {
          if (schemaType =:= parentType)
            c.abort(c.enclosingPosition, "Direct recursion is not supported")
          else {
            c.inferImplicitValue(
              c.typecheck(tq"zio.schema.Schema[$schemaType]", c.TYPEmode).tpe,
              withMacrosDisabled = false
            ) match {
              case EmptyTree =>
                schemaType.typeArgs match {
                  case Nil =>
                    recurse(schemaType, stack)
                  case typeArg1 :: Nil =>
                    if (schemaType <:< c.typeOf[Option[_]])
                      q"zio.schema.Schema.option(zio.schema.Schema.defer(${directInferSchema(parentType, concreteType(parentType, typeArg1), stack)}))"
                    else if (schemaType <:< typeOf[List[_]])
                      q"zio.schema.Schema.list(zio.schema.Schema.defer(${directInferSchema(parentType, concreteType(parentType, typeArg1), stack)}))"
                    else if (schemaType <:< typeOf[Set[_]])
                      q"zio.schema.Schema.set(zio.schema.Schema.defer(${directInferSchema(parentType, concreteType(parentType, typeArg1), stack)}))"
                    else if (schemaType <:< typeOf[Vector[_]])
                      q"zio.schema.Schema.vector(zio.schema.Schema.defer(${directInferSchema(parentType, concreteType(parentType, typeArg1), stack)}))"
                    else if (schemaType <:< typeOf[Chunk[_]])
                      q"zio.schema.Schema.chunk(zio.schema.Schema.defer(${directInferSchema(parentType, concreteType(parentType, typeArg1), stack)}))"
                    else
                      recurse(schemaType, stack)
                  case typeArg1 :: typeArg2 :: Nil =>
                    if (schemaType <:< typeOf[Either[_, _]])
                      q"""zio.schema.Schema.either(
                        zio.schema.Schema.defer(${directInferSchema(
                        parentType,
                        concreteType(parentType, typeArg1),
                        stack
                      )}),
                        zio.schema.Schema.defer(${directInferSchema(
                        parentType,
                        concreteType(parentType, typeArg2),
                        stack
                      )})
                      )
                   """
                    else if (schemaType <:< typeOf[(_, _)])
                      q"""zio.schema.Schema.tuple2(
                        zio.schema.Schema.defer(${directInferSchema(
                        parentType,
                        concreteType(parentType, typeArg1),
                        stack
                      )}),
                        zio.schema.Schema.defer(${directInferSchema(
                        parentType,
                        concreteType(parentType, typeArg2),
                        stack
                      )})
                      )
                   """
                    else
                      recurse(schemaType, stack)
                  case typeArg1 :: typeArg2 :: typeArg3 :: Nil =>
                    if (schemaType <:< typeOf[(_, _, _)])
                      q"""zio.schema.Schema.tuple3(
                        zio.schema.Schema.defer(${directInferSchema(
                        parentType,
                        concreteType(parentType, typeArg1),
                        stack
                      )}),
                        zio.schema.Schema.defer(${directInferSchema(
                        parentType,
                        concreteType(parentType, typeArg2),
                        stack
                      )}),
                        zio.schema.Schema.defer(${directInferSchema(
                        parentType,
                        concreteType(parentType, typeArg3),
                        stack
                      )})

                      )
                   """
                    else
                      recurse(schemaType, stack)
                  case typeArg1 :: typeArg2 :: typeArg3 :: typeArg4 :: Nil =>
                    if (schemaType <:< typeOf[(_, _, _)])
                      q"""zio.schema.Schema.tuple4(
                        zio.schema.Schema.defer(${directInferSchema(
                        parentType,
                        concreteType(parentType, typeArg1),
                        stack
                      )}),
                        zio.schema.Schema.defer(${directInferSchema(
                        parentType,
                        concreteType(parentType, typeArg2),
                        stack
                      )}),
                        zio.schema.Schema.defer(${directInferSchema(
                        parentType,
                        concreteType(parentType, typeArg3),
                        stack
                      )}),
                        zio.schema.Schema.defer(${directInferSchema(
                        parentType,
                        concreteType(parentType, typeArg4),
                        stack
                      )})
                      )
                   """
                    else
                      recurse(schemaType, stack)
                  case args => c.abort(c.enclosingPosition, s"Unhandled type args $args")
                }
              case tree =>
                q"zio.schema.Schema.defer($tree)"
            }
          }
        }

    def deriveRecord(tpe: Type, stack: List[Frame[c.type]]): Tree = stack.find(_.tpe =:= tpe) match {
      case Some(Frame(_, ref, _)) =>
        val refIdent = Ident(TermName(ref))
        q"$refIdent"
      case None =>
        val tpeCompanion = tpe.typeSymbol.companion

        val selfRefName = c.freshName("var")
        val selfRef     = Ident(TermName(selfRefName))

        val currentFrame = Frame[c.type](c, selfRefName, tpe)

        val fieldTypes: Iterable[TermSymbol] = tpe.decls.collect {
          case p: TermSymbol if p.isCaseAccessor && !p.isMethod => p
        }
        val arity = fieldTypes.size

        val typeArgs = fieldTypes.map { ft =>
          val fieldType = concreteType(tpe, tpe.decl(ft.name).typeSignature)
          q"$fieldType"
        } ++ Iterable(q"$tpe")

        val fieldAccessors = tpe.decls.collect {
          case p: TermSymbol if p.isCaseAccessor && p.isMethod => p.name
        }

        @nowarn
        val typeAnnotations: List[Tree] =
          tpe.typeSymbol.annotations.collect {
            case annotation if !(annotation.tree.tpe <:< JavaAnnotationTpe) =>
              annotation.tree match {
                case q"new $annConstructor(..$annotationArgs)" =>
                  q"new ${annConstructor.tpe.typeSymbol}(..$annotationArgs)"
                case q"new $annConstructor()" =>
                  q"new ${annConstructor.tpe.typeSymbol}()"
                case tree =>
                  c.warning(c.enclosingPosition, s"Unhandled annotation tree $tree")
                  EmptyTree
              }
            case annotation =>
              c.warning(c.enclosingPosition, s"Unhandled annotation ${annotation.tree}")
              EmptyTree
          }.filter(_ != EmptyTree)

        @nowarn
        val fieldAnnotations: List[List[Tree]] = //List.fill(arity)(Nil)
          tpe.typeSymbol.asClass.primaryConstructor.asMethod.paramLists.headOption.map { symbols =>
            symbols
              .map(_.annotations.collect {
                case annotation if !(annotation.tree.tpe <:< JavaAnnotationTpe) =>
                  annotation.tree match {
                    case q"new $annConstructor(..$annotationArgs)" =>
                      q"new ${annConstructor.tpe.typeSymbol}(..$annotationArgs)"
                    case q"new $annConstructor()" =>
                      q"new ${annConstructor.tpe.typeSymbol}()"
                    case tree =>
                      c.warning(c.enclosingPosition, s"Unhandled annotation tree $tree")
                      EmptyTree
                  }
                case annotation =>
                  c.warning(c.enclosingPosition, s"Unhandled annotation ${annotation.tree}")
                  EmptyTree
              })
              .filter(_ != EmptyTree)
          }.getOrElse(Nil)

        if (arity > 22) {
          val fields = fieldTypes.zip(fieldAnnotations).map {
            case (termSymbol, annotations) =>
              val fieldSchema = directInferSchema(
                tpe,
                concreteType(tpe, termSymbol.typeSignature),
                currentFrame +: stack
              )
              val fieldLabel = termSymbol.name.toString.trim
              q"zio.schema.Schema.Field.apply($fieldLabel,$fieldSchema,zio.Chunk.apply[Any](..$annotations))"
          }
          val fromMap = {
            val casts = fieldTypes.map { termSymbol =>
              q"""
                 try m.apply(${termSymbol.name.toString.trim}).asInstanceOf[${termSymbol.typeSignature}]
                 catch {
                   case _: ClassCastException => throw new RuntimeException("Field " + ${termSymbol.name.toString.trim} + " has invalid type")
                   case _: Throwable  => throw new RuntimeException("Field " + ${termSymbol.name.toString.trim} + " is missing")
                 }
               """
            }
            q"""(m: scala.collection.immutable.ListMap[String, _]) => try { Right($tpeCompanion.apply(..$casts)) } catch { case e: Throwable => Left(e.getMessage) }"""
          }
          val toMap = {
            val tuples = fieldAccessors.map { fieldName =>
              q"(${fieldName.toString},b.$fieldName)"
            }
            q"""(b: $tpe) => Right(scala.collection.immutable.ListMap.apply(..$tuples))"""
          }

          q"""zio.schema.Schema.record(..$fields).transformOrFail[$tpe]($fromMap,$toMap)"""
        } else {
          val schemaType = arity match {
            case 1  => q"zio.schema.Schema.CaseClass1[..$typeArgs]"
            case 2  => q"zio.schema.Schema.CaseClass2[..$typeArgs]"
            case 3  => q"zio.schema.Schema.CaseClass3[..$typeArgs]"
            case 4  => q"zio.schema.Schema.CaseClass4[..$typeArgs]"
            case 5  => q"zio.schema.Schema.CaseClass5[..$typeArgs]"
            case 6  => q"zio.schema.Schema.CaseClass6[..$typeArgs]"
            case 7  => q"zio.schema.Schema.CaseClass7[..$typeArgs]"
            case 8  => q"zio.schema.Schema.CaseClass8[..$typeArgs]"
            case 9  => q"zio.schema.Schema.CaseClass9[..$typeArgs]"
            case 10 => q"zio.schema.Schema.CaseClass10[..$typeArgs]"
            case 11 => q"zio.schema.Schema.CaseClass11[..$typeArgs]"
            case 12 => q"zio.schema.Schema.CaseClass12[..$typeArgs]"
            case 13 => q"zio.schema.Schema.CaseClass13[..$typeArgs]"
            case 14 => q"zio.schema.Schema.CaseClass14[..$typeArgs]"
            case 15 => q"zio.schema.Schema.CaseClass15[..$typeArgs]"
            case 16 => q"zio.schema.Schema.CaseClass16[..$typeArgs]"
            case 17 => q"zio.schema.Schema.CaseClass17[..$typeArgs]"
            case 18 => q"zio.schema.Schema.CaseClass18[..$typeArgs]"
            case 19 => q"zio.schema.Schema.CaseClass19[..$typeArgs]"
            case 20 => q"zio.schema.Schema.CaseClass20[..$typeArgs]"
            case 21 => q"zio.schema.Schema.CaseClass21[..$typeArgs]"
            case 22 => q"zio.schema.Schema.CaseClass22[..$typeArgs]"
          }

          val fieldDefs = fieldTypes.zip(fieldAnnotations).zipWithIndex.map {
            case ((termSymbol, annotations), idx) =>
              val fieldSchema = directInferSchema(
                tpe,
                concreteType(tpe, termSymbol.typeSignature),
                currentFrame +: stack
              )
              val fieldArg   = if (fieldTypes.size > 1) TermName(s"field${idx + 1}") else TermName("field")
              val fieldLabel = termSymbol.name.toString.trim

              if (annotations.nonEmpty)
                q"""$fieldArg = zio.schema.Schema.Field.apply(label = $fieldLabel, schema = $fieldSchema, annotations = zio.Chunk.apply[Any](..$annotations))"""
              else
                q"""$fieldArg = zio.schema.Schema.Field.apply(label = $fieldLabel, schema = $fieldSchema)"""
          }

          val constructArgs = fieldTypes.zipWithIndex.map {
            case (term, idx) =>
              val arg = TermName(s"_$idx")
              q"$arg: ${term.typeSignature.asSeenFrom(tpe, tpe.typeSymbol.asClass)}"
          }
          val constructApplyArgs = fieldTypes.zipWithIndex.map {
            case (_, idx) =>
              val arg = TermName(s"_$idx")
              q"$arg"
          }

          val constructExpr = q"construct = (..$constructArgs) => $tpeCompanion(..$constructApplyArgs)"

          val extractors = fieldAccessors.map(_.toString).zipWithIndex.foldLeft(Seq.empty[c.universe.Tree]) {
            case (acc, (fieldLabel, idx)) =>
              val argName = if (fieldTypes.size > 1) TermName(s"extractField${idx + 1}") else TermName("extractField")
              acc :+ q"$argName = (t: $tpe) => t.${TermName(fieldLabel)}"
          }

          val applyArgs =
            if (typeAnnotations.isEmpty)
              Iterable(q"annotations = zio.Chunk.empty") ++ fieldDefs ++ Iterable(constructExpr) ++ extractors
            else
              Iterable(q"annotations = zio.Chunk.apply(..$typeAnnotations)") ++ fieldDefs ++ Iterable(constructExpr) ++ extractors

          fieldTypes.size match {
            case 1 =>
              q"{lazy val $selfRef: zio.schema.Schema.CaseClass1[..$typeArgs] = $schemaType(..$applyArgs); $selfRef}"
            case 2 =>
              q"{lazy val $selfRef: zio.schema.Schema.CaseClass2[..$typeArgs] = $schemaType(..$applyArgs); $selfRef}"
            case 3 =>
              q"{lazy val $selfRef: zio.schema.Schema.CaseClass3[..$typeArgs] = $schemaType(..$applyArgs); $selfRef}"
            case 4 =>
              q"{lazy val $selfRef: zio.schema.Schema.CaseClass4[..$typeArgs] = $schemaType(..$applyArgs); $selfRef}"
            case 5 =>
              q"{lazy val $selfRef: zio.schema.Schema.CaseClass5[..$typeArgs] = $schemaType(..$applyArgs); $selfRef}"
            case 6 =>
              q"{lazy val $selfRef: zio.schema.Schema.CaseClass6[..$typeArgs] = $schemaType(..$applyArgs); $selfRef}"
            case 7 =>
              q"{lazy val $selfRef: zio.schema.Schema.CaseClass7[..$typeArgs] = $schemaType(..$applyArgs); $selfRef}"
            case 8 =>
              q"{lazy val $selfRef: zio.schema.Schema.CaseClass8[..$typeArgs] = $schemaType(..$applyArgs); $selfRef}"
            case 9 =>
              q"{lazy val $selfRef: zio.schema.Schema.CaseClass9[..$typeArgs] = $schemaType(..$applyArgs); $selfRef}"
            case 10 =>
              q"{lazy val $selfRef: zio.schema.Schema.CaseClass10[..$typeArgs] = $schemaType(..$applyArgs); $selfRef}"
            case 11 =>
              q"{lazy val $selfRef: zio.schema.Schema.CaseClass11[..$typeArgs] = $schemaType(..$applyArgs); $selfRef}"
            case 12 =>
              q"{lazy val $selfRef: zio.schema.Schema.CaseClass12[..$typeArgs] = $schemaType(..$applyArgs); $selfRef}"
            case 13 =>
              q"{lazy val $selfRef: zio.schema.Schema.CaseClass13[..$typeArgs] = $schemaType(..$applyArgs); $selfRef}"
            case 14 =>
              q"{lazy val $selfRef: zio.schema.Schema.CaseClass14[..$typeArgs] = $schemaType(..$applyArgs); $selfRef}"
            case 15 =>
              q"{lazy val $selfRef: zio.schema.Schema.CaseClass15[..$typeArgs] = $schemaType(..$applyArgs); $selfRef}"
            case 16 =>
              q"{lazy val $selfRef: zio.schema.Schema.CaseClass16[..$typeArgs] = $schemaType(..$applyArgs); $selfRef}"
            case 17 =>
              q"{lazy val $selfRef: zio.schema.Schema.CaseClass17[..$typeArgs] = $schemaType(..$applyArgs); $selfRef}"
            case 18 =>
              q"{lazy val $selfRef: zio.schema.Schema.CaseClass18[..$typeArgs] = $schemaType(..$applyArgs); $selfRef}"
            case 19 =>
              q"{lazy val $selfRef: zio.schema.Schema.CaseClass19[..$typeArgs] = $schemaType(..$applyArgs); $selfRef}"
            case 20 =>
              q"{lazy val $selfRef: zio.schema.Schema.CaseClass20[..$typeArgs] = $schemaType(..$applyArgs); $selfRef}"
            case 21 =>
              q"{lazy val $selfRef: zio.schema.Schema.CaseClass21[..$typeArgs] = $schemaType(..$applyArgs); $selfRef}"
            case 22 =>
              q"{lazy val $selfRef: zio.schema.Schema.CaseClass22[..$typeArgs] = $schemaType(..$applyArgs); $selfRef}"
            case s =>
              c.abort(
                tpe.termSymbol.pos,
                s"Unhandled product arity $s for ${show(tpe)}, ${show(tpeCompanion)}. This should never happen. If you see this error message please report a bug to https://github.com/zio/zio-schema/issues"
              )
          }
        }
    }

    def deriveEnum(tpe: Type, stack: List[Frame[c.type]]): Tree = {

      val appliedTypeArgs: Map[String, Type] =
        tpe.typeConstructor.typeParams.map(_.name.toString).zip(tpe.typeArgs).toMap

      def appliedSubtype(subtype: Type): Type =
        if (subtype.typeArgs.size == 0) subtype
        else {
          val appliedTypes = subtype.typeConstructor.typeParams.map(_.name.toString).map { typeParam =>
            appliedTypeArgs.get(typeParam) match {
              case None =>
                c.abort(
                  c.enclosingPosition,
                  s"Unable to find applied type param  $typeParam for subtype $subtype of $tpe"
                )
              case Some(applyType) => applyType
            }
          }
          appliedType(subtype, appliedTypes: _*)
        }

      def knownSubclassesOf(parent: ClassSymbol): Set[Type] = {
        val (abstractChildren, concreteChildren) = parent.knownDirectSubclasses.partition(_.isAbstract)
        for (child <- concreteChildren) {
          child.typeSignature
          if (!child.isFinal && !child.asClass.isCaseClass)
            c.abort(c.enclosingPosition, s"child $child of $parent is neither final nor a case class")
        }

        concreteChildren.union(abstractChildren).flatMap { child =>
          child.typeSignature
          val childClass = child.asClass
          if (childClass.isSealed && childClass.isTrait) knownSubclassesOf(childClass)
          else if (childClass.isCaseClass) {
            val st = concreteType(concreteType(tpe, parent.asType.toType), child.asType.toType)
            Set(appliedSubtype(st))
          } else c.abort(c.enclosingPosition, s"child $child of $parent is not a sealed trait or case class")
        }
      }

      @nowarn
      val typeAnnotations: List[Tree] =
        tpe.typeSymbol.annotations.collect {
          case annotation if !(annotation.tree.tpe <:< JavaAnnotationTpe) =>
            annotation.tree match {
              case q"new $annConstructor(..$annotationArgs)" =>
                q"new ${annConstructor.tpe.typeSymbol}(..$annotationArgs)"
              case q"new $annConstructor()" =>
                q"new ${annConstructor.tpe.typeSymbol}()"
              case tree =>
                c.warning(c.enclosingPosition, s"Unhandled annotation tree $tree")
                EmptyTree
            }
          case annotation =>
            c.warning(c.enclosingPosition, s"Unhandled annotation ${annotation.tree}")
            EmptyTree
        }.filter(_ != EmptyTree)

      val selfRefName  = c.freshName("ref")
      val selfRefIdent = Ident(TermName(selfRefName))

      val currentFrame = Frame[c.type](c, selfRefName, tpe)

      val subtypes = knownSubclassesOf(tpe.typeSymbol.asClass).toList
        .sortBy(_.typeSymbol.asClass.name.toString.trim)
        .map(concreteType(tpe, _))

      val typeArgs = subtypes ++ Iterable(tpe)

      val cases = subtypes.map { subtype: Type =>
        @nowarn
        val typeAnnotations: List[Tree] =
          subtype.typeSymbol.annotations.collect {
            case annotation if !(annotation.tree.tpe <:< JavaAnnotationTpe) =>
              annotation.tree match {
                case q"new $annConstructor(..$annotationArgs)" =>
                  q"new ${annConstructor.tpe.typeSymbol}(..$annotationArgs)"
                case q"new $annConstructor()" =>
                  q"new ${annConstructor.tpe.typeSymbol}()"
                case tree =>
                  c.warning(c.enclosingPosition, s"Unhandled annotation tree $tree")
                  EmptyTree
              }
            case annotation =>
              c.warning(c.enclosingPosition, s"Unhandled annotation ${annotation.tree}")
              EmptyTree
          }.filter(_ != EmptyTree)

        val caseLabel     = subtype.typeSymbol.name.toString.trim
        val caseSchema    = directInferSchema(tpe, concreteType(tpe, subtype), currentFrame +: stack)
        val deconstructFn = q"(z: $tpe) => z.asInstanceOf[$subtype]"
        if (typeAnnotations.isEmpty)
          q"zio.schema.Schema.Case.apply[$subtype,$tpe]($caseLabel,$caseSchema,$deconstructFn)"
        else {
          val annotationArgs = q"zio.Chunk.apply(..$typeAnnotations)"
          q"zio.schema.Schema.Case.apply[$subtype,$tpe]($caseLabel,$caseSchema,$deconstructFn,$annotationArgs)"
        }
      }

      val applyArgs =
        if (typeAnnotations.isEmpty)
          cases ++ Iterable(q"annotations = zio.Chunk.empty")
        else
          cases ++ Iterable(q"annotations = zio.Chunk.apply(..$typeAnnotations)")

      cases.size match {
        case 0 => c.abort(c.enclosingPosition, s"No subtypes found for ${show(tpe)}")
        case 1 =>
          q"""{lazy val $selfRefIdent: zio.schema.Schema.Enum1[..$typeArgs] = zio.schema.Schema.Enum1[..$typeArgs](..$applyArgs); $selfRefIdent}"""
        case 2 =>
          q"""{lazy val $selfRefIdent: zio.schema.Schema.Enum2[..$typeArgs] = zio.schema.Schema.Enum2[..$typeArgs](..$applyArgs); $selfRefIdent}"""
        case 3 =>
          q"""{lazy val $selfRefIdent: zio.schema.Schema.Enum3[..$typeArgs] = zio.schema.Schema.Enum3[..$typeArgs](..$applyArgs); $selfRefIdent}"""
        case 4 =>
          q"""{lazy val $selfRefIdent: zio.schema.Schema.Enum4[..$typeArgs] = zio.schema.Schema.Enum4[..$typeArgs](..$applyArgs); $selfRefIdent}"""
        case 5 =>
          q"""{lazy val $selfRefIdent: zio.schema.Schema.Enum5[..$typeArgs] = zio.schema.Schema.Enum5[..$typeArgs](..$applyArgs); $selfRefIdent}"""
        case 6 =>
          q"""{lazy val $selfRefIdent: zio.schema.Schema.Enum6[..$typeArgs] = zio.schema.Schema.Enum6[..$typeArgs](..$applyArgs); $selfRefIdent}"""
        case 7 =>
          q"""{lazy val $selfRefIdent: zio.schema.Schema.Enum7[..$typeArgs] = zio.schema.Schema.Enum7[..$typeArgs](..$applyArgs); $selfRefIdent}"""
        case 8 =>
          q"""{lazy val $selfRefIdent: zio.schema.Schema.Enum8[..$typeArgs] = zio.schema.Schema.Enum8[..$typeArgs](..$applyArgs); $selfRefIdent}"""
        case 9 =>
          q"""{lazy val $selfRefIdent: zio.schema.Schema.Enum9[..$typeArgs] = zio.schema.Schema.Enum9[..$typeArgs](..$applyArgs); $selfRefIdent}"""
        case 10 =>
          q"""{lazy val $selfRefIdent: zio.schema.Schema.Enum10[..$typeArgs] = zio.schema.Schema.Enum10[..$typeArgs](..$applyArgs); $selfRefIdent}"""
        case 11 =>
          q"""{lazy val $selfRefIdent: zio.schema.Schema.Enum11[..$typeArgs] = zio.schema.Schema.Enum11[..$typeArgs](..$applyArgs); $selfRefIdent}"""
        case 12 =>
          q"""{lazy val $selfRefIdent: zio.schema.Schema.Enum12[..$typeArgs] = zio.schema.Schema.Enum12[..$typeArgs](..$applyArgs); $selfRefIdent}"""
        case 13 =>
          q"""{lazy val $selfRefIdent: zio.schema.Schema.Enum13[..$typeArgs] = zio.schema.Schema.Enum13[..$typeArgs](..$applyArgs); $selfRefIdent}"""
        case 14 =>
          q"""{lazy val $selfRefIdent: zio.schema.Schema.Enum14[..$typeArgs] = zio.schema.Schema.Enum14[..$typeArgs](..$applyArgs); $selfRefIdent}"""
        case 15 =>
          q"""{lazy val $selfRefIdent: zio.schema.Schema.Enum15[..$typeArgs] = zio.schema.Schema.Enum15[..$typeArgs](..$applyArgs); $selfRefIdent}"""
        case 16 =>
          q"""{lazy val $selfRefIdent: zio.schema.Schema.Enum16[..$typeArgs] = zio.schema.Schema.Enum16[..$typeArgs](..$applyArgs); $selfRefIdent}"""
        case 17 =>
          q"""{lazy val $selfRefIdent: zio.schema.Schema.Enum17[..$typeArgs] = zio.schema.Schema.Enum17[..$typeArgs](..$applyArgs); $selfRefIdent}"""
        case 18 =>
          q"""{lazy val $selfRefIdent: zio.schema.Schema.Enum18[..$typeArgs] = zio.schema.Schema.Enum18[..$typeArgs](..$applyArgs); $selfRefIdent}"""
        case 19 =>
          q"""{lazy val $selfRefIdent: zio.schema.Schema.Enum19[..$typeArgs] = zio.schema.Schema.Enum19[..$typeArgs](..$applyArgs); $selfRefIdent}"""
        case 20 =>
          q"""{lazy val $selfRefIdent: zio.schema.Schema.Enum20[..$typeArgs] = zio.schema.Schema.Enum20[..$typeArgs](..$applyArgs); $selfRefIdent}"""
        case 21 =>
          q"""{lazy val $selfRefIdent: zio.schema.Schema.Enum21[..$typeArgs] = zio.schema.Schema.Enum21[..$typeArgs](..$applyArgs); $selfRefIdent}"""
        case 22 =>
          q"""{lazy val $selfRefIdent: zio.schema.Schema.Enum22[..$typeArgs] = zio.schema.Schema.Enum22[..$typeArgs](..$applyArgs); $selfRefIdent}"""
        case _ =>
<<<<<<< HEAD
          val caseSet     = q"zio.schema.CaseSet.apply(..$cases).asInstanceOf[zio.schema.CaseSet.Aux[$tpe]]"
          val caseSetType = c.typecheck(caseSet, c.TYPEmode).tpe

          if (typeAnnotations.isEmpty)
            q"""{lazy val $selfRefIdent: zio.schema.Schema.EnumN[$tpe,$caseSetType] = zio.schema.Schema.EnumN.apply[$tpe,$caseSetType]($caseSet); $selfRefIdent}"""
          else {
            val annotationArg = q"zio.Chunk.apply(..$typeAnnotations)"

            q"""{lazy val $selfRefIdent: zio.schema.Schema.EnumN[$tpe,$caseSetType] = zio.schema.Schema.EnumN.apply[$tpe,$caseSetType]($caseSet,$annotationArg); $selfRefIdent}"""
=======
          val caseSet = q"zio.schema.CaseSet.apply(..$cases).asInstanceOf[zio.schema.CaseSet.Aux[$tpe]]"

          if (typeAnnotations.isEmpty)
            q"""{lazy val $selfRefIdent: zio.schema.Schema.EnumN[$tpe,zio.schema.CaseSet.Aux[$tpe]] = zio.schema.Schema.EnumN.apply[$tpe,zio.schema.CaseSet.Aux[$tpe]]($caseSet); $selfRefIdent}"""
          else {
            val annotationArg = q"zio.Chunk.apply(..$typeAnnotations)"

            q"""{lazy val $selfRefIdent: zio.schema.Schema.EnumN[$tpe,zio.schema.CaseSet.Aux[$tpe]] = zio.schema.Schema.EnumN.apply[$tpe,zio.schema.CaseSet.Aux[$tpe]]($caseSet,$annotationArg); $selfRefIdent}"""
>>>>>>> 20d75a80
          }
      }
    }

    if (isCaseObject(tpe)) q"zio.schema.Schema.singleton(${tpe.typeSymbol.asClass.module})"
    else if (isCaseClass(tpe)) deriveRecord(tpe, List.empty[Frame[c.type]])
    else if (isSealedTrait(tpe))
      deriveEnum(tpe, List.empty[Frame[c.type]])
    else
      c.abort(
        c.enclosingPosition,
        s"Failed to derive schema for $tpe. Can only derive Schema for case class or sealed trait"
      )
  }

  case class Frame[C <: whitebox.Context](ctx: C, ref: String, tpe: C#Type)

}<|MERGE_RESOLUTION|>--- conflicted
+++ resolved
@@ -530,17 +530,6 @@
         case 22 =>
           q"""{lazy val $selfRefIdent: zio.schema.Schema.Enum22[..$typeArgs] = zio.schema.Schema.Enum22[..$typeArgs](..$applyArgs); $selfRefIdent}"""
         case _ =>
-<<<<<<< HEAD
-          val caseSet     = q"zio.schema.CaseSet.apply(..$cases).asInstanceOf[zio.schema.CaseSet.Aux[$tpe]]"
-          val caseSetType = c.typecheck(caseSet, c.TYPEmode).tpe
-
-          if (typeAnnotations.isEmpty)
-            q"""{lazy val $selfRefIdent: zio.schema.Schema.EnumN[$tpe,$caseSetType] = zio.schema.Schema.EnumN.apply[$tpe,$caseSetType]($caseSet); $selfRefIdent}"""
-          else {
-            val annotationArg = q"zio.Chunk.apply(..$typeAnnotations)"
-
-            q"""{lazy val $selfRefIdent: zio.schema.Schema.EnumN[$tpe,$caseSetType] = zio.schema.Schema.EnumN.apply[$tpe,$caseSetType]($caseSet,$annotationArg); $selfRefIdent}"""
-=======
           val caseSet = q"zio.schema.CaseSet.apply(..$cases).asInstanceOf[zio.schema.CaseSet.Aux[$tpe]]"
 
           if (typeAnnotations.isEmpty)
@@ -549,7 +538,6 @@
             val annotationArg = q"zio.Chunk.apply(..$typeAnnotations)"
 
             q"""{lazy val $selfRefIdent: zio.schema.Schema.EnumN[$tpe,zio.schema.CaseSet.Aux[$tpe]] = zio.schema.Schema.EnumN.apply[$tpe,zio.schema.CaseSet.Aux[$tpe]]($caseSet,$annotationArg); $selfRefIdent}"""
->>>>>>> 20d75a80
           }
       }
     }
