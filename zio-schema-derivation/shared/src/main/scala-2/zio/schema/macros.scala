--- conflicted
+++ resolved
@@ -273,18 +273,11 @@
               val setFunc =
                 q" (z: scala.collection.immutable.ListMap[String, _], v: ${termSymbol.typeSignature}) => z.updated($fieldLabel, v)"
 
-<<<<<<< HEAD
               if (annotations.nonEmpty)
-                q"zio.schema.Schema.Field.apply(name0 = $fieldLabel, schema0 = $fieldSchema, annotations0 = zio.Chunk.apply[Any](..$annotations), get0 = $getFunc, set0 = $setFunc).asInstanceOf[zio.schema.Schema.Field.WithFieldName[scala.collection.immutable.ListMap[String, _], $singletonType, ${fieldType}]]"
+              val newName = getFieldName(annotations).getOrElse(fieldLabel)
+                q"zio.schema.Schema.Field.apply(name0 = $newName, schema0 = $fieldSchema, annotations0 = zio.Chunk.apply[Any](..$annotations), get0 = $getFunc, set0 = $setFunc).asInstanceOf[zio.schema.Schema.Field.WithFieldName[scala.collection.immutable.ListMap[String, _], $singletonType, ${fieldType}]]"
               else
                 q"zio.schema.Schema.Field.apply(name0 = $fieldLabel, schema0 = $fieldSchema, get0 = $getFunc, set0 = $setFunc).asInstanceOf[zio.schema.Schema.Field.WithFieldName[scala.collection.immutable.ListMap[String, _], $singletonType, ${fieldType}]]"
-=======
-              if (annotations.nonEmpty) {
-                val newName = getFieldName(annotations).getOrElse(fieldLabel)
-                q"zio.schema.Schema.Field.apply(name = $newName, schema = $fieldSchema, annotations = zio.Chunk.apply[Any](..$annotations), get = $getFunc, set = $setFunc)"
-              } else
-                q"zio.schema.Schema.Field.apply(name = $fieldLabel, schema = $fieldSchema, get = $getFunc, set = $setFunc)"
->>>>>>> 1e08e56c
           }
           val fromMap = {
             val casts = fieldTypes.map { termSymbol =>
@@ -353,18 +346,11 @@
               val getFunc = q" (z: $tpe) => z.$getArg"
               val setFunc = q" (z: $tpe, v: ${fieldType}) => z.copy($getArg = v)"
 
-<<<<<<< HEAD
               if (annotations.nonEmpty)
-                q"""$fieldArg = zio.schema.Schema.Field.apply(name0 = $fieldLabel, schema0 = $fieldSchema, annotations0 = zio.Chunk.apply[Any](..$annotations), validation0 = $validation, get0 = $getFunc, set0 = $setFunc).asInstanceOf[zio.schema.Schema.Field.WithFieldName[$tpe, $singletonType, $fieldType]]"""
+              val newName = getFieldName(annotations).getOrElse(fieldLabel)
+                q"""$fieldArg = zio.schema.Schema.Field.apply(name0 = $newName, schema0 = $fieldSchema, annotations0 = zio.Chunk.apply[Any](..$annotations), validation0 = $validation, get0 = $getFunc, set0 = $setFunc).asInstanceOf[zio.schema.Schema.Field.WithFieldName[$tpe, $singletonType, $fieldType]]"""
               else
                 q"""$fieldArg = zio.schema.Schema.Field.apply(name0 = $fieldLabel, schema0 = $fieldSchema, validation0 = $validation, get0 = $getFunc, set0 = $setFunc).asInstanceOf[zio.schema.Schema.Field.WithFieldName[$tpe, $singletonType, $fieldType]]"""
-=======
-              if (annotations.nonEmpty) {
-                val newName = getFieldName(annotations).getOrElse(fieldLabel)
-                q"""$fieldArg = zio.schema.Schema.Field.apply(name = $newName, schema = $fieldSchema, annotations = zio.Chunk.apply[Any](..$annotations), validation = $validation, get = $getFunc, set = $setFunc)"""
-              } else
-                q"""$fieldArg = zio.schema.Schema.Field.apply(name = $fieldLabel, schema = $fieldSchema, validation = $validation, get = $getFunc, set = $setFunc)"""
->>>>>>> 1e08e56c
           }
 
           val constructArgs = fieldTypes.zipWithIndex.map {
