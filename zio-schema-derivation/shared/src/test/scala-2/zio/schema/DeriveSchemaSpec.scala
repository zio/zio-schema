--- conflicted
+++ resolved
@@ -223,11 +223,7 @@
     case object C20                     extends Enum23
     case object C21                     extends Enum23
     case object C22                     extends Enum23
-<<<<<<< HEAD
-    case object C23                     extends Enum23
-=======
     case class C23(recursive: Enum23)   extends Enum23
->>>>>>> 20d75a80
 
     implicit lazy val schema: Schema.EnumN[Enum23, CaseSet.Aux[Enum23]] = DeriveSchema.gen[Enum23]
 
