package zio.schema.codec

import java.nio.charset.StandardCharsets
import java.nio.{ ByteBuffer, ByteOrder }
import java.time._
import java.util.UUID

import scala.annotation.tailrec
import scala.collection.immutable.ListMap
import scala.util.control.NonFatal

import zio.schema._
import zio.schema.ast.SchemaAst
import zio.schema.codec.ProtobufCodec.Protobuf.WireType.LengthDelimited
import zio.stream.ZPipeline
import zio.{ Chunk, ZIO }

object ProtobufCodec extends Codec {
  override def encoder[A](schema: Schema[A]): ZPipeline[Any, Nothing, A, Byte] =
    ZPipeline.mapChunks(values => values.flatMap(Encoder.encode(None, schema, _)))

  override def encode[A](schema: Schema[A]): A => Chunk[Byte] = a => Encoder.encode(None, schema, a)

  override def decoder[A](schema: Schema[A]): ZPipeline[Any, String, Byte, A] =
    ZPipeline.mapChunksZIO(chunk => ZIO.fromEither(Decoder.decode(schema, chunk).map(Chunk(_))))

  override def decode[A](schema: Schema[A]): Chunk[Byte] => Either[String, A] =
    ch => Decoder.decode(schema, ch)

  object Protobuf {

    sealed trait WireType

    object WireType {
      case object VarInt                     extends WireType
      case object Bit64                      extends WireType
      case class LengthDelimited(width: Int) extends WireType
      case object StartGroup                 extends WireType
      case object EndGroup                   extends WireType
      case object Bit32                      extends WireType
    }

    private[codec] val bigDecimalStructure: Seq[Schema.Field[_]] =
      Seq(
        Schema.Field("unscaled", Schema.Primitive(StandardType.BigIntegerType)),
        Schema.Field("precision", Schema.Primitive(StandardType.IntType)),
        Schema.Field("scale", Schema.Primitive(StandardType.IntType))
      )

    private[codec] val bigDecimalStructure: Seq[Schema.Field[_]] =
      Seq(
        Schema.Field("unscaled", Schema.Primitive(StandardType.BigIntegerType)),
        Schema.Field("precision", Schema.Primitive(StandardType.IntType)),
        Schema.Field("scale", Schema.Primitive(StandardType.IntType))
      )

    private[codec] val monthDayStructure: Seq[Schema.Field[Int]] =
      Seq(
        Schema.Field("month", Schema.Primitive(StandardType.IntType)),
        Schema.Field("day", Schema.Primitive(StandardType.IntType))
      )

    private[codec] val periodStructure: Seq[Schema.Field[Int]] = Seq(
      Schema.Field("years", Schema.Primitive(StandardType.IntType)),
      Schema.Field("months", Schema.Primitive(StandardType.IntType)),
      Schema.Field("days", Schema.Primitive(StandardType.IntType))
    )

    private[codec] val yearMonthStructure: Seq[Schema.Field[Int]] =
      Seq(
        Schema.Field("year", Schema.Primitive(StandardType.IntType)),
        Schema.Field("month", Schema.Primitive(StandardType.IntType))
      )

    private[codec] val durationStructure: Seq[Schema.Field[_]] =
      Seq(
        Schema.Field("seconds", Schema.Primitive(StandardType.LongType)),
        Schema.Field("nanos", Schema.Primitive(StandardType.IntType))
      )

    /**
     * Used when encoding sequence of values to decide whether each value need its own key or values can be packed together without keys (for example numbers).
     */
    @scala.annotation.tailrec
    private[codec] def canBePacked(schema: Schema[_]): Boolean = schema match {
      case Schema.Sequence(element, _, _, _, _) => canBePacked(element)
      case Schema.Transform(codec, _, _, _, _)  => canBePacked(codec)
      case Schema.Primitive(standardType, _)    => canBePacked(standardType)
      case _: Schema.Tuple[_, _]                => false
      case _: Schema.Optional[_]                => false
      case _: Schema.Fail[_]                    => false
      case _: Schema.EitherSchema[_, _]         => false
      case lzy @ Schema.Lazy(_)                 => canBePacked(lzy.schema)
      case _                                    => false
    }

    private def canBePacked(standardType: StandardType[_]): Boolean = standardType match {
      case StandardType.UnitType              => false
      case StandardType.StringType            => false
      case StandardType.BoolType              => true
      case StandardType.ShortType             => true
<<<<<<< HEAD
=======
      case StandardType.ByteType              => true
>>>>>>> a398cd9d
      case StandardType.IntType               => true
      case StandardType.LongType              => true
      case StandardType.FloatType             => true
      case StandardType.DoubleType            => true
      case StandardType.BinaryType            => false
      case StandardType.CharType              => true
      case StandardType.BigIntegerType        => false
      case StandardType.BigDecimalType        => false
      case StandardType.UUIDType              => false
      case StandardType.DayOfWeekType         => true
      case StandardType.MonthType             => true
      case StandardType.MonthDayType          => false
      case StandardType.PeriodType            => false
      case StandardType.YearType              => true
      case StandardType.YearMonthType         => false
      case StandardType.ZoneIdType            => false
      case StandardType.ZoneOffsetType        => true
      case StandardType.DurationType          => true
      case StandardType.InstantType(_)        => false
      case StandardType.LocalDateType(_)      => false
      case StandardType.LocalTimeType(_)      => false
      case StandardType.LocalDateTimeType(_)  => false
      case StandardType.OffsetTimeType(_)     => false
      case StandardType.OffsetDateTimeType(_) => false
      case StandardType.ZonedDateTimeType(_)  => false
    }
  }

  object Encoder {

    import ProductEncoder._
    import Protobuf._

    //scalafmt: { maxColumn = 400, optIn.configStyleArguments = false }
    def encode[A](fieldNumber: Option[Int], schema: Schema[A], value: A): Chunk[Byte] =
      (schema, value) match {
<<<<<<< HEAD
        case (Schema.GenericRecord(structure, _), v: Map[String, _]) =>
          encodeRecord(fieldNumber, structure.toChunk, v)
        case (Schema.Sequence(element, _, g, _, _), v)              => encodeSequence(fieldNumber, element, g(v))
        case (Schema.MapSchema(ks, vs, _), map: Map[k, v])          => encodeSequence(fieldNumber, ks <*> vs, Chunk.fromIterable(map))
        case (Schema.SetSchema(s, _), set: Set[_])                  => encodeSequence(fieldNumber, s, Chunk.fromIterable(set))
        case (Schema.Transform(codec, _, g, _, _), _)               => g(value).map(encode(fieldNumber, codec, _)).getOrElse(Chunk.empty)
        case (Schema.Primitive(standardType, _), v)                 => encodePrimitive(fieldNumber, standardType, v)
        case (Schema.Tuple(left, right, _), v @ (_, _))             => encodeTuple(fieldNumber, left, right, v)
        case (Schema.Optional(codec, _), v: Option[_])              => encodeOptional(fieldNumber, codec, v)
        case (Schema.EitherSchema(left, right, _), v: Either[_, _]) => encodeEither(fieldNumber, left, right, v)
        case (lzy @ Schema.Lazy(_), v)                              => encode(fieldNumber, lzy.schema, v)
        case (Schema.Meta(ast, _), _)                               => encode(fieldNumber, Schema[SchemaAst], ast)
        case (Schema.CaseClass1(f, _, ext, _), v)                   => encodeCaseClass(v, f -> ext)(fieldNumber)
        case (Schema.CaseClass2(f1, f2, _, ext1, ext2, _), v)       => encodeCaseClass(v, f1 -> ext1, f2 -> ext2)(fieldNumber)
        case (Schema.CaseClass3(f1, f2, f3, _, ext1, ext2, ext3, _), v) =>
          encodeCaseClass(v, f1 -> ext1, f2 -> ext2, f3 -> ext3)(fieldNumber)
        case (Schema.CaseClass4(f1, f2, f3, f4, _, ext1, ext2, ext3, ext4, _), v) =>
          encodeCaseClass(v, f1 -> ext1, f2 -> ext2, f3 -> ext3, f4 -> ext4)(fieldNumber)
        case (Schema.CaseClass5(f1, f2, f3, f4, f5, _, ext1, ext2, ext3, ext4, ext5, _), v) =>
          encodeCaseClass(v, f1 -> ext1, f2 -> ext2, f3 -> ext3, f4 -> ext4, f5 -> ext5)(fieldNumber)
        case (Schema.CaseClass6(f1, f2, f3, f4, f5, f6, _, ext1, ext2, ext3, ext4, ext5, ext6, _), v) =>
          encodeCaseClass(v, f1 -> ext1, f2 -> ext2, f3 -> ext3, f4 -> ext4, f5 -> ext5, f6 -> ext6)(fieldNumber)
        case (Schema.CaseClass7(f1, f2, f3, f4, f5, f6, f7, _, ext1, ext2, ext3, ext4, ext5, ext6, ext7, _), v) =>
          encodeCaseClass(v, f1 -> ext1, f2 -> ext2, f3 -> ext3, f4 -> ext4, f5 -> ext5, f6 -> ext6, f7 -> ext7)(fieldNumber)
        case (Schema.CaseClass8(f1, f2, f3, f4, f5, f6, f7, f8, _, ext1, ext2, ext3, ext4, ext5, ext6, ext7, ext8, _), v) =>
          encodeCaseClass(v, f1 -> ext1, f2 -> ext2, f3 -> ext3, f4 -> ext4, f5 -> ext5, f6 -> ext6, f7 -> ext7, f8 -> ext8)(fieldNumber)
        case (Schema.CaseClass9(f1, f2, f3, f4, f5, f6, f7, f8, f9, _, ext1, ext2, ext3, ext4, ext5, ext6, ext7, ext8, ext9, _), v) =>
          encodeCaseClass(v, f1 -> ext1, f2 -> ext2, f3 -> ext3, f4 -> ext4, f5 -> ext5, f6 -> ext6, f7 -> ext7, f8 -> ext8, f9 -> ext9)(fieldNumber)
        case (Schema.CaseClass10(f1, f2, f3, f4, f5, f6, f7, f8, f9, f10, _, ext1, ext2, ext3, ext4, ext5, ext6, ext7, ext8, ext9, ext10, _), v) =>
          encodeCaseClass(v, f1 -> ext1, f2 -> ext2, f3 -> ext3, f4 -> ext4, f5 -> ext5, f6 -> ext6, f7 -> ext7, f8 -> ext8, f9 -> ext9, f10 -> ext10)(fieldNumber)
        case (Schema.CaseClass11(f1, f2, f3, f4, f5, f6, f7, f8, f9, f10, f11, _, ext1, ext2, ext3, ext4, ext5, ext6, ext7, ext8, ext9, ext10, ext11, _), v) =>
          encodeCaseClass(v, f1 -> ext1, f2 -> ext2, f3 -> ext3, f4 -> ext4, f5 -> ext5, f6 -> ext6, f7 -> ext7, f8 -> ext8, f9 -> ext9, f10 -> ext10, f11 -> ext11)(fieldNumber)
        case (Schema.CaseClass12(f1, f2, f3, f4, f5, f6, f7, f8, f9, f10, f11, f12, _, ext1, ext2, ext3, ext4, ext5, ext6, ext7, ext8, ext9, ext10, ext11, ext12, _), v) =>
          encodeCaseClass(v, f1 -> ext1, f2 -> ext2, f3 -> ext3, f4 -> ext4, f5 -> ext5, f6 -> ext6, f7 -> ext7, f8 -> ext8, f9 -> ext9, f10 -> ext10, f11 -> ext11, f12 -> ext12)(fieldNumber)
        case (Schema.CaseClass13(f1, f2, f3, f4, f5, f6, f7, f8, f9, f10, f11, f12, f13, _, ext1, ext2, ext3, ext4, ext5, ext6, ext7, ext8, ext9, ext10, ext11, ext12, ext13, _), v) =>
          encodeCaseClass(v, f1 -> ext1, f2 -> ext2, f3 -> ext3, f4 -> ext4, f5 -> ext5, f6 -> ext6, f7 -> ext7, f8 -> ext8, f9 -> ext9, f10 -> ext10, f11 -> ext11, f12 -> ext12, f13 -> ext13)(fieldNumber)
        case (Schema.CaseClass14(f1, f2, f3, f4, f5, f6, f7, f8, f9, f10, f11, f12, f13, f14, _, ext1, ext2, ext3, ext4, ext5, ext6, ext7, ext8, ext9, ext10, ext11, ext12, ext13, ext14, _), v) =>
          encodeCaseClass(v, f1 -> ext1, f2 -> ext2, f3 -> ext3, f4 -> ext4, f5 -> ext5, f6 -> ext6, f7 -> ext7, f8 -> ext8, f9 -> ext9, f10 -> ext10, f11 -> ext11, f12 -> ext12, f13 -> ext13, f14 -> ext14)(fieldNumber)
        case (Schema.CaseClass15(f1, f2, f3, f4, f5, f6, f7, f8, f9, f10, f11, f12, f13, f14, f15, _, ext1, ext2, ext3, ext4, ext5, ext6, ext7, ext8, ext9, ext10, ext11, ext12, ext13, ext14, ext15, _), v) =>
          encodeCaseClass(v, f1 -> ext1, f2 -> ext2, f3 -> ext3, f4 -> ext4, f5 -> ext5, f6 -> ext6, f7 -> ext7, f8 -> ext8, f9 -> ext9, f10 -> ext10, f11 -> ext11, f12 -> ext12, f13 -> ext13, f14 -> ext14, f15 -> ext15)(fieldNumber)
        case (Schema.CaseClass16(f1, f2, f3, f4, f5, f6, f7, f8, f9, f10, f11, f12, f13, f14, f15, f16, _, ext1, ext2, ext3, ext4, ext5, ext6, ext7, ext8, ext9, ext10, ext11, ext12, ext13, ext14, ext15, ext16, _), v) =>
          encodeCaseClass(v, f1 -> ext1, f2 -> ext2, f3 -> ext3, f4 -> ext4, f5 -> ext5, f6 -> ext6, f7 -> ext7, f8 -> ext8, f9 -> ext9, f10 -> ext10, f11 -> ext11, f12 -> ext12, f13 -> ext13, f14 -> ext14, f15 -> ext15, f16 -> ext16)(fieldNumber)
        case (Schema.CaseClass17(f1, f2, f3, f4, f5, f6, f7, f8, f9, f10, f11, f12, f13, f14, f15, f16, f17, _, ext1, ext2, ext3, ext4, ext5, ext6, ext7, ext8, ext9, ext10, ext11, ext12, ext13, ext14, ext15, ext16, ext17, _), v) =>
          encodeCaseClass(v, f1 -> ext1, f2 -> ext2, f3 -> ext3, f4 -> ext4, f5 -> ext5, f6 -> ext6, f7 -> ext7, f8 -> ext8, f9 -> ext9, f10 -> ext10, f11 -> ext11, f12 -> ext12, f13 -> ext13, f14 -> ext14, f15 -> ext15, f16 -> ext16, f17 -> ext17)(fieldNumber)
        case (Schema.CaseClass18(f1, f2, f3, f4, f5, f6, f7, f8, f9, f10, f11, f12, f13, f14, f15, f16, f17, f18, _, ext1, ext2, ext3, ext4, ext5, ext6, ext7, ext8, ext9, ext10, ext11, ext12, ext13, ext14, ext15, ext16, ext17, ext18, _), v) =>
          encodeCaseClass(v, f1 -> ext1, f2 -> ext2, f3 -> ext3, f4 -> ext4, f5 -> ext5, f6 -> ext6, f7 -> ext7, f8 -> ext8, f9 -> ext9, f10 -> ext10, f11 -> ext11, f12 -> ext12, f13 -> ext13, f14 -> ext14, f15 -> ext15, f16 -> ext16, f17 -> ext17, f18 -> ext18)(fieldNumber)
        case (Schema.CaseClass19(f1, f2, f3, f4, f5, f6, f7, f8, f9, f10, f11, f12, f13, f14, f15, f16, f17, f18, f19, _, ext1, ext2, ext3, ext4, ext5, ext6, ext7, ext8, ext9, ext10, ext11, ext12, ext13, ext14, ext15, ext16, ext17, ext18, ext19, _), v) =>
          encodeCaseClass(v, f1 -> ext1, f2 -> ext2, f3 -> ext3, f4 -> ext4, f5 -> ext5, f6 -> ext6, f7 -> ext7, f8 -> ext8, f9 -> ext9, f10 -> ext10, f11 -> ext11, f12 -> ext12, f13 -> ext13, f14 -> ext14, f15 -> ext15, f16 -> ext16, f17 -> ext17, f18 -> ext18, f19 -> ext19)(fieldNumber)
        case (Schema.CaseClass20(f1, f2, f3, f4, f5, f6, f7, f8, f9, f10, f11, f12, f13, f14, f15, f16, f17, f18, f19, f20, _, ext1, ext2, ext3, ext4, ext5, ext6, ext7, ext8, ext9, ext10, ext11, ext12, ext13, ext14, ext15, ext16, ext17, ext18, ext19, ext20, _), v) =>
          encodeCaseClass(v, f1 -> ext1, f2 -> ext2, f3 -> ext3, f4 -> ext4, f5 -> ext5, f6 -> ext6, f7 -> ext7, f8 -> ext8, f9 -> ext9, f10 -> ext10, f11 -> ext11, f12 -> ext12, f13 -> ext13, f14 -> ext14, f15 -> ext15, f16 -> ext16, f17 -> ext17, f18 -> ext18, f19 -> ext19, f20 -> ext20)(fieldNumber)
        case (Schema.CaseClass21(f1, f2, f3, f4, f5, f6, f7, f8, f9, f10, f11, f12, f13, f14, f15, f16, f17, f18, f19, f20, f21, _, ext1, ext2, ext3, ext4, ext5, ext6, ext7, ext8, ext9, ext10, ext11, ext12, ext13, ext14, ext15, ext16, ext17, ext18, ext19, ext20, ext21, _), v) =>
          encodeCaseClass(v, f1 -> ext1, f2 -> ext2, f3 -> ext3, f4 -> ext4, f5 -> ext5, f6 -> ext6, f7 -> ext7, f8 -> ext8, f9 -> ext9, f10 -> ext10, f11 -> ext11, f12 -> ext12, f13 -> ext13, f14 -> ext14, f15 -> ext15, f16 -> ext16, f17 -> ext17, f18 -> ext18, f19 -> ext19, f20 -> ext20, f21 -> ext21)(fieldNumber)
        case (Schema.CaseClass22(f1, f2, f3, f4, f5, f6, f7, f8, f9, f10, f11, f12, f13, f14, f15, f16, f17, f18, f19, f20, f21, f22, _, ext1, ext2, ext3, ext4, ext5, ext6, ext7, ext8, ext9, ext10, ext11, ext12, ext13, ext14, ext15, ext16, ext17, ext18, ext19, ext20, ext21, ext22, _), v) =>
          encodeCaseClass(v, f1 -> ext1, f2 -> ext2, f3 -> ext3, f4 -> ext4, f5 -> ext5, f6 -> ext6, f7 -> ext7, f8 -> ext8, f9 -> ext9, f10 -> ext10, f11 -> ext11, f12 -> ext12, f13 -> ext13, f14 -> ext14, f15 -> ext15, f16 -> ext16, f17 -> ext17, f18 -> ext18, f19 -> ext19, f20 -> ext20, f21 -> ext21, f22 -> ext22)(fieldNumber)
        case (Schema.Enum1(c, _), v)                                                                                                    => encodeEnum(fieldNumber, v, c)
        case (Schema.Enum2(c1, c2, _), v)                                                                                               => encodeEnum(fieldNumber, v, c1, c2)
        case (Schema.Enum3(c1, c2, c3, _), v)                                                                                           => encodeEnum(fieldNumber, v, c1, c2, c3)
        case (Schema.Enum4(c1, c2, c3, c4, _), v)                                                                                       => encodeEnum(fieldNumber, v, c1, c2, c3, c4)
        case (Schema.Enum5(c1, c2, c3, c4, c5, _), v)                                                                                   => encodeEnum(fieldNumber, v, c1, c2, c3, c4, c5)
        case (Schema.Enum6(c1, c2, c3, c4, c5, c6, _), v)                                                                               => encodeEnum(fieldNumber, v, c1, c2, c3, c4, c5, c6)
        case (Schema.Enum7(c1, c2, c3, c4, c5, c6, c7, _), v)                                                                           => encodeEnum(fieldNumber, v, c1, c2, c3, c4, c5, c6, c7)
        case (Schema.Enum8(c1, c2, c3, c4, c5, c6, c7, c8, _), v)                                                                       => encodeEnum(fieldNumber, v, c1, c2, c3, c4, c5, c6, c7, c8)
        case (Schema.Enum9(c1, c2, c3, c4, c5, c6, c7, c8, c9, _), v)                                                                   => encodeEnum(fieldNumber, v, c1, c2, c3, c4, c5, c6, c7, c8, c9)
        case (Schema.Enum10(c1, c2, c3, c4, c5, c6, c7, c8, c9, c10, _), v)                                                             => encodeEnum(fieldNumber, v, c1, c2, c3, c4, c5, c6, c7, c8, c9, c10)
        case (Schema.Enum11(c1, c2, c3, c4, c5, c6, c7, c8, c9, c10, c11, _), v)                                                        => encodeEnum(fieldNumber, v, c1, c2, c3, c4, c5, c6, c7, c8, c9, c10, c11)
        case (Schema.Enum12(c1, c2, c3, c4, c5, c6, c7, c8, c9, c10, c11, c12, _), v)                                                   => encodeEnum(fieldNumber, v, c1, c2, c3, c4, c5, c6, c7, c8, c9, c10, c11, c12)
        case (Schema.Enum13(c1, c2, c3, c4, c5, c6, c7, c8, c9, c10, c11, c12, c13, _), v)                                              => encodeEnum(fieldNumber, v, c1, c2, c3, c4, c5, c6, c7, c8, c9, c10, c11, c12, c13)
        case (Schema.Enum14(c1, c2, c3, c4, c5, c6, c7, c8, c9, c10, c11, c12, c13, c14, _), v)                                         => encodeEnum(fieldNumber, v, c1, c2, c3, c4, c5, c6, c7, c8, c9, c10, c11, c12, c13, c14)
        case (Schema.Enum15(c1, c2, c3, c4, c5, c6, c7, c8, c9, c10, c11, c12, c13, c14, c15, _), v)                                    => encodeEnum(fieldNumber, v, c1, c2, c3, c4, c5, c6, c7, c8, c9, c10, c11, c12, c13, c14, c15)
        case (Schema.Enum16(c1, c2, c3, c4, c5, c6, c7, c8, c9, c10, c11, c12, c13, c14, c15, c16, _), v)                               => encodeEnum(fieldNumber, v, c1, c2, c3, c4, c5, c6, c7, c8, c9, c10, c11, c12, c13, c14, c15, c16)
        case (Schema.Enum17(c1, c2, c3, c4, c5, c6, c7, c8, c9, c10, c11, c12, c13, c14, c15, c16, c17, _), v)                          => encodeEnum(fieldNumber, v, c1, c2, c3, c4, c5, c6, c7, c8, c9, c10, c11, c12, c13, c14, c15, c16, c17)
        case (Schema.Enum18(c1, c2, c3, c4, c5, c6, c7, c8, c9, c10, c11, c12, c13, c14, c15, c16, c17, c18, _), v)                     => encodeEnum(fieldNumber, v, c1, c2, c3, c4, c5, c6, c7, c8, c9, c10, c11, c12, c13, c14, c15, c16, c17, c18)
        case (Schema.Enum19(c1, c2, c3, c4, c5, c6, c7, c8, c9, c10, c11, c12, c13, c14, c15, c16, c17, c18, c19, _), v)                => encodeEnum(fieldNumber, v, c1, c2, c3, c4, c5, c6, c7, c8, c9, c10, c11, c12, c13, c14, c15, c16, c17, c18, c19)
        case (Schema.Enum20(c1, c2, c3, c4, c5, c6, c7, c8, c9, c10, c11, c12, c13, c14, c15, c16, c17, c18, c19, c20, _), v)           => encodeEnum(fieldNumber, v, c1, c2, c3, c4, c5, c6, c7, c8, c9, c10, c11, c12, c13, c14, c15, c16, c17, c18, c19, c20)
        case (Schema.Enum21(c1, c2, c3, c4, c5, c6, c7, c8, c9, c10, c11, c12, c13, c14, c15, c16, c17, c18, c19, c20, c21, _), v)      => encodeEnum(fieldNumber, v, c1, c2, c3, c4, c5, c6, c7, c8, c9, c10, c11, c12, c13, c14, c15, c16, c17, c18, c19, c20, c21)
        case (Schema.Enum22(c1, c2, c3, c4, c5, c6, c7, c8, c9, c10, c11, c12, c13, c14, c15, c16, c17, c18, c19, c20, c21, c22, _), v) => encodeEnum(fieldNumber, v, c1, c2, c3, c4, c5, c6, c7, c8, c9, c10, c11, c12, c13, c14, c15, c16, c17, c18, c19, c20, c21, c22)
        case (Schema.EnumN(cs, _), v)                                                                                                   => encodeEnum(fieldNumber, v, cs.toSeq: _*)
        case (Schema.Dynamic(_), v)                                                                                                     => encode(fieldNumber, DynamicValueSchema.schema, v)
        case (Schema.SemiDynamic(_, _), v)                                                                                              => encodeSemiDynamic[Any](fieldNumber, v)
        case (_, _)                                                                                                                     => Chunk.empty
=======
        case (Schema.GenericRecord(_, structure, _), v: Map[String, _]) =>
          encodeRecord(fieldNumber, structure.toChunk, v)
        case (Schema.Sequence(element, _, g, _, _), v)                                    => encodeSequence(fieldNumber, element, g(v))
        case (Schema.MapSchema(ks, vs, _), map)                                           => encodeSequence(fieldNumber, ks <*> vs, Chunk.fromIterable(map))
        case (Schema.SetSchema(s, _), set)                                                => encodeSequence(fieldNumber, s, Chunk.fromIterable(set))
        case (Schema.Transform(codec, _, g, _, _), _)                                     => g(value).map(encode(fieldNumber, codec, _)).getOrElse(Chunk.empty)
        case (Schema.Primitive(standardType, _), v)                                       => encodePrimitive(fieldNumber, standardType, v)
        case (Schema.Tuple(left, right, _), v @ (_, _))                                   => encodeTuple(fieldNumber, left, right, v)
        case (Schema.Optional(codec: Schema[a], _), v: Option[_])                         => encodeOptional(fieldNumber, codec, v.asInstanceOf[Option[a]])
        case (Schema.EitherSchema(left: Schema[a], right: Schema[b], _), v: Either[_, _]) => encodeEither(fieldNumber, left, right, v.asInstanceOf[Either[a, b]])
        case (lzy @ Schema.Lazy(_), v)                                                    => encode(fieldNumber, lzy.schema, v)
        case (Schema.Meta(ast, _), _)                                                     => encode(fieldNumber, Schema[SchemaAst], ast)
        case (_: Schema.CaseClass0[_], v) =>
          encodeCaseClass(v)(fieldNumber)
        case (cc: Schema.CaseClass1[_, _], v) =>
          encodeCaseClass(v, cc.field -> cc.extractField)(fieldNumber)
        case (cc: Schema.CaseClass2[_, _, _], v) =>
          encodeCaseClass(v, cc.field1 -> cc.extractField1, cc.field2 -> cc.extractField2)(fieldNumber)
        case (cc: Schema.CaseClass3[_, _, _, _], v) =>
          encodeCaseClass(v, cc.field1 -> cc.extractField1, cc.field2 -> cc.extractField2, cc.field3 -> cc.extractField3)(fieldNumber)
        case (cc: Schema.CaseClass4[_, _, _, _, _], v) =>
          encodeCaseClass(v, cc.field1 -> cc.extractField1, cc.field2 -> cc.extractField2, cc.field3 -> cc.extractField3, cc.field4 -> cc.extractField4)(fieldNumber)
        case (cc: Schema.CaseClass5[_, _, _, _, _, _], v) =>
          encodeCaseClass(v, cc.field1 -> cc.extractField1, cc.field2 -> cc.extractField2, cc.field3 -> cc.extractField3, cc.field4 -> cc.extractField4, cc.field5 -> cc.extractField5)(fieldNumber)
        case (cc: Schema.CaseClass6[_, _, _, _, _, _, _], v) =>
          encodeCaseClass(v, cc.field1 -> cc.extractField1, cc.field2 -> cc.extractField2, cc.field3 -> cc.extractField3, cc.field4 -> cc.extractField4, cc.field5 -> cc.extractField5, cc.field6 -> cc.extractField6)(fieldNumber)
        case (cc: Schema.CaseClass7[_, _, _, _, _, _, _, _], v) =>
          encodeCaseClass(v, cc.field1 -> cc.extractField1, cc.field2 -> cc.extractField2, cc.field3 -> cc.extractField3, cc.field4 -> cc.extractField4, cc.field5 -> cc.extractField5, cc.field6 -> cc.extractField6, cc.field7 -> cc.extractField7)(fieldNumber)
        case (cc: Schema.CaseClass8[_, _, _, _, _, _, _, _, _], v) =>
          encodeCaseClass(v, cc.field1 -> cc.extractField1, cc.field2 -> cc.extractField2, cc.field3 -> cc.extractField3, cc.field4 -> cc.extractField4, cc.field5 -> cc.extractField5, cc.field6 -> cc.extractField6, cc.field7 -> cc.extractField7, cc.field8 -> cc.extractField8)(fieldNumber)
        case (cc: Schema.CaseClass9[_, _, _, _, _, _, _, _, _, _], v) =>
          encodeCaseClass(v, cc.field1 -> cc.extractField1, cc.field2 -> cc.extractField2, cc.field3 -> cc.extractField3, cc.field4 -> cc.extractField4, cc.field5 -> cc.extractField5, cc.field6 -> cc.extractField6, cc.field7 -> cc.extractField7, cc.field8 -> cc.extractField8, cc.field9 -> cc.extractField9)(fieldNumber)
        case (cc: Schema.CaseClass10[_, _, _, _, _, _, _, _, _, _, _], v) =>
          encodeCaseClass(v, cc.field1 -> cc.extractField1, cc.field2 -> cc.extractField2, cc.field3 -> cc.extractField3, cc.field4 -> cc.extractField4, cc.field5 -> cc.extractField5, cc.field6 -> cc.extractField6, cc.field7 -> cc.extractField7, cc.field8 -> cc.extractField8, cc.field9 -> cc.extractField9, cc.field10 -> cc.extractField10)(fieldNumber)
        case (cc: Schema.CaseClass11[_, _, _, _, _, _, _, _, _, _, _, _], v) =>
          encodeCaseClass(v, cc.field1 -> cc.extractField1, cc.field2 -> cc.extractField2, cc.field3 -> cc.extractField3, cc.field4 -> cc.extractField4, cc.field5 -> cc.extractField5, cc.field6 -> cc.extractField6, cc.field7 -> cc.extractField7, cc.field8 -> cc.extractField8, cc.field9 -> cc.extractField9, cc.field10 -> cc.extractField10, cc.field11 -> cc.extractField11)(fieldNumber)
        case (cc: Schema.CaseClass12[_, _, _, _, _, _, _, _, _, _, _, _, _], v) =>
          encodeCaseClass(
            v,
            cc.field1  -> cc.extractField1,
            cc.field2  -> cc.extractField2,
            cc.field3  -> cc.extractField3,
            cc.field4  -> cc.extractField4,
            cc.field5  -> cc.extractField5,
            cc.field6  -> cc.extractField6,
            cc.field7  -> cc.extractField7,
            cc.field8  -> cc.extractField8,
            cc.field9  -> cc.extractField9,
            cc.field10 -> cc.extractField10,
            cc.field11 -> cc.extractField11,
            cc.field12 -> cc.extractField12
          )(fieldNumber)
        case (cc: Schema.CaseClass13[_, _, _, _, _, _, _, _, _, _, _, _, _, _], v) =>
          encodeCaseClass(
            v,
            cc.field1  -> cc.extractField1,
            cc.field2  -> cc.extractField2,
            cc.field3  -> cc.extractField3,
            cc.field4  -> cc.extractField4,
            cc.field5  -> cc.extractField5,
            cc.field6  -> cc.extractField6,
            cc.field7  -> cc.extractField7,
            cc.field8  -> cc.extractField8,
            cc.field9  -> cc.extractField9,
            cc.field10 -> cc.extractField10,
            cc.field11 -> cc.extractField11,
            cc.field12 -> cc.extractField12,
            cc.field13 -> cc.extractField13
          )(fieldNumber)
        case (cc: Schema.CaseClass14[_, _, _, _, _, _, _, _, _, _, _, _, _, _, _], v) =>
          encodeCaseClass(
            v,
            cc.field1  -> cc.extractField1,
            cc.field2  -> cc.extractField2,
            cc.field3  -> cc.extractField3,
            cc.field4  -> cc.extractField4,
            cc.field5  -> cc.extractField5,
            cc.field6  -> cc.extractField6,
            cc.field7  -> cc.extractField7,
            cc.field8  -> cc.extractField8,
            cc.field9  -> cc.extractField9,
            cc.field10 -> cc.extractField10,
            cc.field11 -> cc.extractField11,
            cc.field12 -> cc.extractField12,
            cc.field13 -> cc.extractField13,
            cc.field14 -> cc.extractField14
          )(fieldNumber)
        case (cc: Schema.CaseClass15[_, _, _, _, _, _, _, _, _, _, _, _, _, _, _, _], v) =>
          encodeCaseClass(
            v,
            cc.field1  -> cc.extractField1,
            cc.field2  -> cc.extractField2,
            cc.field3  -> cc.extractField3,
            cc.field4  -> cc.extractField4,
            cc.field5  -> cc.extractField5,
            cc.field6  -> cc.extractField6,
            cc.field7  -> cc.extractField7,
            cc.field8  -> cc.extractField8,
            cc.field9  -> cc.extractField9,
            cc.field10 -> cc.extractField10,
            cc.field11 -> cc.extractField11,
            cc.field12 -> cc.extractField12,
            cc.field13 -> cc.extractField13,
            cc.field14 -> cc.extractField14,
            cc.field15 -> cc.extractField15
          )(fieldNumber)
        case (cc: Schema.CaseClass16[_, _, _, _, _, _, _, _, _, _, _, _, _, _, _, _, _], v) =>
          encodeCaseClass(
            v,
            cc.field1  -> cc.extractField1,
            cc.field2  -> cc.extractField2,
            cc.field3  -> cc.extractField3,
            cc.field4  -> cc.extractField4,
            cc.field5  -> cc.extractField5,
            cc.field6  -> cc.extractField6,
            cc.field7  -> cc.extractField7,
            cc.field8  -> cc.extractField8,
            cc.field9  -> cc.extractField9,
            cc.field10 -> cc.extractField10,
            cc.field11 -> cc.extractField11,
            cc.field12 -> cc.extractField12,
            cc.field13 -> cc.extractField13,
            cc.field14 -> cc.extractField14,
            cc.field15 -> cc.extractField15,
            cc.field16 -> cc.extractField16
          )(fieldNumber)
        case (cc: Schema.CaseClass17[_, _, _, _, _, _, _, _, _, _, _, _, _, _, _, _, _, _], v) =>
          encodeCaseClass(
            v,
            cc.field1  -> cc.extractField1,
            cc.field2  -> cc.extractField2,
            cc.field3  -> cc.extractField3,
            cc.field4  -> cc.extractField4,
            cc.field5  -> cc.extractField5,
            cc.field6  -> cc.extractField6,
            cc.field7  -> cc.extractField7,
            cc.field8  -> cc.extractField8,
            cc.field9  -> cc.extractField9,
            cc.field10 -> cc.extractField10,
            cc.field11 -> cc.extractField11,
            cc.field12 -> cc.extractField12,
            cc.field13 -> cc.extractField13,
            cc.field14 -> cc.extractField14,
            cc.field15 -> cc.extractField15,
            cc.field16 -> cc.extractField16,
            cc.field17 -> cc.extractField17
          )(fieldNumber)
        case (cc: Schema.CaseClass18[_, _, _, _, _, _, _, _, _, _, _, _, _, _, _, _, _, _, _], v) =>
          encodeCaseClass(
            v,
            cc.field1  -> cc.extractField1,
            cc.field2  -> cc.extractField2,
            cc.field3  -> cc.extractField3,
            cc.field4  -> cc.extractField4,
            cc.field5  -> cc.extractField5,
            cc.field6  -> cc.extractField6,
            cc.field7  -> cc.extractField7,
            cc.field8  -> cc.extractField8,
            cc.field9  -> cc.extractField9,
            cc.field10 -> cc.extractField10,
            cc.field11 -> cc.extractField11,
            cc.field12 -> cc.extractField12,
            cc.field13 -> cc.extractField13,
            cc.field14 -> cc.extractField14,
            cc.field15 -> cc.extractField15,
            cc.field16 -> cc.extractField16,
            cc.field17 -> cc.extractField17,
            cc.field18 -> cc.extractField18
          )(fieldNumber)
        case (cc: Schema.CaseClass19[_, _, _, _, _, _, _, _, _, _, _, _, _, _, _, _, _, _, _, _], v) =>
          encodeCaseClass(
            v,
            cc.field1  -> cc.extractField1,
            cc.field2  -> cc.extractField2,
            cc.field3  -> cc.extractField3,
            cc.field4  -> cc.extractField4,
            cc.field5  -> cc.extractField5,
            cc.field6  -> cc.extractField6,
            cc.field7  -> cc.extractField7,
            cc.field8  -> cc.extractField8,
            cc.field9  -> cc.extractField9,
            cc.field10 -> cc.extractField10,
            cc.field11 -> cc.extractField11,
            cc.field12 -> cc.extractField12,
            cc.field13 -> cc.extractField13,
            cc.field14 -> cc.extractField14,
            cc.field15 -> cc.extractField15,
            cc.field16 -> cc.extractField16,
            cc.field17 -> cc.extractField17,
            cc.field18 -> cc.extractField18,
            cc.field19 -> cc.extractField19
          )(fieldNumber)
        case (cc: Schema.CaseClass20[_, _, _, _, _, _, _, _, _, _, _, _, _, _, _, _, _, _, _, _, _], v) =>
          encodeCaseClass(
            v,
            cc.field1  -> cc.extractField1,
            cc.field2  -> cc.extractField2,
            cc.field3  -> cc.extractField3,
            cc.field4  -> cc.extractField4,
            cc.field5  -> cc.extractField5,
            cc.field6  -> cc.extractField6,
            cc.field7  -> cc.extractField7,
            cc.field8  -> cc.extractField8,
            cc.field9  -> cc.extractField9,
            cc.field10 -> cc.extractField10,
            cc.field11 -> cc.extractField11,
            cc.field12 -> cc.extractField12,
            cc.field13 -> cc.extractField13,
            cc.field14 -> cc.extractField14,
            cc.field15 -> cc.extractField15,
            cc.field16 -> cc.extractField16,
            cc.field17 -> cc.extractField17,
            cc.field18 -> cc.extractField18,
            cc.field19 -> cc.extractField19,
            cc.field20 -> cc.extractField20
          )(fieldNumber)
        case (cc: Schema.CaseClass21[_, _, _, _, _, _, _, _, _, _, _, _, _, _, _, _, _, _, _, _, _, _], v) =>
          encodeCaseClass(
            v,
            cc.field1  -> cc.extractField1,
            cc.field2  -> cc.extractField2,
            cc.field3  -> cc.extractField3,
            cc.field4  -> cc.extractField4,
            cc.field5  -> cc.extractField5,
            cc.field6  -> cc.extractField6,
            cc.field7  -> cc.extractField7,
            cc.field8  -> cc.extractField8,
            cc.field9  -> cc.extractField9,
            cc.field10 -> cc.extractField10,
            cc.field11 -> cc.extractField11,
            cc.field12 -> cc.extractField12,
            cc.field13 -> cc.extractField13,
            cc.field14 -> cc.extractField14,
            cc.field15 -> cc.extractField15,
            cc.field16 -> cc.extractField16,
            cc.field17 -> cc.extractField17,
            cc.field18 -> cc.extractField18,
            cc.field19 -> cc.extractField19,
            cc.field20 -> cc.extractField20,
            cc.field21 -> cc.extractField21
          )(fieldNumber)
        case (cc: Schema.CaseClass22[_, _, _, _, _, _, _, _, _, _, _, _, _, _, _, _, _, _, _, _, _, _, _], v) =>
          encodeCaseClass(
            v,
            cc.field1  -> cc.extractField1,
            cc.field2  -> cc.extractField2,
            cc.field3  -> cc.extractField3,
            cc.field4  -> cc.extractField4,
            cc.field5  -> cc.extractField5,
            cc.field6  -> cc.extractField6,
            cc.field7  -> cc.extractField7,
            cc.field8  -> cc.extractField8,
            cc.field9  -> cc.extractField9,
            cc.field10 -> cc.extractField10,
            cc.field11 -> cc.extractField11,
            cc.field12 -> cc.extractField12,
            cc.field13 -> cc.extractField13,
            cc.field14 -> cc.extractField14,
            cc.field15 -> cc.extractField15,
            cc.field16 -> cc.extractField16,
            cc.field17 -> cc.extractField17,
            cc.field18 -> cc.extractField18,
            cc.field19 -> cc.extractField19,
            cc.field20 -> cc.extractField20,
            cc.field21 -> cc.extractField21,
            cc.field22 -> cc.extractField22
          )(fieldNumber)
        case (Schema.Enum1(_, c, _), v)                                                                                                    => encodeEnum(fieldNumber, v, c)
        case (Schema.Enum2(_, c1, c2, _), v)                                                                                               => encodeEnum(fieldNumber, v, c1, c2)
        case (Schema.Enum3(_, c1, c2, c3, _), v)                                                                                           => encodeEnum(fieldNumber, v, c1, c2, c3)
        case (Schema.Enum4(_, c1, c2, c3, c4, _), v)                                                                                       => encodeEnum(fieldNumber, v, c1, c2, c3, c4)
        case (Schema.Enum5(_, c1, c2, c3, c4, c5, _), v)                                                                                   => encodeEnum(fieldNumber, v, c1, c2, c3, c4, c5)
        case (Schema.Enum6(_, c1, c2, c3, c4, c5, c6, _), v)                                                                               => encodeEnum(fieldNumber, v, c1, c2, c3, c4, c5, c6)
        case (Schema.Enum7(_, c1, c2, c3, c4, c5, c6, c7, _), v)                                                                           => encodeEnum(fieldNumber, v, c1, c2, c3, c4, c5, c6, c7)
        case (Schema.Enum8(_, c1, c2, c3, c4, c5, c6, c7, c8, _), v)                                                                       => encodeEnum(fieldNumber, v, c1, c2, c3, c4, c5, c6, c7, c8)
        case (Schema.Enum9(_, c1, c2, c3, c4, c5, c6, c7, c8, c9, _), v)                                                                   => encodeEnum(fieldNumber, v, c1, c2, c3, c4, c5, c6, c7, c8, c9)
        case (Schema.Enum10(_, c1, c2, c3, c4, c5, c6, c7, c8, c9, c10, _), v)                                                             => encodeEnum(fieldNumber, v, c1, c2, c3, c4, c5, c6, c7, c8, c9, c10)
        case (Schema.Enum11(_, c1, c2, c3, c4, c5, c6, c7, c8, c9, c10, c11, _), v)                                                        => encodeEnum(fieldNumber, v, c1, c2, c3, c4, c5, c6, c7, c8, c9, c10, c11)
        case (Schema.Enum12(_, c1, c2, c3, c4, c5, c6, c7, c8, c9, c10, c11, c12, _), v)                                                   => encodeEnum(fieldNumber, v, c1, c2, c3, c4, c5, c6, c7, c8, c9, c10, c11, c12)
        case (Schema.Enum13(_, c1, c2, c3, c4, c5, c6, c7, c8, c9, c10, c11, c12, c13, _), v)                                              => encodeEnum(fieldNumber, v, c1, c2, c3, c4, c5, c6, c7, c8, c9, c10, c11, c12, c13)
        case (Schema.Enum14(_, c1, c2, c3, c4, c5, c6, c7, c8, c9, c10, c11, c12, c13, c14, _), v)                                         => encodeEnum(fieldNumber, v, c1, c2, c3, c4, c5, c6, c7, c8, c9, c10, c11, c12, c13, c14)
        case (Schema.Enum15(_, c1, c2, c3, c4, c5, c6, c7, c8, c9, c10, c11, c12, c13, c14, c15, _), v)                                    => encodeEnum(fieldNumber, v, c1, c2, c3, c4, c5, c6, c7, c8, c9, c10, c11, c12, c13, c14, c15)
        case (Schema.Enum16(_, c1, c2, c3, c4, c5, c6, c7, c8, c9, c10, c11, c12, c13, c14, c15, c16, _), v)                               => encodeEnum(fieldNumber, v, c1, c2, c3, c4, c5, c6, c7, c8, c9, c10, c11, c12, c13, c14, c15, c16)
        case (Schema.Enum17(_, c1, c2, c3, c4, c5, c6, c7, c8, c9, c10, c11, c12, c13, c14, c15, c16, c17, _), v)                          => encodeEnum(fieldNumber, v, c1, c2, c3, c4, c5, c6, c7, c8, c9, c10, c11, c12, c13, c14, c15, c16, c17)
        case (Schema.Enum18(_, c1, c2, c3, c4, c5, c6, c7, c8, c9, c10, c11, c12, c13, c14, c15, c16, c17, c18, _), v)                     => encodeEnum(fieldNumber, v, c1, c2, c3, c4, c5, c6, c7, c8, c9, c10, c11, c12, c13, c14, c15, c16, c17, c18)
        case (Schema.Enum19(_, c1, c2, c3, c4, c5, c6, c7, c8, c9, c10, c11, c12, c13, c14, c15, c16, c17, c18, c19, _), v)                => encodeEnum(fieldNumber, v, c1, c2, c3, c4, c5, c6, c7, c8, c9, c10, c11, c12, c13, c14, c15, c16, c17, c18, c19)
        case (Schema.Enum20(_, c1, c2, c3, c4, c5, c6, c7, c8, c9, c10, c11, c12, c13, c14, c15, c16, c17, c18, c19, c20, _), v)           => encodeEnum(fieldNumber, v, c1, c2, c3, c4, c5, c6, c7, c8, c9, c10, c11, c12, c13, c14, c15, c16, c17, c18, c19, c20)
        case (Schema.Enum21(_, c1, c2, c3, c4, c5, c6, c7, c8, c9, c10, c11, c12, c13, c14, c15, c16, c17, c18, c19, c20, c21, _), v)      => encodeEnum(fieldNumber, v, c1, c2, c3, c4, c5, c6, c7, c8, c9, c10, c11, c12, c13, c14, c15, c16, c17, c18, c19, c20, c21)
        case (Schema.Enum22(_, c1, c2, c3, c4, c5, c6, c7, c8, c9, c10, c11, c12, c13, c14, c15, c16, c17, c18, c19, c20, c21, c22, _), v) => encodeEnum(fieldNumber, v, c1, c2, c3, c4, c5, c6, c7, c8, c9, c10, c11, c12, c13, c14, c15, c16, c17, c18, c19, c20, c21, c22)
        case (Schema.EnumN(_, cs, _), v)                                                                                                   => encodeEnum(fieldNumber, v, cs.toSeq: _*)
        case (Schema.Dynamic(_), v)                                                                                                        => encode(fieldNumber, DynamicValueSchema.schema, v)
        case (Schema.SemiDynamic(_, _), v)                                                                                                 => encodeSemiDynamic[Any](fieldNumber, v.asInstanceOf[(Any, Schema[Any])])
        case (_, _)                                                                                                                        => Chunk.empty
>>>>>>> a398cd9d
      }
    //scalafmt: { maxColumn = 120, optIn.configStyleArguments = true }

    private def encodeSemiDynamic[A](fieldNumber: Option[Int], valueAndSchema: (A, Schema[A])): Chunk[Byte] =
      encodeTuple(fieldNumber, Schema[SchemaAst], valueAndSchema._2, (valueAndSchema._2.ast, valueAndSchema._1))

    private def encodeEnum[Z](fieldNumber: Option[Int], value: Z, cases: Schema.Case[_, Z]*): Chunk[Byte] = {
      val fieldIndex = cases.indexWhere(c => c.deconstruct(value).isDefined)
      val encoded = Chunk.fromIterable(
        if (fieldIndex == -1) {
          Chunk.empty
        } else {
          val subtypeCase = cases(fieldIndex)
          encode(
            Some(fieldIndex + 1),
            subtypeCase.codec.asInstanceOf[Schema[Any]],
            subtypeCase.unsafeDeconstruct(value)
          )
        }
      )
      encodeKey(WireType.LengthDelimited(encoded.size), fieldNumber) ++ encoded
    }

    private def encodeRecord(
      fieldNumber: Option[Int],
      structure: Seq[Schema.Field[_]],
      data: ListMap[String, _]
    ): Chunk[Byte] = {
      val encodedRecord = Chunk
        .fromIterable(structure.zipWithIndex.map {
          case (Schema.Field(label, schema, _, _), fieldNumber) =>
            data
              .get(label)
              .map(value => encode(Some(fieldNumber + 1), schema.asInstanceOf[Schema[Any]], value))
              .getOrElse(Chunk.empty)
        })
        .flatten

      encodeKey(WireType.LengthDelimited(encodedRecord.size), fieldNumber) ++ encodedRecord
    }

    /**
     * Lists of lists are not really a type that is "native" to protobuf so
     * we have to encode lists as enums in order to distinguish between List.empty,
     * List(List.empty) and so forth.
     *
     * This adds a few extra bytes to the encoding but it does not seem like there
     * is any way around it.
     */
    private def encodeSequence[A](
      fieldNumber: Option[Int],
      element: Schema[A],
      sequence: Chunk[A]
    ): Chunk[Byte] =
      if (sequence.isEmpty) {
        val data = encodeKey(WireType.LengthDelimited(0), Some(1))
        encodeKey(WireType.LengthDelimited(data.size), fieldNumber) ++ encodeKey(WireType.LengthDelimited(0), Some(1))
      } else {
        val data = if (canBePacked(element)) {
          val chunk = sequence.flatMap(value => encode(None, element, value))
          encodeKey(WireType.LengthDelimited(chunk.size), Some(2)) ++ chunk
        } else {
          val chunk = sequence.zipWithIndexFrom(1).flatMap {
            case (a, i) => encode(Some(i), element, a)
          }
          encodeKey(WireType.LengthDelimited(chunk.size), Some(2)) ++ chunk
        }

        encodeKey(WireType.LengthDelimited(data.size), fieldNumber) ++ data
      }

    @scala.annotation.tailrec
    private def encodePrimitive[A](
      fieldNumber: Option[Int],
      standardType: StandardType[A],
      value: A
    ): Chunk[Byte] =
      (standardType, value) match {
        case (StandardType.UnitType, _) =>
          encodeKey(WireType.LengthDelimited(0), fieldNumber)
        case (StandardType.StringType, str: String) =>
          val encoded = Chunk.fromArray(str.getBytes(StandardCharsets.UTF_8))
          encodeKey(WireType.LengthDelimited(encoded.size), fieldNumber) ++ encoded
        case (StandardType.BoolType, b: Boolean) =>
          encodeKey(WireType.VarInt, fieldNumber) ++ encodeVarInt(if (b) 1 else 0)
        case (StandardType.ShortType, v: Short) =>
          encodeKey(WireType.VarInt, fieldNumber) ++ encodeVarInt(v.toLong)
        case (StandardType.ByteType, v: Byte) =>
          encodeKey(WireType.VarInt, fieldNumber) ++ encodeVarInt(v.toLong)
        case (StandardType.IntType, v: Int) =>
          encodeKey(WireType.VarInt, fieldNumber) ++ encodeVarInt(v)
        case (StandardType.LongType, v: Long) =>
          encodeKey(WireType.VarInt, fieldNumber) ++ encodeVarInt(v)
        case (StandardType.BigDecimalType, v: java.math.BigDecimal) =>
          val unscaled  = v.unscaledValue()
          val precision = v.precision()
          val scale     = v.scale()
          encodeRecord(
            fieldNumber,
            bigDecimalStructure,
            ListMap("unscaled" -> unscaled, "precision" -> precision, "scale" -> scale)
          )
        case (StandardType.BigIntegerType, v: java.math.BigInteger) =>
          val encoded = Chunk.fromArray(v.toByteArray)
          encodeKey(WireType.LengthDelimited(encoded.size), fieldNumber) ++ encoded

        case (StandardType.FloatType, v: Float) =>
          val byteBuffer = ByteBuffer.allocate(4)
          byteBuffer.order(ByteOrder.LITTLE_ENDIAN)
          byteBuffer.putFloat(v)
          encodeKey(WireType.Bit32, fieldNumber) ++ Chunk.fromArray(byteBuffer.array)
        case (StandardType.DoubleType, v: Double) =>
          val byteBuffer = ByteBuffer.allocate(8)
          byteBuffer.order(ByteOrder.LITTLE_ENDIAN)
          byteBuffer.putDouble(v)
          encodeKey(WireType.Bit64, fieldNumber) ++ Chunk.fromArray(byteBuffer.array)
        case (StandardType.BinaryType, bytes: Chunk[Byte]) =>
          encodeKey(WireType.LengthDelimited(bytes.length), fieldNumber) ++ bytes
        case (StandardType.CharType, c: Char) =>
          encodePrimitive(fieldNumber, StandardType.StringType, c.toString)
        case (StandardType.UUIDType, u: UUID) =>
          encodePrimitive(fieldNumber, StandardType.StringType, u.toString)
        case (StandardType.DayOfWeekType, v: DayOfWeek) =>
          encodePrimitive(fieldNumber, StandardType.IntType, v.getValue)
        case (StandardType.MonthType, v: Month) =>
          encodePrimitive(fieldNumber, StandardType.IntType, v.getValue)
        case (StandardType.MonthDayType, v: MonthDay) =>
          encodeRecord(fieldNumber, monthDayStructure, ListMap("month" -> v.getMonthValue, "day" -> v.getDayOfMonth))
        case (StandardType.PeriodType, v: Period) =>
          encodeRecord(
            fieldNumber,
            periodStructure,
            ListMap("years" -> v.getYears, "months" -> v.getMonths, "days" -> v.getDays)
          )
        case (StandardType.YearType, v: Year) =>
          encodePrimitive(fieldNumber, StandardType.IntType, v.getValue)
        case (StandardType.YearMonthType, v: YearMonth) =>
          encodeRecord(fieldNumber, yearMonthStructure, ListMap("year" -> v.getYear, "month" -> v.getMonthValue))
        case (StandardType.ZoneIdType, v: ZoneId) =>
          encodePrimitive(fieldNumber, StandardType.StringType, v.getId)
        case (StandardType.ZoneOffsetType, v: ZoneOffset) =>
          encodePrimitive(fieldNumber, StandardType.IntType, v.getTotalSeconds)
        case (StandardType.DurationType, v: Duration) =>
          encodeRecord(fieldNumber, durationStructure, ListMap("seconds" -> v.getSeconds, "nanos" -> v.getNano))
        case (StandardType.InstantType(formatter), v: Instant) =>
          encodePrimitive(fieldNumber, StandardType.StringType, formatter.format(v))
        case (StandardType.LocalDateType(formatter), v: LocalDate) =>
          encodePrimitive(fieldNumber, StandardType.StringType, v.format(formatter))
        case (StandardType.LocalTimeType(formatter), v: LocalTime) =>
          encodePrimitive(fieldNumber, StandardType.StringType, v.format(formatter))
        case (StandardType.LocalDateTimeType(formatter), v: LocalDateTime) =>
          encodePrimitive(fieldNumber, StandardType.StringType, v.format(formatter))
        case (StandardType.OffsetTimeType(formatter), v: OffsetTime) =>
          encodePrimitive(fieldNumber, StandardType.StringType, v.format(formatter))
        case (StandardType.OffsetDateTimeType(formatter), v: OffsetDateTime) =>
          encodePrimitive(fieldNumber, StandardType.StringType, v.format(formatter))
        case (StandardType.ZonedDateTimeType(formatter), v: ZonedDateTime) =>
          encodePrimitive(fieldNumber, StandardType.StringType, v.format(formatter))
        case (_, _) =>
          throw new NotImplementedError(s"No encoder for $standardType")
      }

    private def encodeTuple[A, B](
      fieldNumber: Option[Int],
      left: Schema[A],
      right: Schema[B],
      tuple: (A, B)
    ): Chunk[Byte] = {
      val data = encode(Some(1), left, tuple._1) ++ encode(Some(2), right, tuple._2)

      encodeKey(WireType.LengthDelimited(data.size), fieldNumber) ++ data
    }

    private def encodeEither[A, B](
      fieldNumber: Option[Int],
      left: Schema[A],
      right: Schema[B],
      either: Either[A, B]
    ): Chunk[Byte] = {
      val encodedEither = either match {
        case Left(value)  => encode(Some(1), left, value)
        case Right(value) => encode(Some(2), right, value)
      }

      encodeKey(WireType.LengthDelimited(encodedEither.size), fieldNumber) ++ encodedEither
    }

    private def encodeOptional[A](fieldNumber: Option[Int], schema: Schema[A], value: Option[A]): Chunk[Byte] = {
      val data = value match {
        case Some(a) => encode(Some(2), schema, a)
        case None    => encodeKey(WireType.LengthDelimited(0), Some(1))
      }

      encodeKey(WireType.LengthDelimited(data.size), fieldNumber) ++ data
    }

    private def encodeVarInt(value: Int): Chunk[Byte] =
      encodeVarInt(value.toLong)

    private def encodeVarInt(value: Long): Chunk[Byte] = {
      val base128    = value & 0x7F
      val higherBits = value >>> 7

      if (higherBits != 0x00) {
        (0x80 | base128).byteValue() +: encodeVarInt(higherBits)
      } else {
        Chunk(base128.byteValue())
      }
    }

    /**
     * Encodes key. Key contains field number out of flatten schema structure and wire type.
     * 1 << 3 => 8, 2 << 3 => 16, 3 << 3 => 24
     *
     * More info:
     * https://developers.google.com/protocol-buffers/docs/encoding#structure
     */
    private[codec] def encodeKey(wireType: WireType, fieldNumber: Option[Int]): Chunk[Byte] =
      fieldNumber.map { fieldNumber =>
        val encode = (baseWireType: Int) => encodeVarInt(fieldNumber << 3 | baseWireType)
        wireType match {
          case WireType.VarInt                  => encode(0)
          case WireType.Bit64                   => encode(1)
          case WireType.LengthDelimited(length) => encode(2) ++ encodeVarInt(length)
          case WireType.StartGroup              => encode(3)
          case WireType.EndGroup                => encode(4)
          case WireType.Bit32                   => encode(5)
        }
      }.getOrElse(Chunk.empty)
  }

  final case class Decoder[+A](run: Chunk[Byte] => Either[String, (Chunk[Byte], A)]) {
    self =>

    def map[B](f: A => B): Decoder[B] =
      Decoder { bytes =>
        self.run(bytes).map {
          case (remainder, a) =>
            (remainder, f(a))
        }
      }

    def flatMap[B](f: A => Decoder[B]): Decoder[B] =
      Decoder { bytes =>
        self.run(bytes).flatMap {
          case (remainder, a) =>
            f(a).run(remainder)
        }
      }

    def loop: Decoder[Chunk[A]] =
      self.flatMap(
        a0 =>
          Decoder(bytes => {
            if (bytes.isEmpty) {
              Right((bytes, Chunk(a0)))
            } else {
              loop.run(bytes) match {
                case Left(value)           => Left(value)
                case Right((remainder, a)) => Right((remainder, Chunk(a0) ++ a))
              }
            }
          })
      )

    def take(n: Int): Decoder[A] =
      Decoder(bytes => {
        val (before, after) = bytes.splitAt(n)
        self.run(before) match {
          case Left(value)   => Left(value)
          case Right((_, a)) => Right((after, a))
        }
      })
  }

  object Decoder {

    import ProductDecoder._
    import Protobuf._

    def fail(failure: String): Decoder[Nothing] = Decoder(_ => Left(failure))

    def succeedNow[A](a: A): Decoder[A] = Decoder(bytes => Right((bytes, a)))

    def succeed[A](a: => A): Decoder[A] = Decoder(bytes => Right((bytes, a)))

    def binaryDecoder: Decoder[Chunk[Byte]] = Decoder(bytes => Right((Chunk.empty, bytes)))

    def collectAll[A](chunk: Chunk[Decoder[A]]): Decoder[Chunk[A]] = ???

    def failWhen(cond: Boolean, message: String): Decoder[Unit] =
      if (cond) Decoder.fail(message) else Decoder.succeed(())

    private[codec] val stringDecoder: Decoder[String] =
      Decoder(bytes => Right((Chunk.empty, new String(bytes.toArray, StandardCharsets.UTF_8))))

    def decode[A](schema: Schema[A], chunk: Chunk[Byte]): Either[String, A] =
      decoder(schema)
        .run(chunk)
        .map(_._2)

    private[codec] def decoder[A](schema: Schema[A]): Decoder[A] =
      //scalafmt: { maxColumn = 400, optIn.configStyleArguments = false }
      schema match {
<<<<<<< HEAD
        case Schema.GenericRecord(structure, _) => recordDecoder(structure.toChunk)
=======
        case Schema.GenericRecord(_, structure, _) => recordDecoder(structure.toChunk)
>>>>>>> a398cd9d
        case Schema.Sequence(elementSchema, fromChunk, _, _, _) =>
          if (canBePacked(elementSchema)) packedSequenceDecoder(elementSchema).map(fromChunk)
          else nonPackedSequenceDecoder(elementSchema).map(fromChunk)
        case Schema.MapSchema(ks: Schema[k], vs: Schema[v], _)                                 => decoder(Schema.Sequence(ks <*> vs, (c: Chunk[(k, v)]) => Map(c: _*), (m: Map[k, v]) => Chunk.fromIterable(m), identity = "Map"))
        case Schema.SetSchema(schema: Schema[s], _)                                            => decoder(Schema.Sequence(schema, (c: Chunk[s]) => Set(c: _*), (m: Set[s]) => Chunk.fromIterable(m), identity = "Set"))
        case Schema.Transform(codec, f, _, _, _)                                               => transformDecoder(codec, f)
        case Schema.Primitive(standardType, _)                                                 => primitiveDecoder(standardType)
        case Schema.Tuple(left, right, _)                                                      => tupleDecoder(left, right)
        case Schema.Optional(codec, _)                                                         => optionalDecoder(codec)
        case Schema.Fail(message, _)                                                           => fail(message)
        case Schema.EitherSchema(left, right, _)                                               => eitherDecoder(left, right)
        case lzy @ Schema.Lazy(_)                                                              => decoder(lzy.schema)
        case Schema.Meta(_, _)                                                                 => astDecoder
        case s: Schema.CaseClass0[A]                                                           => caseClass0Decoder(s)
        case s: Schema.CaseClass1[_, A]                                                        => caseClass1Decoder(s)
        case s: Schema.CaseClass2[_, _, A]                                                     => caseClass2Decoder(s)
        case s: Schema.CaseClass3[_, _, _, A]                                                  => caseClass3Decoder(s)
        case s: Schema.CaseClass4[_, _, _, _, A]                                               => caseClass4Decoder(s)
        case s: Schema.CaseClass5[_, _, _, _, _, A]                                            => caseClass5Decoder(s)
        case s: Schema.CaseClass6[_, _, _, _, _, _, A]                                         => caseClass6Decoder(s)
        case s: Schema.CaseClass7[_, _, _, _, _, _, _, A]                                      => caseClass7Decoder(s)
        case s: Schema.CaseClass8[_, _, _, _, _, _, _, _, A]                                   => caseClass8Decoder(s)
        case s: Schema.CaseClass9[_, _, _, _, _, _, _, _, _, A]                                => caseClass9Decoder(s)
        case s: Schema.CaseClass10[_, _, _, _, _, _, _, _, _, _, A]                            => caseClass10Decoder(s)
        case s: Schema.CaseClass11[_, _, _, _, _, _, _, _, _, _, _, A]                         => caseClass11Decoder(s)
        case s: Schema.CaseClass12[_, _, _, _, _, _, _, _, _, _, _, _, A]                      => caseClass12Decoder(s)
        case s: Schema.CaseClass13[_, _, _, _, _, _, _, _, _, _, _, _, _, A]                   => caseClass13Decoder(s)
        case s: Schema.CaseClass14[_, _, _, _, _, _, _, _, _, _, _, _, _, _, A]                => caseClass14Decoder(s)
        case s: Schema.CaseClass15[_, _, _, _, _, _, _, _, _, _, _, _, _, _, _, A]             => caseClass15Decoder(s)
        case s: Schema.CaseClass16[_, _, _, _, _, _, _, _, _, _, _, _, _, _, _, _, A]          => caseClass16Decoder(s)
        case s: Schema.CaseClass17[_, _, _, _, _, _, _, _, _, _, _, _, _, _, _, _, _, A]       => caseClass17Decoder(s)
        case s: Schema.CaseClass18[_, _, _, _, _, _, _, _, _, _, _, _, _, _, _, _, _, _, A]    => caseClass18Decoder(s)
        case s: Schema.CaseClass19[_, _, _, _, _, _, _, _, _, _, _, _, _, _, _, _, _, _, _, A] => caseClass19Decoder(s)
        case s: Schema.CaseClass20[_, _, _, _, _, _, _, _, _, _, _, _, _, _, _, _, _, _, _, _, A] =>
          caseClass20Decoder(s)
        case s: Schema.CaseClass21[_, _, _, _, _, _, _, _, _, _, _, _, _, _, _, _, _, _, _, _, _, A] =>
          caseClass21Decoder(s)
        case s: Schema.CaseClass22[_, _, _, _, _, _, _, _, _, _, _, _, _, _, _, _, _, _, _, _, _, _, A] =>
          caseClass22Decoder(s)
<<<<<<< HEAD
        case Schema.Enum1(c, _)                                                                                                    => enumDecoder(c)
        case Schema.Enum2(c1, c2, _)                                                                                               => enumDecoder(c1, c2)
        case Schema.Enum3(c1, c2, c3, _)                                                                                           => enumDecoder(c1, c2, c3)
        case Schema.Enum4(c1, c2, c3, c4, _)                                                                                       => enumDecoder(c1, c2, c3, c4)
        case Schema.Enum5(c1, c2, c3, c4, c5, _)                                                                                   => enumDecoder(c1, c2, c3, c4, c5)
        case Schema.Enum6(c1, c2, c3, c4, c5, c6, _)                                                                               => enumDecoder(c1, c2, c3, c4, c5, c6)
        case Schema.Enum7(c1, c2, c3, c4, c5, c6, c7, _)                                                                           => enumDecoder(c1, c2, c3, c4, c5, c6, c7)
        case Schema.Enum8(c1, c2, c3, c4, c5, c6, c7, c8, _)                                                                       => enumDecoder(c1, c2, c3, c4, c5, c6, c7, c8)
        case Schema.Enum9(c1, c2, c3, c4, c5, c6, c7, c8, c9, _)                                                                   => enumDecoder(c1, c2, c3, c4, c5, c6, c7, c8, c9)
        case Schema.Enum10(c1, c2, c3, c4, c5, c6, c7, c8, c9, c10, _)                                                             => enumDecoder(c1, c2, c3, c4, c5, c6, c7, c8, c9, c10)
        case Schema.Enum11(c1, c2, c3, c4, c5, c6, c7, c8, c9, c10, c11, _)                                                        => enumDecoder(c1, c2, c3, c4, c5, c6, c7, c8, c9, c10, c11)
        case Schema.Enum12(c1, c2, c3, c4, c5, c6, c7, c8, c9, c10, c11, c12, _)                                                   => enumDecoder(c1, c2, c3, c4, c5, c6, c7, c8, c9, c10, c11, c12)
        case Schema.Enum13(c1, c2, c3, c4, c5, c6, c7, c8, c9, c10, c11, c12, c13, _)                                              => enumDecoder(c1, c2, c3, c4, c5, c6, c7, c8, c9, c10, c11, c12, c13)
        case Schema.Enum14(c1, c2, c3, c4, c5, c6, c7, c8, c9, c10, c11, c12, c13, c14, _)                                         => enumDecoder(c1, c2, c3, c4, c5, c6, c7, c8, c9, c10, c11, c12, c13, c14)
        case Schema.Enum15(c1, c2, c3, c4, c5, c6, c7, c8, c9, c10, c11, c12, c13, c14, c15, _)                                    => enumDecoder(c1, c2, c3, c4, c5, c6, c7, c8, c9, c10, c11, c12, c13, c14, c15)
        case Schema.Enum16(c1, c2, c3, c4, c5, c6, c7, c8, c9, c10, c11, c12, c13, c14, c15, c16, _)                               => enumDecoder(c1, c2, c3, c4, c5, c6, c7, c8, c9, c10, c11, c12, c13, c14, c15, c16)
        case Schema.Enum17(c1, c2, c3, c4, c5, c6, c7, c8, c9, c10, c11, c12, c13, c14, c15, c16, c17, _)                          => enumDecoder(c1, c2, c3, c4, c5, c6, c7, c8, c9, c10, c11, c12, c13, c14, c15, c16, c17)
        case Schema.Enum18(c1, c2, c3, c4, c5, c6, c7, c8, c9, c10, c11, c12, c13, c14, c15, c16, c17, c18, _)                     => enumDecoder(c1, c2, c3, c4, c5, c6, c7, c8, c9, c10, c11, c12, c13, c14, c15, c16, c17, c18)
        case Schema.Enum19(c1, c2, c3, c4, c5, c6, c7, c8, c9, c10, c11, c12, c13, c14, c15, c16, c17, c18, c19, _)                => enumDecoder(c1, c2, c3, c4, c5, c6, c7, c8, c9, c10, c11, c12, c13, c14, c15, c16, c17, c18, c19)
        case Schema.Enum20(c1, c2, c3, c4, c5, c6, c7, c8, c9, c10, c11, c12, c13, c14, c15, c16, c17, c18, c19, c20, _)           => enumDecoder(c1, c2, c3, c4, c5, c6, c7, c8, c9, c10, c11, c12, c13, c14, c15, c16, c17, c18, c19, c20)
        case Schema.Enum21(c1, c2, c3, c4, c5, c6, c7, c8, c9, c10, c11, c12, c13, c14, c15, c16, c17, c18, c19, c20, c21, _)      => enumDecoder(c1, c2, c3, c4, c5, c6, c7, c8, c9, c10, c11, c12, c13, c14, c15, c16, c17, c18, c19, c20, c21)
        case Schema.Enum22(c1, c2, c3, c4, c5, c6, c7, c8, c9, c10, c11, c12, c13, c14, c15, c16, c17, c18, c19, c20, c21, c22, _) => enumDecoder(c1, c2, c3, c4, c5, c6, c7, c8, c9, c10, c11, c12, c13, c14, c15, c16, c17, c18, c19, c20, c21, c22)
        case Schema.EnumN(cs, _)                                                                                                   => enumDecoder(cs.toSeq: _*)
        case Schema.Dynamic(_)                                                                                                     => dynamicDecoder
        case Schema.SemiDynamic(_, _)                                                                                              => semiDynamicDecoder
=======
        case Schema.Enum1(_, c, _)                                                                                                    => enumDecoder(c)
        case Schema.Enum2(_, c1, c2, _)                                                                                               => enumDecoder(c1, c2)
        case Schema.Enum3(_, c1, c2, c3, _)                                                                                           => enumDecoder(c1, c2, c3)
        case Schema.Enum4(_, c1, c2, c3, c4, _)                                                                                       => enumDecoder(c1, c2, c3, c4)
        case Schema.Enum5(_, c1, c2, c3, c4, c5, _)                                                                                   => enumDecoder(c1, c2, c3, c4, c5)
        case Schema.Enum6(_, c1, c2, c3, c4, c5, c6, _)                                                                               => enumDecoder(c1, c2, c3, c4, c5, c6)
        case Schema.Enum7(_, c1, c2, c3, c4, c5, c6, c7, _)                                                                           => enumDecoder(c1, c2, c3, c4, c5, c6, c7)
        case Schema.Enum8(_, c1, c2, c3, c4, c5, c6, c7, c8, _)                                                                       => enumDecoder(c1, c2, c3, c4, c5, c6, c7, c8)
        case Schema.Enum9(_, c1, c2, c3, c4, c5, c6, c7, c8, c9, _)                                                                   => enumDecoder(c1, c2, c3, c4, c5, c6, c7, c8, c9)
        case Schema.Enum10(_, c1, c2, c3, c4, c5, c6, c7, c8, c9, c10, _)                                                             => enumDecoder(c1, c2, c3, c4, c5, c6, c7, c8, c9, c10)
        case Schema.Enum11(_, c1, c2, c3, c4, c5, c6, c7, c8, c9, c10, c11, _)                                                        => enumDecoder(c1, c2, c3, c4, c5, c6, c7, c8, c9, c10, c11)
        case Schema.Enum12(_, c1, c2, c3, c4, c5, c6, c7, c8, c9, c10, c11, c12, _)                                                   => enumDecoder(c1, c2, c3, c4, c5, c6, c7, c8, c9, c10, c11, c12)
        case Schema.Enum13(_, c1, c2, c3, c4, c5, c6, c7, c8, c9, c10, c11, c12, c13, _)                                              => enumDecoder(c1, c2, c3, c4, c5, c6, c7, c8, c9, c10, c11, c12, c13)
        case Schema.Enum14(_, c1, c2, c3, c4, c5, c6, c7, c8, c9, c10, c11, c12, c13, c14, _)                                         => enumDecoder(c1, c2, c3, c4, c5, c6, c7, c8, c9, c10, c11, c12, c13, c14)
        case Schema.Enum15(_, c1, c2, c3, c4, c5, c6, c7, c8, c9, c10, c11, c12, c13, c14, c15, _)                                    => enumDecoder(c1, c2, c3, c4, c5, c6, c7, c8, c9, c10, c11, c12, c13, c14, c15)
        case Schema.Enum16(_, c1, c2, c3, c4, c5, c6, c7, c8, c9, c10, c11, c12, c13, c14, c15, c16, _)                               => enumDecoder(c1, c2, c3, c4, c5, c6, c7, c8, c9, c10, c11, c12, c13, c14, c15, c16)
        case Schema.Enum17(_, c1, c2, c3, c4, c5, c6, c7, c8, c9, c10, c11, c12, c13, c14, c15, c16, c17, _)                          => enumDecoder(c1, c2, c3, c4, c5, c6, c7, c8, c9, c10, c11, c12, c13, c14, c15, c16, c17)
        case Schema.Enum18(_, c1, c2, c3, c4, c5, c6, c7, c8, c9, c10, c11, c12, c13, c14, c15, c16, c17, c18, _)                     => enumDecoder(c1, c2, c3, c4, c5, c6, c7, c8, c9, c10, c11, c12, c13, c14, c15, c16, c17, c18)
        case Schema.Enum19(_, c1, c2, c3, c4, c5, c6, c7, c8, c9, c10, c11, c12, c13, c14, c15, c16, c17, c18, c19, _)                => enumDecoder(c1, c2, c3, c4, c5, c6, c7, c8, c9, c10, c11, c12, c13, c14, c15, c16, c17, c18, c19)
        case Schema.Enum20(_, c1, c2, c3, c4, c5, c6, c7, c8, c9, c10, c11, c12, c13, c14, c15, c16, c17, c18, c19, c20, _)           => enumDecoder(c1, c2, c3, c4, c5, c6, c7, c8, c9, c10, c11, c12, c13, c14, c15, c16, c17, c18, c19, c20)
        case Schema.Enum21(_, c1, c2, c3, c4, c5, c6, c7, c8, c9, c10, c11, c12, c13, c14, c15, c16, c17, c18, c19, c20, c21, _)      => enumDecoder(c1, c2, c3, c4, c5, c6, c7, c8, c9, c10, c11, c12, c13, c14, c15, c16, c17, c18, c19, c20, c21)
        case Schema.Enum22(_, c1, c2, c3, c4, c5, c6, c7, c8, c9, c10, c11, c12, c13, c14, c15, c16, c17, c18, c19, c20, c21, c22, _) => enumDecoder(c1, c2, c3, c4, c5, c6, c7, c8, c9, c10, c11, c12, c13, c14, c15, c16, c17, c18, c19, c20, c21, c22)
        case Schema.EnumN(_, cs, _)                                                                                                   => enumDecoder(cs.toSeq: _*)
        case Schema.Dynamic(_)                                                                                                        => dynamicDecoder
        case Schema.SemiDynamic(_, _)                                                                                                 => semiDynamicDecoder.asInstanceOf[Decoder[A]]
>>>>>>> a398cd9d
      }
    //scalafmt: { maxColumn = 120, optIn.configStyleArguments = true }

    private val astDecoder: Decoder[Schema[_]] =
      decoder(Schema[SchemaAst]).map(_.toSchema)

    private val dynamicDecoder: Decoder[DynamicValue] =
      decoder(DynamicValueSchema.schema)

    private def decoder[T](wt: WireType, decoder: Decoder[T]): Decoder[T] =
      wt match {
        case LengthDelimited(width) =>
          decoder.take(width)
        case _ =>
          decoder
      }

    private def semiDynamicDecoder[A]: Decoder[(A, Schema[A])] =
      for {
        key1                <- keyDecoder
        (wt1, fieldNumber1) = key1
        _                   <- Decoder.failWhen(fieldNumber1 != 1, "serialized AST should come first for SemiDynamic types")
        schema              <- decoder(wt1, astDecoder)
        key2                <- keyDecoder
        (wt2, _)            = key2
        value               <- decoder(wt2, decoder(schema))
      } yield (value.asInstanceOf[A], schema.asInstanceOf[Schema[A]])

    private def enumDecoder[Z](cases: Schema.Case[_, Z]*): Decoder[Z] =
      keyDecoder.flatMap {
        case (wt, fieldNumber) if fieldNumber <= cases.length =>
          val subtypeCase = cases(fieldNumber - 1)
          wt match {
            case LengthDelimited(width) =>
              decoder(subtypeCase.codec)
                .take(width)
                .asInstanceOf[Decoder[Z]]
            case _ =>
              decoder(subtypeCase.codec)
                .asInstanceOf[Decoder[Z]]
          }
        case (_, fieldNumber) =>
          fail(s"Failed to decode enumeration. Schema does not contain field number $fieldNumber.")
      }

    private def recordDecoder(fields: Seq[Schema.Field[_]], decoded: Int = 0): Decoder[ListMap[String, _]] =
      if (fields.isEmpty || (fields.size == decoded))
        Decoder.succeed(ListMap.empty)
      else
        keyDecoder.flatMap {
          case (wt, fieldNumber) =>
            if (fields.isDefinedAt(fieldNumber - 1)) {
              val Schema.Field(fieldName, schema, _, _) = fields(fieldNumber - 1)

              wt match {
                case LengthDelimited(width) =>
                  for {
                    fieldValue <- decoder(schema).take(width)
                    remainder  <- recordDecoder(fields, decoded + 1)
                  } yield (remainder.updated(fieldName, fieldValue))

                case _ =>
                  for {
                    fieldValue <- decoder(schema)
                    remainder  <- recordDecoder(fields, decoded + 1)
                  } yield (remainder.updated(fieldName, fieldValue))
              }
            } else {
              fail(s"Failed to decode record. Schema does not contain field number $fieldNumber.")
            }
        }

    private def packedSequenceDecoder[A](schema: Schema[A]): Decoder[Chunk[A]] =
      keyDecoder.flatMap {
        case (LengthDelimited(0), 1) => succeed(Chunk.empty)
        case (LengthDelimited(width), 2) =>
          schema match {
            case lzy @ Schema.Lazy(_) => decoder(lzy.schema).loop.take(width)
            case _                    => decoder(schema).loop.take(width)
          }
        case (wt, fieldNumber) => fail(s"Invalid wire type ($wt) or field number ($fieldNumber) for packed sequence")
      }

    private def nonPackedSequenceDecoder[A](schema: Schema[A]): Decoder[Chunk[A]] =
      keyDecoder.flatMap {
        case (LengthDelimited(0), 1) => succeed(Chunk.empty)
        case (LengthDelimited(width), 2) =>
          keyDecoder.flatMap {
            case (wt, _) =>
              wt match {
                case LengthDelimited(width) => decoder(schema).take(width)
                case _                      => fail(s"Unexpected wire type $wt for non-packed sequence")
              }
          }.loop.take(width)
        case (wt, fieldNumber) =>
          fail(s"Invalid wire type ($wt) or field number ($fieldNumber) for non-packed sequence")
      }

    private def tupleDecoder[A, B](left: Schema[A], right: Schema[B]): Decoder[(A, B)] = {
      def elementDecoder[A](schema: Schema[A], wt: WireType): Decoder[A] = wt match {
        case LengthDelimited(width) => decoder(schema).take(width)
        case _                      => decoder(schema)
      }

      keyDecoder.flatMap {
        case (wt, 1) =>
          elementDecoder(left, wt).flatMap { leftValue =>
            keyDecoder.flatMap {
              case (wt, 2) =>
                elementDecoder(right, wt).map(rightValue => (leftValue, rightValue))
              case (_, fieldNumber) => fail(s"Invalid field number ($fieldNumber) for tuple")
            }
          }
        case (wt, 2) =>
          elementDecoder(right, wt).flatMap { rightValue =>
            keyDecoder.flatMap {
              case (wt, 1) =>
                elementDecoder(left, wt).map(leftValue => (leftValue, rightValue))
              case (_, fieldNumber) => fail(s"Invalid field number ($fieldNumber) for tuple")
            }
          }
        case (_, fieldNumber) => fail(s"Invalid field number ($fieldNumber) for tuple")
      }
    }

    private def eitherDecoder[A, B](left: Schema[A], right: Schema[B]): Decoder[Either[A, B]] =
      keyDecoder.flatMap {
        case (_, fieldNumber) if fieldNumber == 1 => decoder(left).map(Left(_))
        case (_, fieldNumber) if fieldNumber == 2 => decoder(right).map(Right(_))
        case (_, fieldNumber)                     => fail(s"Invalid field number ($fieldNumber) for either")
      }

    private def optionalDecoder[A](schema: Schema[A]): Decoder[Option[A]] =
      keyDecoder.flatMap {
        case (LengthDelimited(0), 1)     => succeed(None)
        case (LengthDelimited(width), 2) => decoder(schema).take(width).map(Some(_))
        case (_, 2)                      => decoder(schema).map(Some(_))
        case (_, fieldNumber)            => fail(s"Invalid field number $fieldNumber for option")
      }

    private def floatDecoder: Decoder[Float] =
      Decoder(bytes => {
        if (bytes.size < 4) {
          Left(s"Invalid number of bytes for Float. Expected 4, got ${bytes.size}")
        } else {
          Right((bytes, ByteBuffer.wrap(bytes.toArray).order(ByteOrder.LITTLE_ENDIAN).getFloat()))
        }
      }).take(4)

    private def doubleDecoder: Decoder[Double] =
      Decoder(bytes => {
        if (bytes.size < 8) {
          Left(s"Invalid number of bytes for Double. Expected 8, got ${bytes.size}")
        } else {
          Right((bytes, ByteBuffer.wrap(bytes.toArray).order(ByteOrder.LITTLE_ENDIAN).getDouble()))
        }
      }).take(8)

    private def transformDecoder[A, B](schema: Schema[B], f: B => Either[String, A]): Decoder[A] =
      schema match {
        case Schema.Primitive(typ, _) if typ == StandardType.UnitType =>
          Decoder { (chunk: Chunk[Byte]) =>
            f(().asInstanceOf[B]) match {
              case Left(err) => Left(err)
              case Right(b)  => Right(chunk -> b)
            }
          }
        case _ => decoder(schema).flatMap(a => Decoder(chunk => f(a).map(b => (chunk, b))))
      }

    private def primitiveDecoder[A](standardType: StandardType[A]): Decoder[A] =
      standardType match {
        case StandardType.UnitType   => Decoder((chunk: Chunk[Byte]) => Right((chunk, ())))
        case StandardType.StringType => stringDecoder
        case StandardType.BoolType   => varIntDecoder.map(_ != 0)
        case StandardType.ShortType  => varIntDecoder.map(_.shortValue())
        case StandardType.ByteType   => varIntDecoder.map(_.byteValue())
        case StandardType.IntType    => varIntDecoder.map(_.intValue())
        case StandardType.LongType   => varIntDecoder
        case StandardType.FloatType  => floatDecoder
        case StandardType.DoubleType => doubleDecoder
        case StandardType.BigIntegerType =>
          binaryDecoder.map { bytes =>
            new java.math.BigInteger(bytes.toArray)
          }
        case StandardType.BigDecimalType =>
          recordDecoder(bigDecimalStructure).flatMap { data =>
            val opt = for {
              unscaled  <- data.get("unscaled").asInstanceOf[Option[java.math.BigInteger]]
              scale     <- data.get("scale").asInstanceOf[Option[Int]]
              precision <- data.get("precision").asInstanceOf[Option[Int]]
              ctx       = new java.math.MathContext(precision)
            } yield new java.math.BigDecimal(unscaled, scale, ctx)

            opt match {
              case Some(value) => succeedNow(value)
              case None        => fail(s"Invalid big decimal record $data")
            }
          }
        case StandardType.BinaryType => binaryDecoder
        case StandardType.CharType   => stringDecoder.map(_.charAt(0))
        case StandardType.UUIDType =>
          stringDecoder.flatMap { uuid =>
            try succeedNow(UUID.fromString(uuid))
            catch {
              case NonFatal(_) => fail(s"Invalid UUID string $uuid")
            }
          }
        case StandardType.DayOfWeekType =>
          varIntDecoder.map(_.intValue).map(DayOfWeek.of)
        case StandardType.MonthType =>
          varIntDecoder.map(_.intValue).map(Month.of)
        case StandardType.MonthDayType =>
          recordDecoder(monthDayStructure)
            .map(
              data =>
                MonthDay.of(data.getOrElse("month", 0).asInstanceOf[Int], data.getOrElse("day", 0).asInstanceOf[Int])
            )
        case StandardType.PeriodType =>
          recordDecoder(periodStructure)
            .map(
              data =>
                Period.of(
                  data.getOrElse("years", 0).asInstanceOf[Int],
                  data.getOrElse("months", 0).asInstanceOf[Int],
                  data.getOrElse("days", 0).asInstanceOf[Int]
                )
            )
        case StandardType.YearType =>
          varIntDecoder.map(_.intValue).map(Year.of)
        case StandardType.YearMonthType =>
          recordDecoder(yearMonthStructure)
            .map(
              data =>
                YearMonth.of(data.getOrElse("year", 0).asInstanceOf[Int], data.getOrElse("month", 0).asInstanceOf[Int])
            )
        case StandardType.ZoneIdType => stringDecoder.map(ZoneId.of)
        case StandardType.ZoneOffsetType =>
          varIntDecoder
            .map(_.intValue)
            .map(ZoneOffset.ofTotalSeconds)
        case StandardType.DurationType =>
          recordDecoder(durationStructure)
            .map(
              data =>
                Duration.ofSeconds(
                  data.getOrElse("seconds", 0).asInstanceOf[Long],
                  data.getOrElse("nanos", 0).asInstanceOf[Int].toLong
                )
            )
        case StandardType.InstantType(formatter) =>
          stringDecoder.map(v => Instant.from(formatter.parse(v)))
        case StandardType.LocalDateType(formatter) =>
          stringDecoder.map(LocalDate.parse(_, formatter))
        case StandardType.LocalTimeType(formatter) =>
          stringDecoder.map(LocalTime.parse(_, formatter))
        case StandardType.LocalDateTimeType(formatter) =>
          stringDecoder.map(LocalDateTime.parse(_, formatter))
        case StandardType.OffsetTimeType(formatter) =>
          stringDecoder.map(OffsetTime.parse(_, formatter))
        case StandardType.OffsetDateTimeType(formatter) =>
          stringDecoder.map(OffsetDateTime.parse(_, formatter))
        case StandardType.ZonedDateTimeType(formatter) =>
          stringDecoder.map(ZonedDateTime.parse(_, formatter))
        case st => fail(s"Unsupported primitive type $st")
      }

    /**
     * Decodes key which consist out of field type (wire type) and a field number.
     *
     * 8 >>> 3 => 1, 16 >>> 3 => 2, 24 >>> 3 => 3, 32 >>> 3 => 4
     * 0 & 0x07 => 0, 1 & 0x07 => 1, 2 & 0x07 => 2, 9 & 0x07 => 1, 15 & 0x07 => 7
     */
    private[codec] def keyDecoder: Decoder[(WireType, Int)] =
      varIntDecoder.flatMap { key =>
        val fieldNumber = (key >>> 3).toInt
        if (fieldNumber < 1) {
          fail(s"Failed decoding key. Invalid field number $fieldNumber")
        } else {
          key & 0x07 match {
            case 0 => succeed((WireType.VarInt, fieldNumber))
            case 1 => succeed((WireType.Bit64, fieldNumber))
            case 2 =>
              varIntDecoder.map(length => (WireType.LengthDelimited(length.toInt), fieldNumber))
            case 3 => succeed((WireType.StartGroup, fieldNumber))
            case 4 => succeed((WireType.EndGroup, fieldNumber))
            case 5 => succeed((WireType.Bit32, fieldNumber))
            case n => fail(s"Failed decoding key. Unknown wire type $n")
          }
        }
      }

    /**
     * Decodes bytes to following types: int32, int64, uint32, uint64, sint32, sint64, bool, enumN.
     * Takes index of first byte which is inside 0 - 127 range.
     * Returns remainder of the bytes together with computed value.
     *
     * (0 -> 127) & 0x80 => 0, (128 -> 255) & 0x80 => 128
     * (0 << 7 => 0, 1 << 7 => 128, 2 << 7 => 256, 3 << 7 => 384
     * 1 & 0X7F => 1, 127 & 0x7F => 127, 128 & 0x7F => 0, 129 & 0x7F => 1
     */
    private def varIntDecoder: Decoder[Long] =
      Decoder(
        (chunk) =>
          if (chunk.isEmpty) {
            Left("Failed to decode VarInt. Unexpected end of chunk")
          } else {
            val length = chunk.indexWhere(octet => (octet.longValue() & 0x80) != 0x80) + 1
            if (length <= 0) {
              Left("Failed to decode VarInt. No byte within the range 0 - 127 are present")
            } else {
              val value = chunk.take(length).foldRight(0L)((octet, v) => (v << 7) + (octet & 0x7F))
              Right((chunk.drop(length), value))
            }
          }
      )
  }

  //scalafmt: { maxColumn = 400, optIn.configStyleArguments = false }
  private[codec] object ProductEncoder {

    private[codec] def encodeCaseClass[Z](value: Z, fields: (Schema.Field[_], Z => Any)*): Option[Int] => Chunk[Byte] = { (fieldNumber: Option[Int]) =>
      {
        val encoded = Chunk
          .fromIterable(fields.zipWithIndex.map {
            case ((Schema.Field(_, schema, _, _), ext), fieldNumber) =>
              Encoder.encode(Some(fieldNumber + 1), schema.asInstanceOf[Schema[Any]], ext(value))
          })
          .flatten
        Encoder.encodeKey(Protobuf.WireType.LengthDelimited(encoded.size), fieldNumber) ++ encoded
      }
    }
  }

  //scalafmt: { maxColumn = 400, optIn.configStyleArguments = false }
  private[codec] object ProductDecoder {
    import Decoder.{ fail, keyDecoder, succeed }
    import Protobuf.WireType._

    private def unsafeDecodeFields(buffer: Array[Any], fields: Schema.Field[_]*): Decoder[Array[Any]] =
      keyDecoder.flatMap {
        case (wt, fieldNumber) if fieldNumber == fields.length =>
          wt match {
            case LengthDelimited(width) =>
              Decoder
                .decoder(fields(fieldNumber - 1).schema)
                .take(width)
                .map(fieldValue => buffer.updated(fieldNumber - 1, fieldValue))
            case _ =>
              Decoder
                .decoder(fields(fieldNumber - 1).schema)
                .map(fieldValue => buffer.updated(fieldNumber - 1, fieldValue))
          }
        case (wt, fieldNumber) =>
          if (fieldNumber <= fields.length) {
            wt match {
              case LengthDelimited(width) =>
                for {
                  fieldValue <- Decoder.decoder(fields(fieldNumber - 1).schema).take(width)
                  remainder  <- unsafeDecodeFields(buffer, fields: _*)
                } yield remainder.updated(fieldNumber - 1, fieldValue)
              case _ =>
                for {
                  fieldValue <- Decoder.decoder(fields(fieldNumber - 1).schema)
                  remainder  <- unsafeDecodeFields(buffer, fields: _*)
                } yield remainder.updated(fieldNumber - 1, fieldValue)
            }
          } else {
            fail(s"Failed to decode record. Schema does not contain field number $fieldNumber.")
          }
      }

    @tailrec
    private def validateBuffer(index: Int, buffer: Array[Any]): Decoder[Array[Any]] =
      if (index == buffer.length - 1 && buffer(index) != null)
        succeed(buffer)
      else if (buffer(index) == null)
        fail(s"Failed to decode record. Missing field number $index.")
      else
        validateBuffer(index + 1, buffer)

    private[codec] def caseClass0Decoder[Z](schema: Schema.CaseClass0[Z]): Decoder[Z] =
      succeed(schema.construct())

    private[codec] def caseClass1Decoder[A, Z](schema: Schema.CaseClass1[A, Z]): Decoder[Z] =
      unsafeDecodeFields(Array.ofDim[Any](1), schema.field).flatMap { buffer =>
        if (buffer(0) == null)
          fail("Failed to decode record. Missing field 1.")
        else
          succeed(schema.construct(buffer(0).asInstanceOf[A]))
      }

    private[codec] def caseClass2Decoder[A1, A2, Z](schema: Schema.CaseClass2[A1, A2, Z]): Decoder[Z] =
      for {
        buffer <- unsafeDecodeFields(Array.ofDim[Any](2), schema.field1, schema.field2)
        _      <- validateBuffer(0, buffer)
      } yield schema.construct(buffer(0).asInstanceOf[A1], buffer(1).asInstanceOf[A2])

    private[codec] def caseClass3Decoder[A1, A2, A3, Z](schema: Schema.CaseClass3[A1, A2, A3, Z]): Decoder[Z] =
      for {
        buffer <- unsafeDecodeFields(Array.ofDim[Any](3), schema.field1, schema.field2, schema.field3)
        _      <- validateBuffer(0, buffer)
      } yield schema.construct(buffer(0).asInstanceOf[A1], buffer(1).asInstanceOf[A2], buffer(2).asInstanceOf[A3])

    private[codec] def caseClass4Decoder[A1, A2, A3, A4, Z](schema: Schema.CaseClass4[A1, A2, A3, A4, Z]): Decoder[Z] =
      for {
        buffer <- unsafeDecodeFields(Array.ofDim[Any](4), schema.field1, schema.field2, schema.field3, schema.field4)
        _      <- validateBuffer(0, buffer)
      } yield schema.construct(buffer(0).asInstanceOf[A1], buffer(1).asInstanceOf[A2], buffer(2).asInstanceOf[A3], buffer(3).asInstanceOf[A4])

    private[codec] def caseClass5Decoder[A1, A2, A3, A4, A5, Z](schema: Schema.CaseClass5[A1, A2, A3, A4, A5, Z]): Decoder[Z] =
      for {
        buffer <- unsafeDecodeFields(Array.ofDim[Any](5), schema.field1, schema.field2, schema.field3, schema.field4, schema.field5)
        _      <- validateBuffer(0, buffer)
      } yield schema.construct(buffer(0).asInstanceOf[A1], buffer(1).asInstanceOf[A2], buffer(2).asInstanceOf[A3], buffer(3).asInstanceOf[A4], buffer(4).asInstanceOf[A5])

    private[codec] def caseClass6Decoder[A1, A2, A3, A4, A5, A6, Z](schema: Schema.CaseClass6[A1, A2, A3, A4, A5, A6, Z]): Decoder[Z] =
      for {
        buffer <- unsafeDecodeFields(Array.ofDim[Any](6), schema.field1, schema.field2, schema.field3, schema.field4, schema.field5, schema.field6)
        _      <- validateBuffer(0, buffer)
      } yield schema.construct(buffer(0).asInstanceOf[A1], buffer(1).asInstanceOf[A2], buffer(2).asInstanceOf[A3], buffer(3).asInstanceOf[A4], buffer(4).asInstanceOf[A5], buffer(5).asInstanceOf[A6])

    private[codec] def caseClass7Decoder[A1, A2, A3, A4, A5, A6, A7, Z](schema: Schema.CaseClass7[A1, A2, A3, A4, A5, A6, A7, Z]): Decoder[Z] =
      for {
        buffer <- unsafeDecodeFields(Array.ofDim[Any](7), schema.field1, schema.field2, schema.field3, schema.field4, schema.field5, schema.field6, schema.field7)
        _      <- validateBuffer(0, buffer)
      } yield schema.construct(buffer(0).asInstanceOf[A1], buffer(1).asInstanceOf[A2], buffer(2).asInstanceOf[A3], buffer(3).asInstanceOf[A4], buffer(4).asInstanceOf[A5], buffer(5).asInstanceOf[A6], buffer(6).asInstanceOf[A7])

    private[codec] def caseClass8Decoder[A1, A2, A3, A4, A5, A6, A7, A8, Z](schema: Schema.CaseClass8[A1, A2, A3, A4, A5, A6, A7, A8, Z]): Decoder[Z] =
      for {
        buffer <- unsafeDecodeFields(Array.ofDim[Any](8), schema.field1, schema.field2, schema.field3, schema.field4, schema.field5, schema.field6, schema.field7, schema.field8)
        _      <- validateBuffer(0, buffer)
      } yield schema.construct(buffer(0).asInstanceOf[A1], buffer(1).asInstanceOf[A2], buffer(2).asInstanceOf[A3], buffer(3).asInstanceOf[A4], buffer(4).asInstanceOf[A5], buffer(5).asInstanceOf[A6], buffer(6).asInstanceOf[A7], buffer(7).asInstanceOf[A8])

    private[codec] def caseClass9Decoder[A1, A2, A3, A4, A5, A6, A7, A8, A9, Z](schema: Schema.CaseClass9[A1, A2, A3, A4, A5, A6, A7, A8, A9, Z]): Decoder[Z] =
      for {
        buffer <- unsafeDecodeFields(Array.ofDim[Any](9), schema.field1, schema.field2, schema.field3, schema.field4, schema.field5, schema.field6, schema.field7, schema.field9, schema.field9)
        _      <- validateBuffer(0, buffer)
      } yield schema.construct(buffer(0).asInstanceOf[A1], buffer(1).asInstanceOf[A2], buffer(2).asInstanceOf[A3], buffer(3).asInstanceOf[A4], buffer(4).asInstanceOf[A5], buffer(5).asInstanceOf[A6], buffer(6).asInstanceOf[A7], buffer(7).asInstanceOf[A8], buffer(8).asInstanceOf[A9])

    private[codec] def caseClass10Decoder[A1, A2, A3, A4, A5, A6, A7, A8, A9, A10, Z](schema: Schema.CaseClass10[A1, A2, A3, A4, A5, A6, A7, A8, A9, A10, Z]): Decoder[Z] =
      for {
        buffer <- unsafeDecodeFields(Array.ofDim[Any](10), schema.field1, schema.field2, schema.field3, schema.field4, schema.field5, schema.field6, schema.field7, schema.field9, schema.field9, schema.field10)
        _      <- validateBuffer(0, buffer)
      } yield schema.construct(buffer(0).asInstanceOf[A1], buffer(1).asInstanceOf[A2], buffer(2).asInstanceOf[A3], buffer(3).asInstanceOf[A4], buffer(4).asInstanceOf[A5], buffer(5).asInstanceOf[A6], buffer(6).asInstanceOf[A7], buffer(7).asInstanceOf[A8], buffer(8).asInstanceOf[A9], buffer(9).asInstanceOf[A10])

    private[codec] def caseClass11Decoder[A1, A2, A3, A4, A5, A6, A7, A8, A9, A10, A11, Z](schema: Schema.CaseClass11[A1, A2, A3, A4, A5, A6, A7, A8, A9, A10, A11, Z]): Decoder[Z] =
      for {
        buffer <- unsafeDecodeFields(Array.ofDim[Any](11), schema.field1, schema.field2, schema.field3, schema.field4, schema.field5, schema.field6, schema.field7, schema.field9, schema.field9, schema.field10, schema.field11)
        _      <- validateBuffer(0, buffer)
      } yield schema.construct(buffer(0).asInstanceOf[A1], buffer(1).asInstanceOf[A2], buffer(2).asInstanceOf[A3], buffer(3).asInstanceOf[A4], buffer(4).asInstanceOf[A5], buffer(5).asInstanceOf[A6], buffer(6).asInstanceOf[A7], buffer(7).asInstanceOf[A8], buffer(8).asInstanceOf[A9], buffer(9).asInstanceOf[A10], buffer(10).asInstanceOf[A11])

    private[codec] def caseClass12Decoder[A1, A2, A3, A4, A5, A6, A7, A8, A9, A10, A11, A12, Z](schema: Schema.CaseClass12[A1, A2, A3, A4, A5, A6, A7, A8, A9, A10, A11, A12, Z]): Decoder[Z] =
      for {
        buffer <- unsafeDecodeFields(Array.ofDim[Any](12), schema.field1, schema.field2, schema.field3, schema.field4, schema.field5, schema.field6, schema.field7, schema.field9, schema.field9, schema.field10, schema.field11, schema.field12)
        _      <- validateBuffer(0, buffer)
      } yield schema.construct(buffer(0).asInstanceOf[A1], buffer(1).asInstanceOf[A2], buffer(2).asInstanceOf[A3], buffer(3).asInstanceOf[A4], buffer(4).asInstanceOf[A5], buffer(5).asInstanceOf[A6], buffer(6).asInstanceOf[A7], buffer(7).asInstanceOf[A8], buffer(8).asInstanceOf[A9], buffer(9).asInstanceOf[A10], buffer(10).asInstanceOf[A11], buffer(11).asInstanceOf[A12])

    private[codec] def caseClass13Decoder[A1, A2, A3, A4, A5, A6, A7, A8, A9, A10, A11, A12, A13, Z](schema: Schema.CaseClass13[A1, A2, A3, A4, A5, A6, A7, A8, A9, A10, A11, A12, A13, Z]): Decoder[Z] =
      for {
        buffer <- unsafeDecodeFields(Array.ofDim[Any](13), schema.field1, schema.field2, schema.field3, schema.field4, schema.field5, schema.field6, schema.field7, schema.field9, schema.field9, schema.field10, schema.field11, schema.field12, schema.field13)
        _      <- validateBuffer(0, buffer)
      } yield schema.construct(
        buffer(0).asInstanceOf[A1],
        buffer(1).asInstanceOf[A2],
        buffer(2).asInstanceOf[A3],
        buffer(3).asInstanceOf[A4],
        buffer(4).asInstanceOf[A5],
        buffer(5).asInstanceOf[A6],
        buffer(6).asInstanceOf[A7],
        buffer(7).asInstanceOf[A8],
        buffer(8).asInstanceOf[A9],
        buffer(9).asInstanceOf[A10],
        buffer(10).asInstanceOf[A11],
        buffer(11).asInstanceOf[A12],
        buffer(12).asInstanceOf[A13]
      )

    private[codec] def caseClass14Decoder[A1, A2, A3, A4, A5, A6, A7, A8, A9, A10, A11, A12, A13, A14, Z](schema: Schema.CaseClass14[A1, A2, A3, A4, A5, A6, A7, A8, A9, A10, A11, A12, A13, A14, Z]): Decoder[Z] =
      for {
        buffer <- unsafeDecodeFields(Array.ofDim[Any](14), schema.field1, schema.field2, schema.field3, schema.field4, schema.field5, schema.field6, schema.field7, schema.field9, schema.field9, schema.field10, schema.field11, schema.field12, schema.field13, schema.field14)
        _      <- validateBuffer(0, buffer)
      } yield schema.construct(
        buffer(0).asInstanceOf[A1],
        buffer(1).asInstanceOf[A2],
        buffer(2).asInstanceOf[A3],
        buffer(3).asInstanceOf[A4],
        buffer(4).asInstanceOf[A5],
        buffer(5).asInstanceOf[A6],
        buffer(6).asInstanceOf[A7],
        buffer(7).asInstanceOf[A8],
        buffer(8).asInstanceOf[A9],
        buffer(9).asInstanceOf[A10],
        buffer(10).asInstanceOf[A11],
        buffer(11).asInstanceOf[A12],
        buffer(12).asInstanceOf[A13],
        buffer(13).asInstanceOf[A14]
      )

    private[codec] def caseClass15Decoder[A1, A2, A3, A4, A5, A6, A7, A8, A9, A10, A11, A12, A13, A14, A15, Z](schema: Schema.CaseClass15[A1, A2, A3, A4, A5, A6, A7, A8, A9, A10, A11, A12, A13, A14, A15, Z]): Decoder[Z] =
      for {
        buffer <- unsafeDecodeFields(Array.ofDim[Any](15), schema.field1, schema.field2, schema.field3, schema.field4, schema.field5, schema.field6, schema.field7, schema.field9, schema.field9, schema.field10, schema.field11, schema.field12, schema.field13, schema.field14, schema.field15)
        _      <- validateBuffer(0, buffer)
      } yield schema.construct(
        buffer(0).asInstanceOf[A1],
        buffer(1).asInstanceOf[A2],
        buffer(2).asInstanceOf[A3],
        buffer(3).asInstanceOf[A4],
        buffer(4).asInstanceOf[A5],
        buffer(5).asInstanceOf[A6],
        buffer(6).asInstanceOf[A7],
        buffer(7).asInstanceOf[A8],
        buffer(8).asInstanceOf[A9],
        buffer(9).asInstanceOf[A10],
        buffer(10).asInstanceOf[A11],
        buffer(11).asInstanceOf[A12],
        buffer(12).asInstanceOf[A13],
        buffer(13).asInstanceOf[A14],
        buffer(14).asInstanceOf[A15]
      )

    private[codec] def caseClass16Decoder[A1, A2, A3, A4, A5, A6, A7, A8, A9, A10, A11, A12, A13, A14, A15, A16, Z](schema: Schema.CaseClass16[A1, A2, A3, A4, A5, A6, A7, A8, A9, A10, A11, A12, A13, A14, A15, A16, Z]): Decoder[Z] =
      for {
        buffer <- unsafeDecodeFields(Array.ofDim[Any](16), schema.field1, schema.field2, schema.field3, schema.field4, schema.field5, schema.field6, schema.field7, schema.field9, schema.field9, schema.field10, schema.field11, schema.field12, schema.field13, schema.field14, schema.field15, schema.field16)
        _      <- validateBuffer(0, buffer)
      } yield schema.construct(
        buffer(0).asInstanceOf[A1],
        buffer(1).asInstanceOf[A2],
        buffer(2).asInstanceOf[A3],
        buffer(3).asInstanceOf[A4],
        buffer(4).asInstanceOf[A5],
        buffer(5).asInstanceOf[A6],
        buffer(6).asInstanceOf[A7],
        buffer(7).asInstanceOf[A8],
        buffer(8).asInstanceOf[A9],
        buffer(9).asInstanceOf[A10],
        buffer(10).asInstanceOf[A11],
        buffer(11).asInstanceOf[A12],
        buffer(12).asInstanceOf[A13],
        buffer(13).asInstanceOf[A14],
        buffer(14).asInstanceOf[A15],
        buffer(15).asInstanceOf[A16]
      )

    private[codec] def caseClass17Decoder[A1, A2, A3, A4, A5, A6, A7, A8, A9, A10, A11, A12, A13, A14, A15, A16, A17, Z](schema: Schema.CaseClass17[A1, A2, A3, A4, A5, A6, A7, A8, A9, A10, A11, A12, A13, A14, A15, A16, A17, Z]): Decoder[Z] =
      for {
        buffer <- unsafeDecodeFields(Array.ofDim[Any](17), schema.field1, schema.field2, schema.field3, schema.field4, schema.field5, schema.field6, schema.field7, schema.field9, schema.field9, schema.field10, schema.field11, schema.field12, schema.field13, schema.field14, schema.field15, schema.field16, schema.field17)
        _      <- validateBuffer(0, buffer)
      } yield schema.construct(
        buffer(0).asInstanceOf[A1],
        buffer(1).asInstanceOf[A2],
        buffer(2).asInstanceOf[A3],
        buffer(3).asInstanceOf[A4],
        buffer(4).asInstanceOf[A5],
        buffer(5).asInstanceOf[A6],
        buffer(6).asInstanceOf[A7],
        buffer(7).asInstanceOf[A8],
        buffer(8).asInstanceOf[A9],
        buffer(9).asInstanceOf[A10],
        buffer(10).asInstanceOf[A11],
        buffer(11).asInstanceOf[A12],
        buffer(12).asInstanceOf[A13],
        buffer(13).asInstanceOf[A14],
        buffer(14).asInstanceOf[A15],
        buffer(15).asInstanceOf[A16],
        buffer(16).asInstanceOf[A17]
      )

    private[codec] def caseClass18Decoder[A1, A2, A3, A4, A5, A6, A7, A8, A9, A10, A11, A12, A13, A14, A15, A16, A17, A18, Z](schema: Schema.CaseClass18[A1, A2, A3, A4, A5, A6, A7, A8, A9, A10, A11, A12, A13, A14, A15, A16, A17, A18, Z]): Decoder[Z] =
      for {
        buffer <- unsafeDecodeFields(Array.ofDim[Any](18), schema.field1, schema.field2, schema.field3, schema.field4, schema.field5, schema.field6, schema.field7, schema.field9, schema.field9, schema.field10, schema.field11, schema.field12, schema.field13, schema.field14, schema.field15, schema.field16, schema.field17, schema.field18)
        _      <- validateBuffer(0, buffer)
      } yield schema.construct(
        buffer(0).asInstanceOf[A1],
        buffer(1).asInstanceOf[A2],
        buffer(2).asInstanceOf[A3],
        buffer(3).asInstanceOf[A4],
        buffer(4).asInstanceOf[A5],
        buffer(5).asInstanceOf[A6],
        buffer(6).asInstanceOf[A7],
        buffer(7).asInstanceOf[A8],
        buffer(8).asInstanceOf[A9],
        buffer(9).asInstanceOf[A10],
        buffer(10).asInstanceOf[A11],
        buffer(11).asInstanceOf[A12],
        buffer(12).asInstanceOf[A13],
        buffer(13).asInstanceOf[A14],
        buffer(14).asInstanceOf[A15],
        buffer(15).asInstanceOf[A16],
        buffer(16).asInstanceOf[A17],
        buffer(17).asInstanceOf[A18]
      )

    private[codec] def caseClass19Decoder[A1, A2, A3, A4, A5, A6, A7, A8, A9, A10, A11, A12, A13, A14, A15, A16, A17, A18, A19, Z](schema: Schema.CaseClass19[A1, A2, A3, A4, A5, A6, A7, A8, A9, A10, A11, A12, A13, A14, A15, A16, A17, A18, A19, Z]): Decoder[Z] =
      for {
        buffer <- unsafeDecodeFields(Array.ofDim[Any](19), schema.field1, schema.field2, schema.field3, schema.field4, schema.field5, schema.field6, schema.field7, schema.field9, schema.field9, schema.field10, schema.field11, schema.field12, schema.field13, schema.field14, schema.field15, schema.field16, schema.field17, schema.field18, schema.field19)
        _      <- validateBuffer(0, buffer)
      } yield schema.construct(
        buffer(0).asInstanceOf[A1],
        buffer(1).asInstanceOf[A2],
        buffer(2).asInstanceOf[A3],
        buffer(3).asInstanceOf[A4],
        buffer(4).asInstanceOf[A5],
        buffer(5).asInstanceOf[A6],
        buffer(6).asInstanceOf[A7],
        buffer(7).asInstanceOf[A8],
        buffer(8).asInstanceOf[A9],
        buffer(9).asInstanceOf[A10],
        buffer(10).asInstanceOf[A11],
        buffer(11).asInstanceOf[A12],
        buffer(12).asInstanceOf[A13],
        buffer(13).asInstanceOf[A14],
        buffer(14).asInstanceOf[A15],
        buffer(15).asInstanceOf[A16],
        buffer(16).asInstanceOf[A17],
        buffer(17).asInstanceOf[A18],
        buffer(18).asInstanceOf[A19]
      )

    private[codec] def caseClass20Decoder[A1, A2, A3, A4, A5, A6, A7, A8, A9, A10, A11, A12, A13, A14, A15, A16, A17, A18, A19, A20, Z](schema: Schema.CaseClass20[A1, A2, A3, A4, A5, A6, A7, A8, A9, A10, A11, A12, A13, A14, A15, A16, A17, A18, A19, A20, Z]): Decoder[Z] =
      for {
        buffer <- unsafeDecodeFields(Array.ofDim[Any](20), schema.field1, schema.field2, schema.field3, schema.field4, schema.field5, schema.field6, schema.field7, schema.field9, schema.field9, schema.field10, schema.field11, schema.field12, schema.field13, schema.field14, schema.field15, schema.field16, schema.field17, schema.field18, schema.field19, schema.field20)
        _      <- validateBuffer(0, buffer)
      } yield schema.construct(
        buffer(0).asInstanceOf[A1],
        buffer(1).asInstanceOf[A2],
        buffer(2).asInstanceOf[A3],
        buffer(3).asInstanceOf[A4],
        buffer(4).asInstanceOf[A5],
        buffer(5).asInstanceOf[A6],
        buffer(6).asInstanceOf[A7],
        buffer(7).asInstanceOf[A8],
        buffer(8).asInstanceOf[A9],
        buffer(9).asInstanceOf[A10],
        buffer(10).asInstanceOf[A11],
        buffer(11).asInstanceOf[A12],
        buffer(12).asInstanceOf[A13],
        buffer(13).asInstanceOf[A14],
        buffer(14).asInstanceOf[A15],
        buffer(15).asInstanceOf[A16],
        buffer(16).asInstanceOf[A17],
        buffer(17).asInstanceOf[A18],
        buffer(18).asInstanceOf[A19],
        buffer(19).asInstanceOf[A20]
      )

    private[codec] def caseClass21Decoder[A1, A2, A3, A4, A5, A6, A7, A8, A9, A10, A11, A12, A13, A14, A15, A16, A17, A18, A19, A20, A21, Z](schema: Schema.CaseClass21[A1, A2, A3, A4, A5, A6, A7, A8, A9, A10, A11, A12, A13, A14, A15, A16, A17, A18, A19, A20, A21, Z]): Decoder[Z] =
      for {
        buffer <- unsafeDecodeFields(Array.ofDim[Any](21), schema.field1, schema.field2, schema.field3, schema.field4, schema.field5, schema.field6, schema.field7, schema.field9, schema.field9, schema.field10, schema.field11, schema.field12, schema.field13, schema.field14, schema.field15, schema.field16, schema.field17, schema.field18, schema.field19, schema.field20, schema.field21)
        _      <- validateBuffer(0, buffer)
      } yield schema.construct(
        buffer(0).asInstanceOf[A1],
        buffer(1).asInstanceOf[A2],
        buffer(2).asInstanceOf[A3],
        buffer(3).asInstanceOf[A4],
        buffer(4).asInstanceOf[A5],
        buffer(5).asInstanceOf[A6],
        buffer(6).asInstanceOf[A7],
        buffer(7).asInstanceOf[A8],
        buffer(8).asInstanceOf[A9],
        buffer(9).asInstanceOf[A10],
        buffer(10).asInstanceOf[A11],
        buffer(11).asInstanceOf[A12],
        buffer(12).asInstanceOf[A13],
        buffer(13).asInstanceOf[A14],
        buffer(14).asInstanceOf[A15],
        buffer(15).asInstanceOf[A16],
        buffer(16).asInstanceOf[A17],
        buffer(17).asInstanceOf[A18],
        buffer(18).asInstanceOf[A19],
        buffer(19).asInstanceOf[A20],
        buffer(20).asInstanceOf[A21]
      )

    private[codec] def caseClass22Decoder[A1, A2, A3, A4, A5, A6, A7, A8, A9, A10, A11, A12, A13, A14, A15, A16, A17, A18, A19, A20, A21, A22, Z](schema: Schema.CaseClass22[A1, A2, A3, A4, A5, A6, A7, A8, A9, A10, A11, A12, A13, A14, A15, A16, A17, A18, A19, A20, A21, A22, Z]): Decoder[Z] =
      for {
        buffer <- unsafeDecodeFields(
                   Array.ofDim[Any](22),
                   schema.field1,
                   schema.field2,
                   schema.field3,
                   schema.field4,
                   schema.field5,
                   schema.field6,
                   schema.field7,
                   schema.field9,
                   schema.field9,
                   schema.field10,
                   schema.field11,
                   schema.field12,
                   schema.field13,
                   schema.field14,
                   schema.field15,
                   schema.field16,
                   schema.field17,
                   schema.field18,
                   schema.field19,
                   schema.field20,
                   schema.field21,
                   schema.field22
                 )
        _ <- validateBuffer(0, buffer)
      } yield schema.construct(
        buffer(0).asInstanceOf[A1],
        buffer(1).asInstanceOf[A2],
        buffer(2).asInstanceOf[A3],
        buffer(3).asInstanceOf[A4],
        buffer(4).asInstanceOf[A5],
        buffer(5).asInstanceOf[A6],
        buffer(6).asInstanceOf[A7],
        buffer(7).asInstanceOf[A8],
        buffer(8).asInstanceOf[A9],
        buffer(9).asInstanceOf[A10],
        buffer(10).asInstanceOf[A11],
        buffer(11).asInstanceOf[A12],
        buffer(12).asInstanceOf[A13],
        buffer(13).asInstanceOf[A14],
        buffer(14).asInstanceOf[A15],
        buffer(15).asInstanceOf[A16],
        buffer(16).asInstanceOf[A17],
        buffer(17).asInstanceOf[A18],
        buffer(18).asInstanceOf[A19],
        buffer(19).asInstanceOf[A20],
        buffer(20).asInstanceOf[A21],
        buffer(21).asInstanceOf[A22]
      )
  }

}<|MERGE_RESOLUTION|>--- conflicted
+++ resolved
@@ -98,11 +98,8 @@
       case StandardType.UnitType              => false
       case StandardType.StringType            => false
       case StandardType.BoolType              => true
+      case StandardType.ByteType              => true
       case StandardType.ShortType             => true
-<<<<<<< HEAD
-=======
-      case StandardType.ByteType              => true
->>>>>>> a398cd9d
       case StandardType.IntType               => true
       case StandardType.LongType              => true
       case StandardType.FloatType             => true
@@ -139,88 +136,6 @@
     //scalafmt: { maxColumn = 400, optIn.configStyleArguments = false }
     def encode[A](fieldNumber: Option[Int], schema: Schema[A], value: A): Chunk[Byte] =
       (schema, value) match {
-<<<<<<< HEAD
-        case (Schema.GenericRecord(structure, _), v: Map[String, _]) =>
-          encodeRecord(fieldNumber, structure.toChunk, v)
-        case (Schema.Sequence(element, _, g, _, _), v)              => encodeSequence(fieldNumber, element, g(v))
-        case (Schema.MapSchema(ks, vs, _), map: Map[k, v])          => encodeSequence(fieldNumber, ks <*> vs, Chunk.fromIterable(map))
-        case (Schema.SetSchema(s, _), set: Set[_])                  => encodeSequence(fieldNumber, s, Chunk.fromIterable(set))
-        case (Schema.Transform(codec, _, g, _, _), _)               => g(value).map(encode(fieldNumber, codec, _)).getOrElse(Chunk.empty)
-        case (Schema.Primitive(standardType, _), v)                 => encodePrimitive(fieldNumber, standardType, v)
-        case (Schema.Tuple(left, right, _), v @ (_, _))             => encodeTuple(fieldNumber, left, right, v)
-        case (Schema.Optional(codec, _), v: Option[_])              => encodeOptional(fieldNumber, codec, v)
-        case (Schema.EitherSchema(left, right, _), v: Either[_, _]) => encodeEither(fieldNumber, left, right, v)
-        case (lzy @ Schema.Lazy(_), v)                              => encode(fieldNumber, lzy.schema, v)
-        case (Schema.Meta(ast, _), _)                               => encode(fieldNumber, Schema[SchemaAst], ast)
-        case (Schema.CaseClass1(f, _, ext, _), v)                   => encodeCaseClass(v, f -> ext)(fieldNumber)
-        case (Schema.CaseClass2(f1, f2, _, ext1, ext2, _), v)       => encodeCaseClass(v, f1 -> ext1, f2 -> ext2)(fieldNumber)
-        case (Schema.CaseClass3(f1, f2, f3, _, ext1, ext2, ext3, _), v) =>
-          encodeCaseClass(v, f1 -> ext1, f2 -> ext2, f3 -> ext3)(fieldNumber)
-        case (Schema.CaseClass4(f1, f2, f3, f4, _, ext1, ext2, ext3, ext4, _), v) =>
-          encodeCaseClass(v, f1 -> ext1, f2 -> ext2, f3 -> ext3, f4 -> ext4)(fieldNumber)
-        case (Schema.CaseClass5(f1, f2, f3, f4, f5, _, ext1, ext2, ext3, ext4, ext5, _), v) =>
-          encodeCaseClass(v, f1 -> ext1, f2 -> ext2, f3 -> ext3, f4 -> ext4, f5 -> ext5)(fieldNumber)
-        case (Schema.CaseClass6(f1, f2, f3, f4, f5, f6, _, ext1, ext2, ext3, ext4, ext5, ext6, _), v) =>
-          encodeCaseClass(v, f1 -> ext1, f2 -> ext2, f3 -> ext3, f4 -> ext4, f5 -> ext5, f6 -> ext6)(fieldNumber)
-        case (Schema.CaseClass7(f1, f2, f3, f4, f5, f6, f7, _, ext1, ext2, ext3, ext4, ext5, ext6, ext7, _), v) =>
-          encodeCaseClass(v, f1 -> ext1, f2 -> ext2, f3 -> ext3, f4 -> ext4, f5 -> ext5, f6 -> ext6, f7 -> ext7)(fieldNumber)
-        case (Schema.CaseClass8(f1, f2, f3, f4, f5, f6, f7, f8, _, ext1, ext2, ext3, ext4, ext5, ext6, ext7, ext8, _), v) =>
-          encodeCaseClass(v, f1 -> ext1, f2 -> ext2, f3 -> ext3, f4 -> ext4, f5 -> ext5, f6 -> ext6, f7 -> ext7, f8 -> ext8)(fieldNumber)
-        case (Schema.CaseClass9(f1, f2, f3, f4, f5, f6, f7, f8, f9, _, ext1, ext2, ext3, ext4, ext5, ext6, ext7, ext8, ext9, _), v) =>
-          encodeCaseClass(v, f1 -> ext1, f2 -> ext2, f3 -> ext3, f4 -> ext4, f5 -> ext5, f6 -> ext6, f7 -> ext7, f8 -> ext8, f9 -> ext9)(fieldNumber)
-        case (Schema.CaseClass10(f1, f2, f3, f4, f5, f6, f7, f8, f9, f10, _, ext1, ext2, ext3, ext4, ext5, ext6, ext7, ext8, ext9, ext10, _), v) =>
-          encodeCaseClass(v, f1 -> ext1, f2 -> ext2, f3 -> ext3, f4 -> ext4, f5 -> ext5, f6 -> ext6, f7 -> ext7, f8 -> ext8, f9 -> ext9, f10 -> ext10)(fieldNumber)
-        case (Schema.CaseClass11(f1, f2, f3, f4, f5, f6, f7, f8, f9, f10, f11, _, ext1, ext2, ext3, ext4, ext5, ext6, ext7, ext8, ext9, ext10, ext11, _), v) =>
-          encodeCaseClass(v, f1 -> ext1, f2 -> ext2, f3 -> ext3, f4 -> ext4, f5 -> ext5, f6 -> ext6, f7 -> ext7, f8 -> ext8, f9 -> ext9, f10 -> ext10, f11 -> ext11)(fieldNumber)
-        case (Schema.CaseClass12(f1, f2, f3, f4, f5, f6, f7, f8, f9, f10, f11, f12, _, ext1, ext2, ext3, ext4, ext5, ext6, ext7, ext8, ext9, ext10, ext11, ext12, _), v) =>
-          encodeCaseClass(v, f1 -> ext1, f2 -> ext2, f3 -> ext3, f4 -> ext4, f5 -> ext5, f6 -> ext6, f7 -> ext7, f8 -> ext8, f9 -> ext9, f10 -> ext10, f11 -> ext11, f12 -> ext12)(fieldNumber)
-        case (Schema.CaseClass13(f1, f2, f3, f4, f5, f6, f7, f8, f9, f10, f11, f12, f13, _, ext1, ext2, ext3, ext4, ext5, ext6, ext7, ext8, ext9, ext10, ext11, ext12, ext13, _), v) =>
-          encodeCaseClass(v, f1 -> ext1, f2 -> ext2, f3 -> ext3, f4 -> ext4, f5 -> ext5, f6 -> ext6, f7 -> ext7, f8 -> ext8, f9 -> ext9, f10 -> ext10, f11 -> ext11, f12 -> ext12, f13 -> ext13)(fieldNumber)
-        case (Schema.CaseClass14(f1, f2, f3, f4, f5, f6, f7, f8, f9, f10, f11, f12, f13, f14, _, ext1, ext2, ext3, ext4, ext5, ext6, ext7, ext8, ext9, ext10, ext11, ext12, ext13, ext14, _), v) =>
-          encodeCaseClass(v, f1 -> ext1, f2 -> ext2, f3 -> ext3, f4 -> ext4, f5 -> ext5, f6 -> ext6, f7 -> ext7, f8 -> ext8, f9 -> ext9, f10 -> ext10, f11 -> ext11, f12 -> ext12, f13 -> ext13, f14 -> ext14)(fieldNumber)
-        case (Schema.CaseClass15(f1, f2, f3, f4, f5, f6, f7, f8, f9, f10, f11, f12, f13, f14, f15, _, ext1, ext2, ext3, ext4, ext5, ext6, ext7, ext8, ext9, ext10, ext11, ext12, ext13, ext14, ext15, _), v) =>
-          encodeCaseClass(v, f1 -> ext1, f2 -> ext2, f3 -> ext3, f4 -> ext4, f5 -> ext5, f6 -> ext6, f7 -> ext7, f8 -> ext8, f9 -> ext9, f10 -> ext10, f11 -> ext11, f12 -> ext12, f13 -> ext13, f14 -> ext14, f15 -> ext15)(fieldNumber)
-        case (Schema.CaseClass16(f1, f2, f3, f4, f5, f6, f7, f8, f9, f10, f11, f12, f13, f14, f15, f16, _, ext1, ext2, ext3, ext4, ext5, ext6, ext7, ext8, ext9, ext10, ext11, ext12, ext13, ext14, ext15, ext16, _), v) =>
-          encodeCaseClass(v, f1 -> ext1, f2 -> ext2, f3 -> ext3, f4 -> ext4, f5 -> ext5, f6 -> ext6, f7 -> ext7, f8 -> ext8, f9 -> ext9, f10 -> ext10, f11 -> ext11, f12 -> ext12, f13 -> ext13, f14 -> ext14, f15 -> ext15, f16 -> ext16)(fieldNumber)
-        case (Schema.CaseClass17(f1, f2, f3, f4, f5, f6, f7, f8, f9, f10, f11, f12, f13, f14, f15, f16, f17, _, ext1, ext2, ext3, ext4, ext5, ext6, ext7, ext8, ext9, ext10, ext11, ext12, ext13, ext14, ext15, ext16, ext17, _), v) =>
-          encodeCaseClass(v, f1 -> ext1, f2 -> ext2, f3 -> ext3, f4 -> ext4, f5 -> ext5, f6 -> ext6, f7 -> ext7, f8 -> ext8, f9 -> ext9, f10 -> ext10, f11 -> ext11, f12 -> ext12, f13 -> ext13, f14 -> ext14, f15 -> ext15, f16 -> ext16, f17 -> ext17)(fieldNumber)
-        case (Schema.CaseClass18(f1, f2, f3, f4, f5, f6, f7, f8, f9, f10, f11, f12, f13, f14, f15, f16, f17, f18, _, ext1, ext2, ext3, ext4, ext5, ext6, ext7, ext8, ext9, ext10, ext11, ext12, ext13, ext14, ext15, ext16, ext17, ext18, _), v) =>
-          encodeCaseClass(v, f1 -> ext1, f2 -> ext2, f3 -> ext3, f4 -> ext4, f5 -> ext5, f6 -> ext6, f7 -> ext7, f8 -> ext8, f9 -> ext9, f10 -> ext10, f11 -> ext11, f12 -> ext12, f13 -> ext13, f14 -> ext14, f15 -> ext15, f16 -> ext16, f17 -> ext17, f18 -> ext18)(fieldNumber)
-        case (Schema.CaseClass19(f1, f2, f3, f4, f5, f6, f7, f8, f9, f10, f11, f12, f13, f14, f15, f16, f17, f18, f19, _, ext1, ext2, ext3, ext4, ext5, ext6, ext7, ext8, ext9, ext10, ext11, ext12, ext13, ext14, ext15, ext16, ext17, ext18, ext19, _), v) =>
-          encodeCaseClass(v, f1 -> ext1, f2 -> ext2, f3 -> ext3, f4 -> ext4, f5 -> ext5, f6 -> ext6, f7 -> ext7, f8 -> ext8, f9 -> ext9, f10 -> ext10, f11 -> ext11, f12 -> ext12, f13 -> ext13, f14 -> ext14, f15 -> ext15, f16 -> ext16, f17 -> ext17, f18 -> ext18, f19 -> ext19)(fieldNumber)
-        case (Schema.CaseClass20(f1, f2, f3, f4, f5, f6, f7, f8, f9, f10, f11, f12, f13, f14, f15, f16, f17, f18, f19, f20, _, ext1, ext2, ext3, ext4, ext5, ext6, ext7, ext8, ext9, ext10, ext11, ext12, ext13, ext14, ext15, ext16, ext17, ext18, ext19, ext20, _), v) =>
-          encodeCaseClass(v, f1 -> ext1, f2 -> ext2, f3 -> ext3, f4 -> ext4, f5 -> ext5, f6 -> ext6, f7 -> ext7, f8 -> ext8, f9 -> ext9, f10 -> ext10, f11 -> ext11, f12 -> ext12, f13 -> ext13, f14 -> ext14, f15 -> ext15, f16 -> ext16, f17 -> ext17, f18 -> ext18, f19 -> ext19, f20 -> ext20)(fieldNumber)
-        case (Schema.CaseClass21(f1, f2, f3, f4, f5, f6, f7, f8, f9, f10, f11, f12, f13, f14, f15, f16, f17, f18, f19, f20, f21, _, ext1, ext2, ext3, ext4, ext5, ext6, ext7, ext8, ext9, ext10, ext11, ext12, ext13, ext14, ext15, ext16, ext17, ext18, ext19, ext20, ext21, _), v) =>
-          encodeCaseClass(v, f1 -> ext1, f2 -> ext2, f3 -> ext3, f4 -> ext4, f5 -> ext5, f6 -> ext6, f7 -> ext7, f8 -> ext8, f9 -> ext9, f10 -> ext10, f11 -> ext11, f12 -> ext12, f13 -> ext13, f14 -> ext14, f15 -> ext15, f16 -> ext16, f17 -> ext17, f18 -> ext18, f19 -> ext19, f20 -> ext20, f21 -> ext21)(fieldNumber)
-        case (Schema.CaseClass22(f1, f2, f3, f4, f5, f6, f7, f8, f9, f10, f11, f12, f13, f14, f15, f16, f17, f18, f19, f20, f21, f22, _, ext1, ext2, ext3, ext4, ext5, ext6, ext7, ext8, ext9, ext10, ext11, ext12, ext13, ext14, ext15, ext16, ext17, ext18, ext19, ext20, ext21, ext22, _), v) =>
-          encodeCaseClass(v, f1 -> ext1, f2 -> ext2, f3 -> ext3, f4 -> ext4, f5 -> ext5, f6 -> ext6, f7 -> ext7, f8 -> ext8, f9 -> ext9, f10 -> ext10, f11 -> ext11, f12 -> ext12, f13 -> ext13, f14 -> ext14, f15 -> ext15, f16 -> ext16, f17 -> ext17, f18 -> ext18, f19 -> ext19, f20 -> ext20, f21 -> ext21, f22 -> ext22)(fieldNumber)
-        case (Schema.Enum1(c, _), v)                                                                                                    => encodeEnum(fieldNumber, v, c)
-        case (Schema.Enum2(c1, c2, _), v)                                                                                               => encodeEnum(fieldNumber, v, c1, c2)
-        case (Schema.Enum3(c1, c2, c3, _), v)                                                                                           => encodeEnum(fieldNumber, v, c1, c2, c3)
-        case (Schema.Enum4(c1, c2, c3, c4, _), v)                                                                                       => encodeEnum(fieldNumber, v, c1, c2, c3, c4)
-        case (Schema.Enum5(c1, c2, c3, c4, c5, _), v)                                                                                   => encodeEnum(fieldNumber, v, c1, c2, c3, c4, c5)
-        case (Schema.Enum6(c1, c2, c3, c4, c5, c6, _), v)                                                                               => encodeEnum(fieldNumber, v, c1, c2, c3, c4, c5, c6)
-        case (Schema.Enum7(c1, c2, c3, c4, c5, c6, c7, _), v)                                                                           => encodeEnum(fieldNumber, v, c1, c2, c3, c4, c5, c6, c7)
-        case (Schema.Enum8(c1, c2, c3, c4, c5, c6, c7, c8, _), v)                                                                       => encodeEnum(fieldNumber, v, c1, c2, c3, c4, c5, c6, c7, c8)
-        case (Schema.Enum9(c1, c2, c3, c4, c5, c6, c7, c8, c9, _), v)                                                                   => encodeEnum(fieldNumber, v, c1, c2, c3, c4, c5, c6, c7, c8, c9)
-        case (Schema.Enum10(c1, c2, c3, c4, c5, c6, c7, c8, c9, c10, _), v)                                                             => encodeEnum(fieldNumber, v, c1, c2, c3, c4, c5, c6, c7, c8, c9, c10)
-        case (Schema.Enum11(c1, c2, c3, c4, c5, c6, c7, c8, c9, c10, c11, _), v)                                                        => encodeEnum(fieldNumber, v, c1, c2, c3, c4, c5, c6, c7, c8, c9, c10, c11)
-        case (Schema.Enum12(c1, c2, c3, c4, c5, c6, c7, c8, c9, c10, c11, c12, _), v)                                                   => encodeEnum(fieldNumber, v, c1, c2, c3, c4, c5, c6, c7, c8, c9, c10, c11, c12)
-        case (Schema.Enum13(c1, c2, c3, c4, c5, c6, c7, c8, c9, c10, c11, c12, c13, _), v)                                              => encodeEnum(fieldNumber, v, c1, c2, c3, c4, c5, c6, c7, c8, c9, c10, c11, c12, c13)
-        case (Schema.Enum14(c1, c2, c3, c4, c5, c6, c7, c8, c9, c10, c11, c12, c13, c14, _), v)                                         => encodeEnum(fieldNumber, v, c1, c2, c3, c4, c5, c6, c7, c8, c9, c10, c11, c12, c13, c14)
-        case (Schema.Enum15(c1, c2, c3, c4, c5, c6, c7, c8, c9, c10, c11, c12, c13, c14, c15, _), v)                                    => encodeEnum(fieldNumber, v, c1, c2, c3, c4, c5, c6, c7, c8, c9, c10, c11, c12, c13, c14, c15)
-        case (Schema.Enum16(c1, c2, c3, c4, c5, c6, c7, c8, c9, c10, c11, c12, c13, c14, c15, c16, _), v)                               => encodeEnum(fieldNumber, v, c1, c2, c3, c4, c5, c6, c7, c8, c9, c10, c11, c12, c13, c14, c15, c16)
-        case (Schema.Enum17(c1, c2, c3, c4, c5, c6, c7, c8, c9, c10, c11, c12, c13, c14, c15, c16, c17, _), v)                          => encodeEnum(fieldNumber, v, c1, c2, c3, c4, c5, c6, c7, c8, c9, c10, c11, c12, c13, c14, c15, c16, c17)
-        case (Schema.Enum18(c1, c2, c3, c4, c5, c6, c7, c8, c9, c10, c11, c12, c13, c14, c15, c16, c17, c18, _), v)                     => encodeEnum(fieldNumber, v, c1, c2, c3, c4, c5, c6, c7, c8, c9, c10, c11, c12, c13, c14, c15, c16, c17, c18)
-        case (Schema.Enum19(c1, c2, c3, c4, c5, c6, c7, c8, c9, c10, c11, c12, c13, c14, c15, c16, c17, c18, c19, _), v)                => encodeEnum(fieldNumber, v, c1, c2, c3, c4, c5, c6, c7, c8, c9, c10, c11, c12, c13, c14, c15, c16, c17, c18, c19)
-        case (Schema.Enum20(c1, c2, c3, c4, c5, c6, c7, c8, c9, c10, c11, c12, c13, c14, c15, c16, c17, c18, c19, c20, _), v)           => encodeEnum(fieldNumber, v, c1, c2, c3, c4, c5, c6, c7, c8, c9, c10, c11, c12, c13, c14, c15, c16, c17, c18, c19, c20)
-        case (Schema.Enum21(c1, c2, c3, c4, c5, c6, c7, c8, c9, c10, c11, c12, c13, c14, c15, c16, c17, c18, c19, c20, c21, _), v)      => encodeEnum(fieldNumber, v, c1, c2, c3, c4, c5, c6, c7, c8, c9, c10, c11, c12, c13, c14, c15, c16, c17, c18, c19, c20, c21)
-        case (Schema.Enum22(c1, c2, c3, c4, c5, c6, c7, c8, c9, c10, c11, c12, c13, c14, c15, c16, c17, c18, c19, c20, c21, c22, _), v) => encodeEnum(fieldNumber, v, c1, c2, c3, c4, c5, c6, c7, c8, c9, c10, c11, c12, c13, c14, c15, c16, c17, c18, c19, c20, c21, c22)
-        case (Schema.EnumN(cs, _), v)                                                                                                   => encodeEnum(fieldNumber, v, cs.toSeq: _*)
-        case (Schema.Dynamic(_), v)                                                                                                     => encode(fieldNumber, DynamicValueSchema.schema, v)
-        case (Schema.SemiDynamic(_, _), v)                                                                                              => encodeSemiDynamic[Any](fieldNumber, v)
-        case (_, _)                                                                                                                     => Chunk.empty
-=======
         case (Schema.GenericRecord(_, structure, _), v: Map[String, _]) =>
           encodeRecord(fieldNumber, structure.toChunk, v)
         case (Schema.Sequence(element, _, g, _, _), v)                                    => encodeSequence(fieldNumber, element, g(v))
@@ -514,7 +429,6 @@
         case (Schema.Dynamic(_), v)                                                                                                        => encode(fieldNumber, DynamicValueSchema.schema, v)
         case (Schema.SemiDynamic(_, _), v)                                                                                                 => encodeSemiDynamic[Any](fieldNumber, v.asInstanceOf[(Any, Schema[Any])])
         case (_, _)                                                                                                                        => Chunk.empty
->>>>>>> a398cd9d
       }
     //scalafmt: { maxColumn = 120, optIn.configStyleArguments = true }
 
@@ -819,11 +733,7 @@
     private[codec] def decoder[A](schema: Schema[A]): Decoder[A] =
       //scalafmt: { maxColumn = 400, optIn.configStyleArguments = false }
       schema match {
-<<<<<<< HEAD
-        case Schema.GenericRecord(structure, _) => recordDecoder(structure.toChunk)
-=======
         case Schema.GenericRecord(_, structure, _) => recordDecoder(structure.toChunk)
->>>>>>> a398cd9d
         case Schema.Sequence(elementSchema, fromChunk, _, _, _) =>
           if (canBePacked(elementSchema)) packedSequenceDecoder(elementSchema).map(fromChunk)
           else nonPackedSequenceDecoder(elementSchema).map(fromChunk)
@@ -863,33 +773,6 @@
           caseClass21Decoder(s)
         case s: Schema.CaseClass22[_, _, _, _, _, _, _, _, _, _, _, _, _, _, _, _, _, _, _, _, _, _, A] =>
           caseClass22Decoder(s)
-<<<<<<< HEAD
-        case Schema.Enum1(c, _)                                                                                                    => enumDecoder(c)
-        case Schema.Enum2(c1, c2, _)                                                                                               => enumDecoder(c1, c2)
-        case Schema.Enum3(c1, c2, c3, _)                                                                                           => enumDecoder(c1, c2, c3)
-        case Schema.Enum4(c1, c2, c3, c4, _)                                                                                       => enumDecoder(c1, c2, c3, c4)
-        case Schema.Enum5(c1, c2, c3, c4, c5, _)                                                                                   => enumDecoder(c1, c2, c3, c4, c5)
-        case Schema.Enum6(c1, c2, c3, c4, c5, c6, _)                                                                               => enumDecoder(c1, c2, c3, c4, c5, c6)
-        case Schema.Enum7(c1, c2, c3, c4, c5, c6, c7, _)                                                                           => enumDecoder(c1, c2, c3, c4, c5, c6, c7)
-        case Schema.Enum8(c1, c2, c3, c4, c5, c6, c7, c8, _)                                                                       => enumDecoder(c1, c2, c3, c4, c5, c6, c7, c8)
-        case Schema.Enum9(c1, c2, c3, c4, c5, c6, c7, c8, c9, _)                                                                   => enumDecoder(c1, c2, c3, c4, c5, c6, c7, c8, c9)
-        case Schema.Enum10(c1, c2, c3, c4, c5, c6, c7, c8, c9, c10, _)                                                             => enumDecoder(c1, c2, c3, c4, c5, c6, c7, c8, c9, c10)
-        case Schema.Enum11(c1, c2, c3, c4, c5, c6, c7, c8, c9, c10, c11, _)                                                        => enumDecoder(c1, c2, c3, c4, c5, c6, c7, c8, c9, c10, c11)
-        case Schema.Enum12(c1, c2, c3, c4, c5, c6, c7, c8, c9, c10, c11, c12, _)                                                   => enumDecoder(c1, c2, c3, c4, c5, c6, c7, c8, c9, c10, c11, c12)
-        case Schema.Enum13(c1, c2, c3, c4, c5, c6, c7, c8, c9, c10, c11, c12, c13, _)                                              => enumDecoder(c1, c2, c3, c4, c5, c6, c7, c8, c9, c10, c11, c12, c13)
-        case Schema.Enum14(c1, c2, c3, c4, c5, c6, c7, c8, c9, c10, c11, c12, c13, c14, _)                                         => enumDecoder(c1, c2, c3, c4, c5, c6, c7, c8, c9, c10, c11, c12, c13, c14)
-        case Schema.Enum15(c1, c2, c3, c4, c5, c6, c7, c8, c9, c10, c11, c12, c13, c14, c15, _)                                    => enumDecoder(c1, c2, c3, c4, c5, c6, c7, c8, c9, c10, c11, c12, c13, c14, c15)
-        case Schema.Enum16(c1, c2, c3, c4, c5, c6, c7, c8, c9, c10, c11, c12, c13, c14, c15, c16, _)                               => enumDecoder(c1, c2, c3, c4, c5, c6, c7, c8, c9, c10, c11, c12, c13, c14, c15, c16)
-        case Schema.Enum17(c1, c2, c3, c4, c5, c6, c7, c8, c9, c10, c11, c12, c13, c14, c15, c16, c17, _)                          => enumDecoder(c1, c2, c3, c4, c5, c6, c7, c8, c9, c10, c11, c12, c13, c14, c15, c16, c17)
-        case Schema.Enum18(c1, c2, c3, c4, c5, c6, c7, c8, c9, c10, c11, c12, c13, c14, c15, c16, c17, c18, _)                     => enumDecoder(c1, c2, c3, c4, c5, c6, c7, c8, c9, c10, c11, c12, c13, c14, c15, c16, c17, c18)
-        case Schema.Enum19(c1, c2, c3, c4, c5, c6, c7, c8, c9, c10, c11, c12, c13, c14, c15, c16, c17, c18, c19, _)                => enumDecoder(c1, c2, c3, c4, c5, c6, c7, c8, c9, c10, c11, c12, c13, c14, c15, c16, c17, c18, c19)
-        case Schema.Enum20(c1, c2, c3, c4, c5, c6, c7, c8, c9, c10, c11, c12, c13, c14, c15, c16, c17, c18, c19, c20, _)           => enumDecoder(c1, c2, c3, c4, c5, c6, c7, c8, c9, c10, c11, c12, c13, c14, c15, c16, c17, c18, c19, c20)
-        case Schema.Enum21(c1, c2, c3, c4, c5, c6, c7, c8, c9, c10, c11, c12, c13, c14, c15, c16, c17, c18, c19, c20, c21, _)      => enumDecoder(c1, c2, c3, c4, c5, c6, c7, c8, c9, c10, c11, c12, c13, c14, c15, c16, c17, c18, c19, c20, c21)
-        case Schema.Enum22(c1, c2, c3, c4, c5, c6, c7, c8, c9, c10, c11, c12, c13, c14, c15, c16, c17, c18, c19, c20, c21, c22, _) => enumDecoder(c1, c2, c3, c4, c5, c6, c7, c8, c9, c10, c11, c12, c13, c14, c15, c16, c17, c18, c19, c20, c21, c22)
-        case Schema.EnumN(cs, _)                                                                                                   => enumDecoder(cs.toSeq: _*)
-        case Schema.Dynamic(_)                                                                                                     => dynamicDecoder
-        case Schema.SemiDynamic(_, _)                                                                                              => semiDynamicDecoder
-=======
         case Schema.Enum1(_, c, _)                                                                                                    => enumDecoder(c)
         case Schema.Enum2(_, c1, c2, _)                                                                                               => enumDecoder(c1, c2)
         case Schema.Enum3(_, c1, c2, c3, _)                                                                                           => enumDecoder(c1, c2, c3)
@@ -915,7 +798,6 @@
         case Schema.EnumN(_, cs, _)                                                                                                   => enumDecoder(cs.toSeq: _*)
         case Schema.Dynamic(_)                                                                                                        => dynamicDecoder
         case Schema.SemiDynamic(_, _)                                                                                                 => semiDynamicDecoder.asInstanceOf[Decoder[A]]
->>>>>>> a398cd9d
       }
     //scalafmt: { maxColumn = 120, optIn.configStyleArguments = true }
 
