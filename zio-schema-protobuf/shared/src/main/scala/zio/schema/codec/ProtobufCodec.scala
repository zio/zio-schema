package zio.schema.codec

import java.nio.charset.StandardCharsets
import java.nio.{ ByteBuffer, ByteOrder }
import java.time._
import java.util.UUID

import scala.annotation.tailrec
import scala.collection.immutable.ListMap
import scala.util.control.NonFatal

import zio.schema._
import zio.schema.ast.SchemaAst
import zio.schema.codec.ProtobufCodec.Protobuf.WireType.LengthDelimited
import zio.stream.ZPipeline
import zio.{ Chunk, ZIO }

object ProtobufCodec extends Codec {
  override def encoder[A](schema: Schema[A]): ZPipeline[Any, Nothing, A, Byte] =
    ZPipeline.mapChunks(values => values.flatMap(Encoder.encode(None, schema, _)))

  override def encode[A](schema: Schema[A]): A => Chunk[Byte] = a => Encoder.encode(None, schema, a)

  override def decoder[A](schema: Schema[A]): ZPipeline[Any, String, Byte, A] =
    ZPipeline.mapChunksZIO(chunk => ZIO.fromEither(Decoder.decode(schema, chunk).map(Chunk(_))))

  override def decode[A](schema: Schema[A]): Chunk[Byte] => Either[String, A] =
    ch => Decoder.decode(schema, ch)

  object Protobuf {

    sealed trait WireType

    object WireType {
      case object VarInt                     extends WireType
      case object Bit64                      extends WireType
      case class LengthDelimited(width: Int) extends WireType
      case object StartGroup                 extends WireType
      case object EndGroup                   extends WireType
      case object Bit32                      extends WireType
    }

    private[codec] def tupleSchema[A, B](first: Schema[A], second: Schema[B]): Schema[ListMap[String, _]] =
      Schema.record(Schema.Field("first", first), Schema.Field("second", second))

    private[codec] def singleSchema[A](codec: Schema[A]): Schema[ListMap[String, _]] =
      Schema.record(Schema.Field("value", codec))

    private[codec] val bigDecimalStructure: Seq[Schema.Field[_]] =
      Seq(
        Schema.Field("unscaled", Schema.Primitive(StandardType.BigIntegerType)),
        Schema.Field("precision", Schema.Primitive(StandardType.IntType)),
        Schema.Field("scale", Schema.Primitive(StandardType.IntType))
      )

    private[codec] val monthDayStructure: Seq[Schema.Field[Int]] =
      Seq(
        Schema.Field("month", Schema.Primitive(StandardType.IntType)),
        Schema.Field("day", Schema.Primitive(StandardType.IntType))
      )

    private[codec] val periodStructure: Seq[Schema.Field[Int]] = Seq(
      Schema.Field("years", Schema.Primitive(StandardType.IntType)),
      Schema.Field("months", Schema.Primitive(StandardType.IntType)),
      Schema.Field("days", Schema.Primitive(StandardType.IntType))
    )

    private[codec] val yearMonthStructure: Seq[Schema.Field[Int]] =
      Seq(
        Schema.Field("year", Schema.Primitive(StandardType.IntType)),
        Schema.Field("month", Schema.Primitive(StandardType.IntType))
      )

    private[codec] val durationStructure: Seq[Schema.Field[_]] =
      Seq(
        Schema.Field("seconds", Schema.Primitive(StandardType.LongType)),
        Schema.Field("nanos", Schema.Primitive(StandardType.IntType))
      )

    /**
     * Used when encoding sequence of values to decide whether each value need its own key or values can be packed together without keys (for example numbers).
     */
    @scala.annotation.tailrec
    private[codec] def canBePacked(schema: Schema[_]): Boolean = schema match {
      case Schema.Sequence(element, _, _, _, _) => canBePacked(element)
      case Schema.Transform(codec, _, _, _, _)  => canBePacked(codec)
      case Schema.Primitive(standardType, _)    => canBePacked(standardType)
      case _: Schema.Tuple[_, _]                => false
      case _: Schema.Optional[_]                => false
      case _: Schema.Fail[_]                    => false
      case _: Schema.EitherSchema[_, _]         => false
      case lzy @ Schema.Lazy(_)                 => canBePacked(lzy.schema)
      case _                                    => false
    }

    private def canBePacked(standardType: StandardType[_]): Boolean = standardType match {
      case StandardType.UnitType              => false
      case StandardType.StringType            => false
      case StandardType.BoolType              => true
      case StandardType.ShortType             => true
      case StandardType.IntType               => true
      case StandardType.LongType              => true
      case StandardType.FloatType             => true
      case StandardType.DoubleType            => true
      case StandardType.BinaryType            => false
      case StandardType.CharType              => true
      case StandardType.BigIntegerType        => false
      case StandardType.BigDecimalType        => false
      case StandardType.UUIDType              => false
      case StandardType.DayOfWeekType         => true
      case StandardType.MonthType             => true
      case StandardType.MonthDayType          => false
      case StandardType.PeriodType            => false
      case StandardType.YearType              => true
      case StandardType.YearMonthType         => false
      case StandardType.ZoneIdType            => false
      case StandardType.ZoneOffsetType        => true
<<<<<<< HEAD
      case StandardType.Duration(_)           => true
=======
      case StandardType.DurationType          => true
>>>>>>> 4d14dc56
      case StandardType.InstantType(_)        => false
      case StandardType.LocalDateType(_)      => false
      case StandardType.LocalTimeType(_)      => false
      case StandardType.LocalDateTimeType(_)  => false
      case StandardType.OffsetTimeType(_)     => false
      case StandardType.OffsetDateTimeType(_) => false
      case StandardType.ZonedDateTimeType(_)  => false
    }
  }

  object Encoder {

    import ProductEncoder._
    import Protobuf._

    //scalafmt: { maxColumn = 400, optIn.configStyleArguments = false }
    def encode[A](fieldNumber: Option[Int], schema: Schema[A], value: A): Chunk[Byte] =
      (schema, value) match {
        case (Schema.GenericRecord(structure, _), v: Map[String, _]) =>
          encodeRecord(fieldNumber, structure.toChunk, v)
        case (Schema.Sequence(element, _, g, _, _), v)              => encodeSequence(fieldNumber, element, g(v))
        case (Schema.MapSchema(ks, vs, _), map: Map[k, v])          => encodeSequence(fieldNumber, ks <*> vs, Chunk.fromIterable(map))
        case (Schema.SetSchema(s, _), set: Set[_])                  => encodeSequence(fieldNumber, s, Chunk.fromIterable(set))
        case (Schema.Transform(codec, _, g, _, _), _)               => g(value).map(encode(fieldNumber, codec, _)).getOrElse(Chunk.empty)
        case (Schema.Primitive(standardType, _), v)                 => encodePrimitive(fieldNumber, standardType, v)
        case (Schema.Tuple(left, right, _), v @ (_, _))             => encodeTuple(fieldNumber, left, right, v)
        case (Schema.Optional(codec, _), v: Option[_])              => encodeOptional(fieldNumber, codec, v)
        case (Schema.EitherSchema(left, right, _), v: Either[_, _]) => encodeEither(fieldNumber, left, right, v)
        case (lzy @ Schema.Lazy(_), v)                              => encode(fieldNumber, lzy.schema, v)
        case (Schema.Meta(ast, _), _)                               => encode(fieldNumber, Schema[SchemaAst], ast)
        case (Schema.CaseClass1(f, _, ext, _), v)                   => encodeCaseClass(v, f -> ext)(fieldNumber)
        case (Schema.CaseClass2(f1, f2, _, ext1, ext2, _), v)       => encodeCaseClass(v, f1 -> ext1, f2 -> ext2)(fieldNumber)
        case (Schema.CaseClass3(f1, f2, f3, _, ext1, ext2, ext3, _), v) =>
          encodeCaseClass(v, f1 -> ext1, f2 -> ext2, f3 -> ext3)(fieldNumber)
        case (Schema.CaseClass4(f1, f2, f3, f4, _, ext1, ext2, ext3, ext4, _), v) =>
          encodeCaseClass(v, f1 -> ext1, f2 -> ext2, f3 -> ext3, f4 -> ext4)(fieldNumber)
        case (Schema.CaseClass5(f1, f2, f3, f4, f5, _, ext1, ext2, ext3, ext4, ext5, _), v) =>
          encodeCaseClass(v, f1 -> ext1, f2 -> ext2, f3 -> ext3, f4 -> ext4, f5 -> ext5)(fieldNumber)
        case (Schema.CaseClass6(f1, f2, f3, f4, f5, f6, _, ext1, ext2, ext3, ext4, ext5, ext6, _), v) =>
          encodeCaseClass(v, f1 -> ext1, f2 -> ext2, f3 -> ext3, f4 -> ext4, f5 -> ext5, f6 -> ext6)(fieldNumber)
        case (Schema.CaseClass7(f1, f2, f3, f4, f5, f6, f7, _, ext1, ext2, ext3, ext4, ext5, ext6, ext7, _), v) =>
          encodeCaseClass(v, f1 -> ext1, f2 -> ext2, f3 -> ext3, f4 -> ext4, f5 -> ext5, f6 -> ext6, f7 -> ext7)(fieldNumber)
        case (Schema.CaseClass8(f1, f2, f3, f4, f5, f6, f7, f8, _, ext1, ext2, ext3, ext4, ext5, ext6, ext7, ext8, _), v) =>
          encodeCaseClass(v, f1 -> ext1, f2 -> ext2, f3 -> ext3, f4 -> ext4, f5 -> ext5, f6 -> ext6, f7 -> ext7, f8 -> ext8)(fieldNumber)
        case (Schema.CaseClass9(f1, f2, f3, f4, f5, f6, f7, f8, f9, _, ext1, ext2, ext3, ext4, ext5, ext6, ext7, ext8, ext9, _), v) =>
          encodeCaseClass(v, f1 -> ext1, f2 -> ext2, f3 -> ext3, f4 -> ext4, f5 -> ext5, f6 -> ext6, f7 -> ext7, f8 -> ext8, f9 -> ext9)(fieldNumber)
        case (Schema.CaseClass10(f1, f2, f3, f4, f5, f6, f7, f8, f9, f10, _, ext1, ext2, ext3, ext4, ext5, ext6, ext7, ext8, ext9, ext10, _), v) =>
          encodeCaseClass(v, f1 -> ext1, f2 -> ext2, f3 -> ext3, f4 -> ext4, f5 -> ext5, f6 -> ext6, f7 -> ext7, f8 -> ext8, f9 -> ext9, f10 -> ext10)(fieldNumber)
        case (Schema.CaseClass11(f1, f2, f3, f4, f5, f6, f7, f8, f9, f10, f11, _, ext1, ext2, ext3, ext4, ext5, ext6, ext7, ext8, ext9, ext10, ext11, _), v) =>
          encodeCaseClass(v, f1 -> ext1, f2 -> ext2, f3 -> ext3, f4 -> ext4, f5 -> ext5, f6 -> ext6, f7 -> ext7, f8 -> ext8, f9 -> ext9, f10 -> ext10, f11 -> ext11)(fieldNumber)
        case (Schema.CaseClass12(f1, f2, f3, f4, f5, f6, f7, f8, f9, f10, f11, f12, _, ext1, ext2, ext3, ext4, ext5, ext6, ext7, ext8, ext9, ext10, ext11, ext12, _), v) =>
          encodeCaseClass(v, f1 -> ext1, f2 -> ext2, f3 -> ext3, f4 -> ext4, f5 -> ext5, f6 -> ext6, f7 -> ext7, f8 -> ext8, f9 -> ext9, f10 -> ext10, f11 -> ext11, f12 -> ext12)(fieldNumber)
        case (Schema.CaseClass13(f1, f2, f3, f4, f5, f6, f7, f8, f9, f10, f11, f12, f13, _, ext1, ext2, ext3, ext4, ext5, ext6, ext7, ext8, ext9, ext10, ext11, ext12, ext13, _), v) =>
          encodeCaseClass(v, f1 -> ext1, f2 -> ext2, f3 -> ext3, f4 -> ext4, f5 -> ext5, f6 -> ext6, f7 -> ext7, f8 -> ext8, f9 -> ext9, f10 -> ext10, f11 -> ext11, f12 -> ext12, f13 -> ext13)(fieldNumber)
        case (Schema.CaseClass14(f1, f2, f3, f4, f5, f6, f7, f8, f9, f10, f11, f12, f13, f14, _, ext1, ext2, ext3, ext4, ext5, ext6, ext7, ext8, ext9, ext10, ext11, ext12, ext13, ext14, _), v) =>
          encodeCaseClass(v, f1 -> ext1, f2 -> ext2, f3 -> ext3, f4 -> ext4, f5 -> ext5, f6 -> ext6, f7 -> ext7, f8 -> ext8, f9 -> ext9, f10 -> ext10, f11 -> ext11, f12 -> ext12, f13 -> ext13, f14 -> ext14)(fieldNumber)
        case (Schema.CaseClass15(f1, f2, f3, f4, f5, f6, f7, f8, f9, f10, f11, f12, f13, f14, f15, _, ext1, ext2, ext3, ext4, ext5, ext6, ext7, ext8, ext9, ext10, ext11, ext12, ext13, ext14, ext15, _), v) =>
          encodeCaseClass(v, f1 -> ext1, f2 -> ext2, f3 -> ext3, f4 -> ext4, f5 -> ext5, f6 -> ext6, f7 -> ext7, f8 -> ext8, f9 -> ext9, f10 -> ext10, f11 -> ext11, f12 -> ext12, f13 -> ext13, f14 -> ext14, f15 -> ext15)(fieldNumber)
        case (Schema.CaseClass16(f1, f2, f3, f4, f5, f6, f7, f8, f9, f10, f11, f12, f13, f14, f15, f16, _, ext1, ext2, ext3, ext4, ext5, ext6, ext7, ext8, ext9, ext10, ext11, ext12, ext13, ext14, ext15, ext16, _), v) =>
          encodeCaseClass(v, f1 -> ext1, f2 -> ext2, f3 -> ext3, f4 -> ext4, f5 -> ext5, f6 -> ext6, f7 -> ext7, f8 -> ext8, f9 -> ext9, f10 -> ext10, f11 -> ext11, f12 -> ext12, f13 -> ext13, f14 -> ext14, f15 -> ext15, f16 -> ext16)(fieldNumber)
        case (Schema.CaseClass17(f1, f2, f3, f4, f5, f6, f7, f8, f9, f10, f11, f12, f13, f14, f15, f16, f17, _, ext1, ext2, ext3, ext4, ext5, ext6, ext7, ext8, ext9, ext10, ext11, ext12, ext13, ext14, ext15, ext16, ext17, _), v) =>
          encodeCaseClass(v, f1 -> ext1, f2 -> ext2, f3 -> ext3, f4 -> ext4, f5 -> ext5, f6 -> ext6, f7 -> ext7, f8 -> ext8, f9 -> ext9, f10 -> ext10, f11 -> ext11, f12 -> ext12, f13 -> ext13, f14 -> ext14, f15 -> ext15, f16 -> ext16, f17 -> ext17)(fieldNumber)
        case (Schema.CaseClass18(f1, f2, f3, f4, f5, f6, f7, f8, f9, f10, f11, f12, f13, f14, f15, f16, f17, f18, _, ext1, ext2, ext3, ext4, ext5, ext6, ext7, ext8, ext9, ext10, ext11, ext12, ext13, ext14, ext15, ext16, ext17, ext18, _), v) =>
          encodeCaseClass(v, f1 -> ext1, f2 -> ext2, f3 -> ext3, f4 -> ext4, f5 -> ext5, f6 -> ext6, f7 -> ext7, f8 -> ext8, f9 -> ext9, f10 -> ext10, f11 -> ext11, f12 -> ext12, f13 -> ext13, f14 -> ext14, f15 -> ext15, f16 -> ext16, f17 -> ext17, f18 -> ext18)(fieldNumber)
        case (Schema.CaseClass19(f1, f2, f3, f4, f5, f6, f7, f8, f9, f10, f11, f12, f13, f14, f15, f16, f17, f18, f19, _, ext1, ext2, ext3, ext4, ext5, ext6, ext7, ext8, ext9, ext10, ext11, ext12, ext13, ext14, ext15, ext16, ext17, ext18, ext19, _), v) =>
          encodeCaseClass(v, f1 -> ext1, f2 -> ext2, f3 -> ext3, f4 -> ext4, f5 -> ext5, f6 -> ext6, f7 -> ext7, f8 -> ext8, f9 -> ext9, f10 -> ext10, f11 -> ext11, f12 -> ext12, f13 -> ext13, f14 -> ext14, f15 -> ext15, f16 -> ext16, f17 -> ext17, f18 -> ext18, f19 -> ext19)(fieldNumber)
        case (Schema.CaseClass20(f1, f2, f3, f4, f5, f6, f7, f8, f9, f10, f11, f12, f13, f14, f15, f16, f17, f18, f19, f20, _, ext1, ext2, ext3, ext4, ext5, ext6, ext7, ext8, ext9, ext10, ext11, ext12, ext13, ext14, ext15, ext16, ext17, ext18, ext19, ext20, _), v) =>
          encodeCaseClass(v, f1 -> ext1, f2 -> ext2, f3 -> ext3, f4 -> ext4, f5 -> ext5, f6 -> ext6, f7 -> ext7, f8 -> ext8, f9 -> ext9, f10 -> ext10, f11 -> ext11, f12 -> ext12, f13 -> ext13, f14 -> ext14, f15 -> ext15, f16 -> ext16, f17 -> ext17, f18 -> ext18, f19 -> ext19, f20 -> ext20)(fieldNumber)
        case (Schema.CaseClass21(f1, f2, f3, f4, f5, f6, f7, f8, f9, f10, f11, f12, f13, f14, f15, f16, f17, f18, f19, f20, f21, _, ext1, ext2, ext3, ext4, ext5, ext6, ext7, ext8, ext9, ext10, ext11, ext12, ext13, ext14, ext15, ext16, ext17, ext18, ext19, ext20, ext21, _), v) =>
          encodeCaseClass(v, f1 -> ext1, f2 -> ext2, f3 -> ext3, f4 -> ext4, f5 -> ext5, f6 -> ext6, f7 -> ext7, f8 -> ext8, f9 -> ext9, f10 -> ext10, f11 -> ext11, f12 -> ext12, f13 -> ext13, f14 -> ext14, f15 -> ext15, f16 -> ext16, f17 -> ext17, f18 -> ext18, f19 -> ext19, f20 -> ext20, f21 -> ext21)(fieldNumber)
        case (Schema.CaseClass22(f1, f2, f3, f4, f5, f6, f7, f8, f9, f10, f11, f12, f13, f14, f15, f16, f17, f18, f19, f20, f21, f22, _, ext1, ext2, ext3, ext4, ext5, ext6, ext7, ext8, ext9, ext10, ext11, ext12, ext13, ext14, ext15, ext16, ext17, ext18, ext19, ext20, ext21, ext22, _), v) =>
          encodeCaseClass(v, f1 -> ext1, f2 -> ext2, f3 -> ext3, f4 -> ext4, f5 -> ext5, f6 -> ext6, f7 -> ext7, f8 -> ext8, f9 -> ext9, f10 -> ext10, f11 -> ext11, f12 -> ext12, f13 -> ext13, f14 -> ext14, f15 -> ext15, f16 -> ext16, f17 -> ext17, f18 -> ext18, f19 -> ext19, f20 -> ext20, f21 -> ext21, f22 -> ext22)(fieldNumber)
        case (Schema.Enum1(c, _), v)                                                                                                    => encodeEnum(fieldNumber, v, c)
        case (Schema.Enum2(c1, c2, _), v)                                                                                               => encodeEnum(fieldNumber, v, c1, c2)
        case (Schema.Enum3(c1, c2, c3, _), v)                                                                                           => encodeEnum(fieldNumber, v, c1, c2, c3)
        case (Schema.Enum4(c1, c2, c3, c4, _), v)                                                                                       => encodeEnum(fieldNumber, v, c1, c2, c3, c4)
        case (Schema.Enum5(c1, c2, c3, c4, c5, _), v)                                                                                   => encodeEnum(fieldNumber, v, c1, c2, c3, c4, c5)
        case (Schema.Enum6(c1, c2, c3, c4, c5, c6, _), v)                                                                               => encodeEnum(fieldNumber, v, c1, c2, c3, c4, c5, c6)
        case (Schema.Enum7(c1, c2, c3, c4, c5, c6, c7, _), v)                                                                           => encodeEnum(fieldNumber, v, c1, c2, c3, c4, c5, c6, c7)
        case (Schema.Enum8(c1, c2, c3, c4, c5, c6, c7, c8, _), v)                                                                       => encodeEnum(fieldNumber, v, c1, c2, c3, c4, c5, c6, c7, c8)
        case (Schema.Enum9(c1, c2, c3, c4, c5, c6, c7, c8, c9, _), v)                                                                   => encodeEnum(fieldNumber, v, c1, c2, c3, c4, c5, c6, c7, c8, c9)
        case (Schema.Enum10(c1, c2, c3, c4, c5, c6, c7, c8, c9, c10, _), v)                                                             => encodeEnum(fieldNumber, v, c1, c2, c3, c4, c5, c6, c7, c8, c9, c10)
        case (Schema.Enum11(c1, c2, c3, c4, c5, c6, c7, c8, c9, c10, c11, _), v)                                                        => encodeEnum(fieldNumber, v, c1, c2, c3, c4, c5, c6, c7, c8, c9, c10, c11)
        case (Schema.Enum12(c1, c2, c3, c4, c5, c6, c7, c8, c9, c10, c11, c12, _), v)                                                   => encodeEnum(fieldNumber, v, c1, c2, c3, c4, c5, c6, c7, c8, c9, c10, c11, c12)
        case (Schema.Enum13(c1, c2, c3, c4, c5, c6, c7, c8, c9, c10, c11, c12, c13, _), v)                                              => encodeEnum(fieldNumber, v, c1, c2, c3, c4, c5, c6, c7, c8, c9, c10, c11, c12, c13)
        case (Schema.Enum14(c1, c2, c3, c4, c5, c6, c7, c8, c9, c10, c11, c12, c13, c14, _), v)                                         => encodeEnum(fieldNumber, v, c1, c2, c3, c4, c5, c6, c7, c8, c9, c10, c11, c12, c13, c14)
        case (Schema.Enum15(c1, c2, c3, c4, c5, c6, c7, c8, c9, c10, c11, c12, c13, c14, c15, _), v)                                    => encodeEnum(fieldNumber, v, c1, c2, c3, c4, c5, c6, c7, c8, c9, c10, c11, c12, c13, c14, c15)
        case (Schema.Enum16(c1, c2, c3, c4, c5, c6, c7, c8, c9, c10, c11, c12, c13, c14, c15, c16, _), v)                               => encodeEnum(fieldNumber, v, c1, c2, c3, c4, c5, c6, c7, c8, c9, c10, c11, c12, c13, c14, c15, c16)
        case (Schema.Enum17(c1, c2, c3, c4, c5, c6, c7, c8, c9, c10, c11, c12, c13, c14, c15, c16, c17, _), v)                          => encodeEnum(fieldNumber, v, c1, c2, c3, c4, c5, c6, c7, c8, c9, c10, c11, c12, c13, c14, c15, c16, c17)
        case (Schema.Enum18(c1, c2, c3, c4, c5, c6, c7, c8, c9, c10, c11, c12, c13, c14, c15, c16, c17, c18, _), v)                     => encodeEnum(fieldNumber, v, c1, c2, c3, c4, c5, c6, c7, c8, c9, c10, c11, c12, c13, c14, c15, c16, c17, c18)
        case (Schema.Enum19(c1, c2, c3, c4, c5, c6, c7, c8, c9, c10, c11, c12, c13, c14, c15, c16, c17, c18, c19, _), v)                => encodeEnum(fieldNumber, v, c1, c2, c3, c4, c5, c6, c7, c8, c9, c10, c11, c12, c13, c14, c15, c16, c17, c18, c19)
        case (Schema.Enum20(c1, c2, c3, c4, c5, c6, c7, c8, c9, c10, c11, c12, c13, c14, c15, c16, c17, c18, c19, c20, _), v)           => encodeEnum(fieldNumber, v, c1, c2, c3, c4, c5, c6, c7, c8, c9, c10, c11, c12, c13, c14, c15, c16, c17, c18, c19, c20)
        case (Schema.Enum21(c1, c2, c3, c4, c5, c6, c7, c8, c9, c10, c11, c12, c13, c14, c15, c16, c17, c18, c19, c20, c21, _), v)      => encodeEnum(fieldNumber, v, c1, c2, c3, c4, c5, c6, c7, c8, c9, c10, c11, c12, c13, c14, c15, c16, c17, c18, c19, c20, c21)
        case (Schema.Enum22(c1, c2, c3, c4, c5, c6, c7, c8, c9, c10, c11, c12, c13, c14, c15, c16, c17, c18, c19, c20, c21, c22, _), v) => encodeEnum(fieldNumber, v, c1, c2, c3, c4, c5, c6, c7, c8, c9, c10, c11, c12, c13, c14, c15, c16, c17, c18, c19, c20, c21, c22)
        case (Schema.EnumN(cs, _), v)                                                                                                   => encodeEnum(fieldNumber, v, cs.toSeq: _*)
        case (Schema.Dynamic(_), v)                                                                                                     => encode(fieldNumber, DynamicValueSchema.schema, v)
        case (Schema.SemiDynamic(_, _), v)                                                                                              => encodeSemiDynamic[Any](fieldNumber, v)
        case (_, _)                                                                                                                     => Chunk.empty
      }
    //scalafmt: { maxColumn = 120, optIn.configStyleArguments = true }

    private def encodeSemiDynamic[A](fieldNumber: Option[Int], valueAndSchema: (A, Schema[A])): Chunk[Byte] =
      encode(fieldNumber, Schema[SchemaAst], valueAndSchema._2.ast) ++
        encode(fieldNumber, valueAndSchema._2, valueAndSchema._1)

    private def encodeEnum[Z](fieldNumber: Option[Int], value: Z, cases: Schema.Case[_, Z]*): Chunk[Byte] = {
      val fieldIndex = cases.indexWhere(c => c.deconstruct(value).isDefined)
      val encoded = Chunk.fromIterable(
        if (fieldIndex == -1) {
          Chunk.empty
        } else {
          val subtypeCase = cases(fieldIndex)
          encode(
            Some(fieldIndex + 1),
            subtypeCase.codec.asInstanceOf[Schema[Any]],
            subtypeCase.unsafeDeconstruct(value)
          )
        }
      )
      encodeKey(WireType.LengthDelimited(encoded.size), fieldNumber) ++ encoded
    }

    private def encodeRecord(
      fieldNumber: Option[Int],
      structure: Seq[Schema.Field[_]],
      data: ListMap[String, _]
    ): Chunk[Byte] = {
      val encodedRecord = Chunk
        .fromIterable(structure.zipWithIndex.map {
          case (Schema.Field(label, schema, _), fieldNumber) =>
            data
              .get(label)
              .map(value => encode(Some(fieldNumber + 1), schema.asInstanceOf[Schema[Any]], value))
              .getOrElse(Chunk.empty)
        })
        .flatten

      encodeKey(WireType.LengthDelimited(encodedRecord.size), fieldNumber) ++ encodedRecord
    }

    /**
     * Lists of lists are not really a type that is "native" to protobuf so
     * we have to encode lists as enums in order to distinguish between List.empty,
     * List(List.empty) and so forth.
     *
     * This adds a few extra bytes to the encoding but it does not seem like there
     * is any way around it.
     */
    private def encodeSequence[A](
      fieldNumber: Option[Int],
      element: Schema[A],
      sequence: Chunk[A]
    ): Chunk[Byte] =
      if (sequence.isEmpty) {
        val data = encodeKey(WireType.LengthDelimited(0), Some(1))
        encodeKey(WireType.LengthDelimited(data.size), fieldNumber) ++ encodeKey(WireType.LengthDelimited(0), Some(1))
      } else {
        val data = if (canBePacked(element)) {
          val chunk = sequence.flatMap(value => encode(None, element, value))
          encodeKey(WireType.LengthDelimited(chunk.size), Some(2)) ++ chunk
        } else {
          val chunk = sequence.zipWithIndexFrom(1).flatMap {
            case (a, i) => encode(Some(i), element, a)
          }
          encodeKey(WireType.LengthDelimited(chunk.size), Some(2)) ++ chunk
        }

        encodeKey(WireType.LengthDelimited(data.size), fieldNumber) ++ data
      }

    @scala.annotation.tailrec
    private def encodePrimitive[A](
      fieldNumber: Option[Int],
      standardType: StandardType[A],
      value: A
    ): Chunk[Byte] =
      (standardType, value) match {
        case (StandardType.UnitType, _) =>
          encodeKey(WireType.LengthDelimited(0), fieldNumber)
        case (StandardType.StringType, str: String) =>
          val encoded = Chunk.fromArray(str.getBytes(StandardCharsets.UTF_8))
          encodeKey(WireType.LengthDelimited(encoded.size), fieldNumber) ++ encoded
        case (StandardType.BoolType, b: Boolean) =>
          encodeKey(WireType.VarInt, fieldNumber) ++ encodeVarInt(if (b) 1 else 0)
        case (StandardType.ShortType, v: Short) =>
          encodeKey(WireType.VarInt, fieldNumber) ++ encodeVarInt(v.toLong)
        case (StandardType.IntType, v: Int) =>
          encodeKey(WireType.VarInt, fieldNumber) ++ encodeVarInt(v)
        case (StandardType.LongType, v: Long) =>
          encodeKey(WireType.VarInt, fieldNumber) ++ encodeVarInt(v)
        case (StandardType.BigDecimalType, v: java.math.BigDecimal) =>
          val unscaled  = v.unscaledValue()
          val precision = v.precision()
          val scale     = v.scale()
          encodeRecord(
            fieldNumber,
            bigDecimalStructure,
            ListMap("unscaled" -> unscaled, "precision" -> precision, "scale" -> scale)
          )
        case (StandardType.BigIntegerType, v: java.math.BigInteger) =>
          val encoded = Chunk.fromArray(v.toByteArray)
          encodeKey(WireType.LengthDelimited(encoded.size), fieldNumber) ++ encoded

        case (StandardType.FloatType, v: Float) =>
          val byteBuffer = ByteBuffer.allocate(4)
          byteBuffer.order(ByteOrder.LITTLE_ENDIAN)
          byteBuffer.putFloat(v)
          encodeKey(WireType.Bit32, fieldNumber) ++ Chunk.fromArray(byteBuffer.array)
        case (StandardType.DoubleType, v: Double) =>
          val byteBuffer = ByteBuffer.allocate(8)
          byteBuffer.order(ByteOrder.LITTLE_ENDIAN)
          byteBuffer.putDouble(v)
          encodeKey(WireType.Bit64, fieldNumber) ++ Chunk.fromArray(byteBuffer.array)
        case (StandardType.BinaryType, bytes: Chunk[Byte]) =>
          encodeKey(WireType.LengthDelimited(bytes.length), fieldNumber) ++ bytes
        case (StandardType.CharType, c: Char) =>
          encodePrimitive(fieldNumber, StandardType.StringType, c.toString)
        case (StandardType.UUIDType, u: UUID) =>
          encodePrimitive(fieldNumber, StandardType.StringType, u.toString)
        case (StandardType.DayOfWeekType, v: DayOfWeek) =>
          encodePrimitive(fieldNumber, StandardType.IntType, v.getValue)
        case (StandardType.MonthType, v: Month) =>
          encodePrimitive(fieldNumber, StandardType.IntType, v.getValue)
        case (StandardType.MonthDayType, v: MonthDay) =>
          encodeRecord(fieldNumber, monthDayStructure, ListMap("month" -> v.getMonthValue, "day" -> v.getDayOfMonth))
        case (StandardType.PeriodType, v: Period) =>
          encodeRecord(
            fieldNumber,
            periodStructure,
            ListMap("years" -> v.getYears, "months" -> v.getMonths, "days" -> v.getDays)
          )
        case (StandardType.YearType, v: Year) =>
          encodePrimitive(fieldNumber, StandardType.IntType, v.getValue)
        case (StandardType.YearMonthType, v: YearMonth) =>
          encodeRecord(fieldNumber, yearMonthStructure, ListMap("year" -> v.getYear, "month" -> v.getMonthValue))
        case (StandardType.ZoneIdType, v: ZoneId) =>
          encodePrimitive(fieldNumber, StandardType.StringType, v.getId)
        case (StandardType.ZoneOffsetType, v: ZoneOffset) =>
          encodePrimitive(fieldNumber, StandardType.IntType, v.getTotalSeconds)
        case (StandardType.DurationType, v: Duration) =>
          encodeRecord(fieldNumber, durationStructure, ListMap("seconds" -> v.getSeconds, "nanos" -> v.getNano))
        case (StandardType.InstantType(formatter), v: Instant) =>
          encodePrimitive(fieldNumber, StandardType.StringType, formatter.format(v))
        case (StandardType.LocalDateType(formatter), v: LocalDate) =>
          encodePrimitive(fieldNumber, StandardType.StringType, v.format(formatter))
        case (StandardType.LocalTimeType(formatter), v: LocalTime) =>
          encodePrimitive(fieldNumber, StandardType.StringType, v.format(formatter))
        case (StandardType.LocalDateTimeType(formatter), v: LocalDateTime) =>
          encodePrimitive(fieldNumber, StandardType.StringType, v.format(formatter))
        case (StandardType.OffsetTimeType(formatter), v: OffsetTime) =>
          encodePrimitive(fieldNumber, StandardType.StringType, v.format(formatter))
        case (StandardType.OffsetDateTimeType(formatter), v: OffsetDateTime) =>
          encodePrimitive(fieldNumber, StandardType.StringType, v.format(formatter))
        case (StandardType.ZonedDateTimeType(formatter), v: ZonedDateTime) =>
          encodePrimitive(fieldNumber, StandardType.StringType, v.format(formatter))
        case (_, _) =>
          throw new NotImplementedError(s"No encoder for $standardType")
      }

    private def encodeTuple[A, B](
      fieldNumber: Option[Int],
      left: Schema[A],
      right: Schema[B],
      tuple: (A, B)
    ): Chunk[Byte] = {
      val data = encode(Some(1), left, tuple._1) ++ encode(Some(2), right, tuple._2)

      encodeKey(WireType.LengthDelimited(data.size), fieldNumber) ++ data
    }

    private def encodeEither[A, B](
      fieldNumber: Option[Int],
      left: Schema[A],
      right: Schema[B],
      either: Either[A, B]
    ): Chunk[Byte] = {
      val encodedEither = either match {
        case Left(value)  => encode(Some(1), left, value)
        case Right(value) => encode(Some(2), right, value)
      }

      encodeKey(WireType.LengthDelimited(encodedEither.size), fieldNumber) ++ encodedEither
    }

    private def encodeOptional[A](fieldNumber: Option[Int], schema: Schema[A], value: Option[A]): Chunk[Byte] = {
      val data = value match {
        case Some(a) => encode(Some(2), schema, a)
        case None    => encodeKey(WireType.LengthDelimited(0), Some(1))
      }

      encodeKey(WireType.LengthDelimited(data.size), fieldNumber) ++ data
    }

    private def encodeVarInt(value: Int): Chunk[Byte] =
      encodeVarInt(value.toLong)

    private def encodeVarInt(value: Long): Chunk[Byte] = {
      val base128    = value & 0x7F
      val higherBits = value >>> 7

      if (higherBits != 0x00) {
        (0x80 | base128).byteValue() +: encodeVarInt(higherBits)
      } else {
        Chunk(base128.byteValue())
      }
    }

    /**
     * Encodes key. Key contains field number out of flatten schema structure and wire type.
     * 1 << 3 => 8, 2 << 3 => 16, 3 << 3 => 24
     *
     * More info:
     * https://developers.google.com/protocol-buffers/docs/encoding#structure
     */
    private[codec] def encodeKey(wireType: WireType, fieldNumber: Option[Int]): Chunk[Byte] =
      fieldNumber.map { fieldNumber =>
        val encode = (baseWireType: Int) => encodeVarInt(fieldNumber << 3 | baseWireType)
        wireType match {
          case WireType.VarInt                  => encode(0)
          case WireType.Bit64                   => encode(1)
          case WireType.LengthDelimited(length) => encode(2) ++ encodeVarInt(length)
          case WireType.StartGroup              => encode(3)
          case WireType.EndGroup                => encode(4)
          case WireType.Bit32                   => encode(5)
        }
      }.getOrElse(Chunk.empty)
  }

  final case class Decoder[+A](run: Chunk[Byte] => Either[String, (Chunk[Byte], A)]) {
    self =>

    def map[B](f: A => B): Decoder[B] =
      Decoder { bytes =>
        self.run(bytes).map {
          case (remainder, a) =>
            (remainder, f(a))
        }
      }

    def flatMap[B](f: A => Decoder[B]): Decoder[B] =
      Decoder { bytes =>
        self.run(bytes).flatMap {
          case (remainder, a) =>
            f(a).run(remainder)
        }
      }

    def loop: Decoder[Chunk[A]] =
      self.flatMap(
        a0 =>
          Decoder(bytes => {
            if (bytes.isEmpty) {
              Right((bytes, Chunk(a0)))
            } else {
              loop.run(bytes) match {
                case Left(value)           => Left(value)
                case Right((remainder, a)) => Right((remainder, Chunk(a0) ++ a))
              }
            }
          })
      )

    def take(n: Int): Decoder[A] =
      Decoder(bytes => {
        val (before, after) = bytes.splitAt(n)
        self.run(before) match {
          case Left(value)   => Left(value)
          case Right((_, a)) => Right((after, a))
        }
      })
  }

  object Decoder {

    import ProductDecoder._
    import Protobuf._

    def fail(failure: String): Decoder[Nothing] = Decoder(_ => Left(failure))

    def succeedNow[A](a: A): Decoder[A] = Decoder(bytes => Right((bytes, a)))

    def succeed[A](a: => A): Decoder[A] = Decoder(bytes => Right((bytes, a)))

    def binaryDecoder: Decoder[Chunk[Byte]] = Decoder(bytes => Right((Chunk.empty, bytes)))

    def collectAll[A](chunk: Chunk[Decoder[A]]): Decoder[Chunk[A]] = ???

    private[codec] val stringDecoder: Decoder[String] =
      Decoder(bytes => Right((Chunk.empty, new String(bytes.toArray, StandardCharsets.UTF_8))))

    def decode[A](schema: Schema[A], chunk: Chunk[Byte]): Either[String, A] =
      decoder(schema)
        .run(chunk)
        .map(_._2)

    private[codec] def decoder[A](schema: Schema[A]): Decoder[A] =
      //scalafmt: { maxColumn = 400, optIn.configStyleArguments = false }
      schema match {
        case Schema.GenericRecord(structure, _) => recordDecoder(structure.toChunk)
        case Schema.Sequence(elementSchema, fromChunk, _, _, _) =>
          if (canBePacked(elementSchema)) packedSequenceDecoder(elementSchema).map(fromChunk)
          else nonPackedSequenceDecoder(elementSchema).map(fromChunk)
        case Schema.MapSchema(ks: Schema[k], vs: Schema[v], _)                                 => decoder(Schema.Sequence(ks <*> vs, (c: Chunk[(k, v)]) => Map(c: _*), (m: Map[k, v]) => Chunk.fromIterable(m), identity = "Map"))
        case Schema.SetSchema(schema: Schema[s], _)                                            => decoder(Schema.Sequence(schema, (c: Chunk[s]) => Set(c: _*), (m: Set[s]) => Chunk.fromIterable(m), identity = "Set"))
        case Schema.Transform(codec, f, _, _, _)                                               => transformDecoder(codec, f)
        case Schema.Primitive(standardType, _)                                                 => primitiveDecoder(standardType)
        case Schema.Tuple(left, right, _)                                                      => tupleDecoder(left, right)
        case Schema.Optional(codec, _)                                                         => optionalDecoder(codec)
        case Schema.Fail(message, _)                                                           => fail(message)
        case Schema.EitherSchema(left, right, _)                                               => eitherDecoder(left, right)
        case lzy @ Schema.Lazy(_)                                                              => decoder(lzy.schema)
        case Schema.Meta(_, _)                                                                 => astDecoder
        case s: Schema.CaseClass1[_, A]                                                        => caseClass1Decoder(s)
        case s: Schema.CaseClass2[_, _, A]                                                     => caseClass2Decoder(s)
        case s: Schema.CaseClass3[_, _, _, A]                                                  => caseClass3Decoder(s)
        case s: Schema.CaseClass4[_, _, _, _, A]                                               => caseClass4Decoder(s)
        case s: Schema.CaseClass5[_, _, _, _, _, A]                                            => caseClass5Decoder(s)
        case s: Schema.CaseClass6[_, _, _, _, _, _, A]                                         => caseClass6Decoder(s)
        case s: Schema.CaseClass7[_, _, _, _, _, _, _, A]                                      => caseClass7Decoder(s)
        case s: Schema.CaseClass8[_, _, _, _, _, _, _, _, A]                                   => caseClass8Decoder(s)
        case s: Schema.CaseClass9[_, _, _, _, _, _, _, _, _, A]                                => caseClass9Decoder(s)
        case s: Schema.CaseClass10[_, _, _, _, _, _, _, _, _, _, A]                            => caseClass10Decoder(s)
        case s: Schema.CaseClass11[_, _, _, _, _, _, _, _, _, _, _, A]                         => caseClass11Decoder(s)
        case s: Schema.CaseClass12[_, _, _, _, _, _, _, _, _, _, _, _, A]                      => caseClass12Decoder(s)
        case s: Schema.CaseClass13[_, _, _, _, _, _, _, _, _, _, _, _, _, A]                   => caseClass13Decoder(s)
        case s: Schema.CaseClass14[_, _, _, _, _, _, _, _, _, _, _, _, _, _, A]                => caseClass14Decoder(s)
        case s: Schema.CaseClass15[_, _, _, _, _, _, _, _, _, _, _, _, _, _, _, A]             => caseClass15Decoder(s)
        case s: Schema.CaseClass16[_, _, _, _, _, _, _, _, _, _, _, _, _, _, _, _, A]          => caseClass16Decoder(s)
        case s: Schema.CaseClass17[_, _, _, _, _, _, _, _, _, _, _, _, _, _, _, _, _, A]       => caseClass17Decoder(s)
        case s: Schema.CaseClass18[_, _, _, _, _, _, _, _, _, _, _, _, _, _, _, _, _, _, A]    => caseClass18Decoder(s)
        case s: Schema.CaseClass19[_, _, _, _, _, _, _, _, _, _, _, _, _, _, _, _, _, _, _, A] => caseClass19Decoder(s)
        case s: Schema.CaseClass20[_, _, _, _, _, _, _, _, _, _, _, _, _, _, _, _, _, _, _, _, A] =>
          caseClass20Decoder(s)
        case s: Schema.CaseClass21[_, _, _, _, _, _, _, _, _, _, _, _, _, _, _, _, _, _, _, _, _, A] =>
          caseClass21Decoder(s)
        case s: Schema.CaseClass22[_, _, _, _, _, _, _, _, _, _, _, _, _, _, _, _, _, _, _, _, _, _, A] =>
          caseClass22Decoder(s)
        case Schema.Enum1(c, _)                                                                                                    => enumDecoder(c)
        case Schema.Enum2(c1, c2, _)                                                                                               => enumDecoder(c1, c2)
        case Schema.Enum3(c1, c2, c3, _)                                                                                           => enumDecoder(c1, c2, c3)
        case Schema.Enum4(c1, c2, c3, c4, _)                                                                                       => enumDecoder(c1, c2, c3, c4)
        case Schema.Enum5(c1, c2, c3, c4, c5, _)                                                                                   => enumDecoder(c1, c2, c3, c4, c5)
        case Schema.Enum6(c1, c2, c3, c4, c5, c6, _)                                                                               => enumDecoder(c1, c2, c3, c4, c5, c6)
        case Schema.Enum7(c1, c2, c3, c4, c5, c6, c7, _)                                                                           => enumDecoder(c1, c2, c3, c4, c5, c6, c7)
        case Schema.Enum8(c1, c2, c3, c4, c5, c6, c7, c8, _)                                                                       => enumDecoder(c1, c2, c3, c4, c5, c6, c7, c8)
        case Schema.Enum9(c1, c2, c3, c4, c5, c6, c7, c8, c9, _)                                                                   => enumDecoder(c1, c2, c3, c4, c5, c6, c7, c8, c9)
        case Schema.Enum10(c1, c2, c3, c4, c5, c6, c7, c8, c9, c10, _)                                                             => enumDecoder(c1, c2, c3, c4, c5, c6, c7, c8, c9, c10)
        case Schema.Enum11(c1, c2, c3, c4, c5, c6, c7, c8, c9, c10, c11, _)                                                        => enumDecoder(c1, c2, c3, c4, c5, c6, c7, c8, c9, c10, c11)
        case Schema.Enum12(c1, c2, c3, c4, c5, c6, c7, c8, c9, c10, c11, c12, _)                                                   => enumDecoder(c1, c2, c3, c4, c5, c6, c7, c8, c9, c10, c11, c12)
        case Schema.Enum13(c1, c2, c3, c4, c5, c6, c7, c8, c9, c10, c11, c12, c13, _)                                              => enumDecoder(c1, c2, c3, c4, c5, c6, c7, c8, c9, c10, c11, c12, c13)
        case Schema.Enum14(c1, c2, c3, c4, c5, c6, c7, c8, c9, c10, c11, c12, c13, c14, _)                                         => enumDecoder(c1, c2, c3, c4, c5, c6, c7, c8, c9, c10, c11, c12, c13, c14)
        case Schema.Enum15(c1, c2, c3, c4, c5, c6, c7, c8, c9, c10, c11, c12, c13, c14, c15, _)                                    => enumDecoder(c1, c2, c3, c4, c5, c6, c7, c8, c9, c10, c11, c12, c13, c14, c15)
        case Schema.Enum16(c1, c2, c3, c4, c5, c6, c7, c8, c9, c10, c11, c12, c13, c14, c15, c16, _)                               => enumDecoder(c1, c2, c3, c4, c5, c6, c7, c8, c9, c10, c11, c12, c13, c14, c15, c16)
        case Schema.Enum17(c1, c2, c3, c4, c5, c6, c7, c8, c9, c10, c11, c12, c13, c14, c15, c16, c17, _)                          => enumDecoder(c1, c2, c3, c4, c5, c6, c7, c8, c9, c10, c11, c12, c13, c14, c15, c16, c17)
        case Schema.Enum18(c1, c2, c3, c4, c5, c6, c7, c8, c9, c10, c11, c12, c13, c14, c15, c16, c17, c18, _)                     => enumDecoder(c1, c2, c3, c4, c5, c6, c7, c8, c9, c10, c11, c12, c13, c14, c15, c16, c17, c18)
        case Schema.Enum19(c1, c2, c3, c4, c5, c6, c7, c8, c9, c10, c11, c12, c13, c14, c15, c16, c17, c18, c19, _)                => enumDecoder(c1, c2, c3, c4, c5, c6, c7, c8, c9, c10, c11, c12, c13, c14, c15, c16, c17, c18, c19)
        case Schema.Enum20(c1, c2, c3, c4, c5, c6, c7, c8, c9, c10, c11, c12, c13, c14, c15, c16, c17, c18, c19, c20, _)           => enumDecoder(c1, c2, c3, c4, c5, c6, c7, c8, c9, c10, c11, c12, c13, c14, c15, c16, c17, c18, c19, c20)
        case Schema.Enum21(c1, c2, c3, c4, c5, c6, c7, c8, c9, c10, c11, c12, c13, c14, c15, c16, c17, c18, c19, c20, c21, _)      => enumDecoder(c1, c2, c3, c4, c5, c6, c7, c8, c9, c10, c11, c12, c13, c14, c15, c16, c17, c18, c19, c20, c21)
        case Schema.Enum22(c1, c2, c3, c4, c5, c6, c7, c8, c9, c10, c11, c12, c13, c14, c15, c16, c17, c18, c19, c20, c21, c22, _) => enumDecoder(c1, c2, c3, c4, c5, c6, c7, c8, c9, c10, c11, c12, c13, c14, c15, c16, c17, c18, c19, c20, c21, c22)
        case Schema.EnumN(cs, _)                                                                                                   => enumDecoder(cs.toSeq: _*)
        case Schema.Dynamic(_)                                                                                                     => dynamicDecoder
        case Schema.SemiDynamic(_, _)                                                                                              => semiDynamicDecoder
      }
    //scalafmt: { maxColumn = 120, optIn.configStyleArguments = true }

    private val astDecoder: Decoder[Schema[_]] =
      decoder(Schema[SchemaAst]).map(_.toSchema)

    private val dynamicDecoder: Decoder[DynamicValue] =
      decoder(DynamicValueSchema.schema)

    private def semiDynamicDecoder[A]: Decoder[(A, Schema[A])] =
      astDecoder.flatMap { schema =>
        decoder(schema).map { value =>
          (value, schema).asInstanceOf[(A, Schema[A])]
        }
      }

    private def enumDecoder[Z](cases: Schema.Case[_, Z]*): Decoder[Z] =
      keyDecoder.flatMap {
        case (wt, fieldNumber) if fieldNumber <= cases.length =>
          val subtypeCase = cases(fieldNumber - 1)
          wt match {
            case LengthDelimited(width) =>
              decoder(subtypeCase.codec)
                .take(width)
                .asInstanceOf[Decoder[Z]]
            case _ =>
              decoder(subtypeCase.codec)
                .asInstanceOf[Decoder[Z]]
          }
        case (_, fieldNumber) =>
          fail(s"Failed to decode enumeration. Schema does not contain field number $fieldNumber.")
      }

    private def recordDecoder(fields: Seq[Schema.Field[_]], decoded: Int = 0): Decoder[ListMap[String, _]] =
      if (fields.isEmpty || (fields.size == decoded))
        Decoder.succeed(ListMap.empty)
      else
        keyDecoder.flatMap {
          case (wt, fieldNumber) =>
            if (fields.isDefinedAt(fieldNumber - 1)) {
              val Schema.Field(fieldName, schema, _) = fields(fieldNumber - 1)

              wt match {
                case LengthDelimited(width) =>
                  for {
                    fieldValue <- decoder(schema).take(width)
                    remainder  <- recordDecoder(fields, decoded + 1)
                  } yield (remainder.updated(fieldName, fieldValue))

                case _ =>
                  for {
                    fieldValue <- decoder(schema)
                    remainder  <- recordDecoder(fields, decoded + 1)
                  } yield (remainder.updated(fieldName, fieldValue))
              }
            } else {
              fail(s"Failed to decode record. Schema does not contain field number $fieldNumber.")
            }
        }

    private def packedSequenceDecoder[A](schema: Schema[A]): Decoder[Chunk[A]] =
      keyDecoder.flatMap {
        case (LengthDelimited(0), 1) => succeed(Chunk.empty)
        case (LengthDelimited(width), 2) =>
          schema match {
            case lzy @ Schema.Lazy(_) => decoder(lzy.schema).loop.take(width)
            case _                    => decoder(schema).loop.take(width)
          }
        case (wt, fieldNumber) => fail(s"Invalid wire type ($wt) or field number ($fieldNumber) for packed sequence")
      }

    private def nonPackedSequenceDecoder[A](schema: Schema[A]): Decoder[Chunk[A]] =
      keyDecoder.flatMap {
        case (LengthDelimited(0), 1) => succeed(Chunk.empty)
        case (LengthDelimited(width), 2) =>
          keyDecoder.flatMap {
            case (wt, _) =>
              wt match {
                case LengthDelimited(width) => decoder(schema).take(width)
                case _                      => fail(s"Unexpected wire type $wt for non-packed sequence")
              }
          }.loop.take(width)
        case (wt, fieldNumber) =>
          fail(s"Invalid wire type ($wt) or field number ($fieldNumber) for non-packed sequence")
      }

    private def tupleDecoder[A, B](left: Schema[A], right: Schema[B]): Decoder[(A, B)] = {
      def elementDecoder[A](schema: Schema[A], wt: WireType): Decoder[A] = wt match {
        case LengthDelimited(width) => decoder(schema).take(width)
        case _                      => decoder(schema)
      }

      keyDecoder.flatMap {
        case (wt, 1) =>
          elementDecoder(left, wt).flatMap { leftValue =>
            keyDecoder.flatMap {
              case (wt, 2) =>
                elementDecoder(right, wt).map(rightValue => (leftValue, rightValue))
              case (_, fieldNumber) => fail(s"Invalid field number ($fieldNumber) for tuple")
            }
          }
        case (wt, 2) =>
          elementDecoder(right, wt).flatMap { rightValue =>
            keyDecoder.flatMap {
              case (wt, 1) =>
                elementDecoder(left, wt).map(leftValue => (leftValue, rightValue))
              case (_, fieldNumber) => fail(s"Invalid field number ($fieldNumber) for tuple")
            }
          }
        case (_, fieldNumber) => fail(s"Invalid field number ($fieldNumber) for tuple")
      }
    }

    private def eitherDecoder[A, B](left: Schema[A], right: Schema[B]): Decoder[Either[A, B]] =
      keyDecoder.flatMap {
        case (_, fieldNumber) if fieldNumber == 1 => decoder(left).map(Left(_))
        case (_, fieldNumber) if fieldNumber == 2 => decoder(right).map(Right(_))
        case (_, fieldNumber)                     => fail(s"Invalid field number ($fieldNumber) for either")
      }

    private def optionalDecoder[A](schema: Schema[A]): Decoder[Option[A]] =
      keyDecoder.flatMap {
        case (LengthDelimited(0), 1)     => succeed(None)
        case (LengthDelimited(width), 2) => decoder(schema).take(width).map(Some(_))
        case (_, 2)                      => decoder(schema).map(Some(_))
        case (_, fieldNumber)            => fail(s"Invalid field number $fieldNumber for option")
      }

    private def floatDecoder: Decoder[Float] =
      Decoder(bytes => {
        if (bytes.size < 4) {
          Left(s"Invalid number of bytes for Float. Expected 4, got ${bytes.size}")
        } else {
          Right((bytes, ByteBuffer.wrap(bytes.toArray).order(ByteOrder.LITTLE_ENDIAN).getFloat()))
        }
      }).take(4)

    private def doubleDecoder: Decoder[Double] =
      Decoder(bytes => {
        if (bytes.size < 8) {
          Left(s"Invalid number of bytes for Double. Expected 8, got ${bytes.size}")
        } else {
          Right((bytes, ByteBuffer.wrap(bytes.toArray).order(ByteOrder.LITTLE_ENDIAN).getDouble()))
        }
      }).take(8)

    private def transformDecoder[A, B](schema: Schema[B], f: B => Either[String, A]): Decoder[A] =
      schema match {
        case Schema.Primitive(typ, _) if typ == StandardType.UnitType =>
          Decoder { (chunk: Chunk[Byte]) =>
            f(().asInstanceOf[B]) match {
              case Left(err) => Left(err)
              case Right(b)  => Right(chunk -> b)
            }
          }
        case _ => decoder(schema).flatMap(a => Decoder(chunk => f(a).map(b => (chunk, b))))
      }

    private def primitiveDecoder[A](standardType: StandardType[A]): Decoder[A] =
      standardType match {
        case StandardType.UnitType   => Decoder((chunk: Chunk[Byte]) => Right((chunk, ())))
        case StandardType.StringType => stringDecoder
        case StandardType.BoolType   => varIntDecoder.map(_ != 0)
        case StandardType.ShortType =>
          varIntDecoder.map(_.shortValue())
        case StandardType.IntType =>
          varIntDecoder.map(_.intValue())
        case StandardType.LongType   => varIntDecoder
        case StandardType.FloatType  => floatDecoder
        case StandardType.DoubleType => doubleDecoder
        case StandardType.BigIntegerType =>
          binaryDecoder.map { bytes =>
            new java.math.BigInteger(bytes.toArray)
          }
        case StandardType.BigDecimalType =>
          recordDecoder(bigDecimalStructure).flatMap { data =>
            val opt = for {
              unscaled  <- data.get("unscaled").asInstanceOf[Option[java.math.BigInteger]]
              scale     <- data.get("scale").asInstanceOf[Option[Int]]
              precision <- data.get("precision").asInstanceOf[Option[Int]]
              ctx       = new java.math.MathContext(precision)
            } yield new java.math.BigDecimal(unscaled, scale, ctx)

            opt match {
              case Some(value) => succeedNow(value)
              case None        => fail(s"Invalid big decimal record $data")
            }
          }
        case StandardType.BinaryType => binaryDecoder
        case StandardType.CharType   => stringDecoder.map(_.charAt(0))
        case StandardType.UUIDType =>
          stringDecoder.flatMap { uuid =>
            try succeedNow(UUID.fromString(uuid))
            catch {
              case NonFatal(_) => fail(s"Invalid UUID string $uuid")
            }
          }
        case StandardType.DayOfWeekType =>
          varIntDecoder.map(_.intValue).map(DayOfWeek.of)
        case StandardType.MonthType =>
          varIntDecoder.map(_.intValue).map(Month.of)
        case StandardType.MonthDayType =>
          recordDecoder(monthDayStructure)
            .map(
              data =>
                MonthDay.of(data.getOrElse("month", 0).asInstanceOf[Int], data.getOrElse("day", 0).asInstanceOf[Int])
            )
        case StandardType.PeriodType =>
          recordDecoder(periodStructure)
            .map(
              data =>
                Period.of(
                  data.getOrElse("years", 0).asInstanceOf[Int],
                  data.getOrElse("months", 0).asInstanceOf[Int],
                  data.getOrElse("days", 0).asInstanceOf[Int]
                )
            )
        case StandardType.YearType =>
          varIntDecoder.map(_.intValue).map(Year.of)
        case StandardType.YearMonthType =>
          recordDecoder(yearMonthStructure)
            .map(
              data =>
                YearMonth.of(data.getOrElse("year", 0).asInstanceOf[Int], data.getOrElse("month", 0).asInstanceOf[Int])
            )
        case StandardType.ZoneIdType => stringDecoder.map(ZoneId.of)
        case StandardType.ZoneOffsetType =>
          varIntDecoder
            .map(_.intValue)
            .map(ZoneOffset.ofTotalSeconds)
        case StandardType.DurationType =>
          recordDecoder(durationStructure)
            .map(
              data =>
                Duration.ofSeconds(
                  data.getOrElse("seconds", 0).asInstanceOf[Long],
                  data.getOrElse("nanos", 0).asInstanceOf[Int].toLong
                )
            )
        case StandardType.InstantType(formatter) =>
          stringDecoder.map(v => Instant.from(formatter.parse(v)))
        case StandardType.LocalDateType(formatter) =>
          stringDecoder.map(LocalDate.parse(_, formatter))
        case StandardType.LocalTimeType(formatter) =>
          stringDecoder.map(LocalTime.parse(_, formatter))
        case StandardType.LocalDateTimeType(formatter) =>
          stringDecoder.map(LocalDateTime.parse(_, formatter))
        case StandardType.OffsetTimeType(formatter) =>
          stringDecoder.map(OffsetTime.parse(_, formatter))
        case StandardType.OffsetDateTimeType(formatter) =>
          stringDecoder.map(OffsetDateTime.parse(_, formatter))
        case StandardType.ZonedDateTimeType(formatter) =>
          stringDecoder.map(ZonedDateTime.parse(_, formatter))
        case st => fail(s"Unsupported primitive type $st")
      }

    /**
     * Decodes key which consist out of field type (wire type) and a field number.
     *
     * 8 >>> 3 => 1, 16 >>> 3 => 2, 24 >>> 3 => 3, 32 >>> 3 => 4
     * 0 & 0x07 => 0, 1 & 0x07 => 1, 2 & 0x07 => 2, 9 & 0x07 => 1, 15 & 0x07 => 7
     */
    private[codec] def keyDecoder: Decoder[(WireType, Int)] =
      varIntDecoder.flatMap { key =>
        val fieldNumber = (key >>> 3).toInt
        if (fieldNumber < 1) {
          fail(s"Failed decoding key. Invalid field number $fieldNumber")
        } else {
          key & 0x07 match {
            case 0 => succeed((WireType.VarInt, fieldNumber))
            case 1 => succeed((WireType.Bit64, fieldNumber))
            case 2 =>
              varIntDecoder.map(length => (WireType.LengthDelimited(length.toInt), fieldNumber))
            case 3 => succeed((WireType.StartGroup, fieldNumber))
            case 4 => succeed((WireType.EndGroup, fieldNumber))
            case 5 => succeed((WireType.Bit32, fieldNumber))
            case n => fail(s"Failed decoding key. Unknown wire type $n")
          }
        }
      }

    /**
     * Decodes bytes to following types: int32, int64, uint32, uint64, sint32, sint64, bool, enumN.
     * Takes index of first byte which is inside 0 - 127 range.
     * Returns remainder of the bytes together with computed value.
     *
     * (0 -> 127) & 0x80 => 0, (128 -> 255) & 0x80 => 128
     * (0 << 7 => 0, 1 << 7 => 128, 2 << 7 => 256, 3 << 7 => 384
     * 1 & 0X7F => 1, 127 & 0x7F => 127, 128 & 0x7F => 0, 129 & 0x7F => 1
     */
    private def varIntDecoder: Decoder[Long] =
      Decoder(
        (chunk) =>
          if (chunk.isEmpty) {
            Left("Failed to decode VarInt. Unexpected end of chunk")
          } else {
            val length = chunk.indexWhere(octet => (octet.longValue() & 0x80) != 0x80) + 1
            if (length <= 0) {
              Left("Failed to decode VarInt. No byte within the range 0 - 127 are present")
            } else {
              val value = chunk.take(length).foldRight(0L)((octet, v) => (v << 7) + (octet & 0x7F))
              Right((chunk.drop(length), value))
            }
          }
      )
  }

  //scalafmt: { maxColumn = 400, optIn.configStyleArguments = false }
  private[codec] object ProductEncoder {

    private[codec] def encodeCaseClass[Z](value: Z, fields: (Schema.Field[_], Z => Any)*): Option[Int] => Chunk[Byte] = { (fieldNumber: Option[Int]) =>
      {
        val encoded = Chunk
          .fromIterable(fields.zipWithIndex.map {
            case ((Schema.Field(_, schema, _), ext), fieldNumber) =>
              Encoder.encode(Some(fieldNumber + 1), schema.asInstanceOf[Schema[Any]], ext(value))
          })
          .flatten
        Encoder.encodeKey(Protobuf.WireType.LengthDelimited(encoded.size), fieldNumber) ++ encoded
      }
    }
  }

  //scalafmt: { maxColumn = 400, optIn.configStyleArguments = false }
  private[codec] object ProductDecoder {
    import Decoder.{ fail, keyDecoder, succeed }
    import Protobuf.WireType._

    private def unsafeDecodeFields(buffer: Array[Any], fields: Schema.Field[_]*): Decoder[Array[Any]] =
      keyDecoder.flatMap {
        case (wt, fieldNumber) if fieldNumber == fields.length =>
          wt match {
            case LengthDelimited(width) =>
              Decoder
                .decoder(fields(fieldNumber - 1).schema)
                .take(width)
                .map(fieldValue => buffer.updated(fieldNumber - 1, fieldValue))
            case _ =>
              Decoder
                .decoder(fields(fieldNumber - 1).schema)
                .map(fieldValue => buffer.updated(fieldNumber - 1, fieldValue))
          }
        case (wt, fieldNumber) =>
          if (fieldNumber <= fields.length) {
            wt match {
              case LengthDelimited(width) =>
                for {
                  fieldValue <- Decoder.decoder(fields(fieldNumber - 1).schema).take(width)
                  remainder  <- unsafeDecodeFields(buffer, fields: _*)
                } yield remainder.updated(fieldNumber - 1, fieldValue)
              case _ =>
                for {
                  fieldValue <- Decoder.decoder(fields(fieldNumber - 1).schema)
                  remainder  <- unsafeDecodeFields(buffer, fields: _*)
                } yield remainder.updated(fieldNumber - 1, fieldValue)
            }
          } else {
            fail(s"Failed to decode record. Schema does not contain field number $fieldNumber.")
          }
      }

    @tailrec
    private def validateBuffer(index: Int, buffer: Array[Any]): Decoder[Array[Any]] =
      if (index == buffer.length - 1 && buffer(index) != null)
        succeed(buffer)
      else if (buffer(index) == null)
        fail(s"Failed to decode record. Missing field number $index.")
      else
        validateBuffer(index + 1, buffer)

    private[codec] def caseClass1Decoder[A, Z](schema: Schema.CaseClass1[A, Z]): Decoder[Z] =
      unsafeDecodeFields(Array.ofDim[Any](1), schema.field).flatMap { buffer =>
        if (buffer(0) == null)
          fail("Failed to decode record. Missing field 1.")
        else
          succeed(schema.construct(buffer(0).asInstanceOf[A]))
      }

    private[codec] def caseClass2Decoder[A1, A2, Z](schema: Schema.CaseClass2[A1, A2, Z]): Decoder[Z] =
      for {
        buffer <- unsafeDecodeFields(Array.ofDim[Any](2), schema.field1, schema.field2)
        _      <- validateBuffer(0, buffer)
      } yield schema.construct(buffer(0).asInstanceOf[A1], buffer(1).asInstanceOf[A2])

    private[codec] def caseClass3Decoder[A1, A2, A3, Z](schema: Schema.CaseClass3[A1, A2, A3, Z]): Decoder[Z] =
      for {
        buffer <- unsafeDecodeFields(Array.ofDim[Any](3), schema.field1, schema.field2, schema.field3)
        _      <- validateBuffer(0, buffer)
      } yield schema.construct(buffer(0).asInstanceOf[A1], buffer(1).asInstanceOf[A2], buffer(2).asInstanceOf[A3])

    private[codec] def caseClass4Decoder[A1, A2, A3, A4, Z](schema: Schema.CaseClass4[A1, A2, A3, A4, Z]): Decoder[Z] =
      for {
        buffer <- unsafeDecodeFields(Array.ofDim[Any](4), schema.field1, schema.field2, schema.field3, schema.field4)
        _      <- validateBuffer(0, buffer)
      } yield schema.construct(buffer(0).asInstanceOf[A1], buffer(1).asInstanceOf[A2], buffer(2).asInstanceOf[A3], buffer(3).asInstanceOf[A4])

    private[codec] def caseClass5Decoder[A1, A2, A3, A4, A5, Z](schema: Schema.CaseClass5[A1, A2, A3, A4, A5, Z]): Decoder[Z] =
      for {
        buffer <- unsafeDecodeFields(Array.ofDim[Any](5), schema.field1, schema.field2, schema.field3, schema.field4, schema.field5)
        _      <- validateBuffer(0, buffer)
      } yield schema.construct(buffer(0).asInstanceOf[A1], buffer(1).asInstanceOf[A2], buffer(2).asInstanceOf[A3], buffer(3).asInstanceOf[A4], buffer(4).asInstanceOf[A5])

    private[codec] def caseClass6Decoder[A1, A2, A3, A4, A5, A6, Z](schema: Schema.CaseClass6[A1, A2, A3, A4, A5, A6, Z]): Decoder[Z] =
      for {
        buffer <- unsafeDecodeFields(Array.ofDim[Any](6), schema.field1, schema.field2, schema.field3, schema.field4, schema.field5, schema.field6)
        _      <- validateBuffer(0, buffer)
      } yield schema.construct(buffer(0).asInstanceOf[A1], buffer(1).asInstanceOf[A2], buffer(2).asInstanceOf[A3], buffer(3).asInstanceOf[A4], buffer(4).asInstanceOf[A5], buffer(5).asInstanceOf[A6])

    private[codec] def caseClass7Decoder[A1, A2, A3, A4, A5, A6, A7, Z](schema: Schema.CaseClass7[A1, A2, A3, A4, A5, A6, A7, Z]): Decoder[Z] =
      for {
        buffer <- unsafeDecodeFields(Array.ofDim[Any](7), schema.field1, schema.field2, schema.field3, schema.field4, schema.field5, schema.field6, schema.field7)
        _      <- validateBuffer(0, buffer)
      } yield schema.construct(buffer(0).asInstanceOf[A1], buffer(1).asInstanceOf[A2], buffer(2).asInstanceOf[A3], buffer(3).asInstanceOf[A4], buffer(4).asInstanceOf[A5], buffer(5).asInstanceOf[A6], buffer(6).asInstanceOf[A7])

    private[codec] def caseClass8Decoder[A1, A2, A3, A4, A5, A6, A7, A8, Z](schema: Schema.CaseClass8[A1, A2, A3, A4, A5, A6, A7, A8, Z]): Decoder[Z] =
      for {
        buffer <- unsafeDecodeFields(Array.ofDim[Any](8), schema.field1, schema.field2, schema.field3, schema.field4, schema.field5, schema.field6, schema.field7, schema.field8)
        _      <- validateBuffer(0, buffer)
      } yield schema.construct(buffer(0).asInstanceOf[A1], buffer(1).asInstanceOf[A2], buffer(2).asInstanceOf[A3], buffer(3).asInstanceOf[A4], buffer(4).asInstanceOf[A5], buffer(5).asInstanceOf[A6], buffer(6).asInstanceOf[A7], buffer(7).asInstanceOf[A8])

    private[codec] def caseClass9Decoder[A1, A2, A3, A4, A5, A6, A7, A8, A9, Z](schema: Schema.CaseClass9[A1, A2, A3, A4, A5, A6, A7, A8, A9, Z]): Decoder[Z] =
      for {
        buffer <- unsafeDecodeFields(Array.ofDim[Any](9), schema.field1, schema.field2, schema.field3, schema.field4, schema.field5, schema.field6, schema.field7, schema.field9, schema.field9)
        _      <- validateBuffer(0, buffer)
      } yield schema.construct(buffer(0).asInstanceOf[A1], buffer(1).asInstanceOf[A2], buffer(2).asInstanceOf[A3], buffer(3).asInstanceOf[A4], buffer(4).asInstanceOf[A5], buffer(5).asInstanceOf[A6], buffer(6).asInstanceOf[A7], buffer(7).asInstanceOf[A8], buffer(8).asInstanceOf[A9])

    private[codec] def caseClass10Decoder[A1, A2, A3, A4, A5, A6, A7, A8, A9, A10, Z](schema: Schema.CaseClass10[A1, A2, A3, A4, A5, A6, A7, A8, A9, A10, Z]): Decoder[Z] =
      for {
        buffer <- unsafeDecodeFields(Array.ofDim[Any](10), schema.field1, schema.field2, schema.field3, schema.field4, schema.field5, schema.field6, schema.field7, schema.field9, schema.field9, schema.field10)
        _      <- validateBuffer(0, buffer)
      } yield schema.construct(buffer(0).asInstanceOf[A1], buffer(1).asInstanceOf[A2], buffer(2).asInstanceOf[A3], buffer(3).asInstanceOf[A4], buffer(4).asInstanceOf[A5], buffer(5).asInstanceOf[A6], buffer(6).asInstanceOf[A7], buffer(7).asInstanceOf[A8], buffer(8).asInstanceOf[A9], buffer(9).asInstanceOf[A10])

    private[codec] def caseClass11Decoder[A1, A2, A3, A4, A5, A6, A7, A8, A9, A10, A11, Z](schema: Schema.CaseClass11[A1, A2, A3, A4, A5, A6, A7, A8, A9, A10, A11, Z]): Decoder[Z] =
      for {
        buffer <- unsafeDecodeFields(Array.ofDim[Any](11), schema.field1, schema.field2, schema.field3, schema.field4, schema.field5, schema.field6, schema.field7, schema.field9, schema.field9, schema.field10, schema.field11)
        _      <- validateBuffer(0, buffer)
      } yield schema.construct(buffer(0).asInstanceOf[A1], buffer(1).asInstanceOf[A2], buffer(2).asInstanceOf[A3], buffer(3).asInstanceOf[A4], buffer(4).asInstanceOf[A5], buffer(5).asInstanceOf[A6], buffer(6).asInstanceOf[A7], buffer(7).asInstanceOf[A8], buffer(8).asInstanceOf[A9], buffer(9).asInstanceOf[A10], buffer(10).asInstanceOf[A11])

    private[codec] def caseClass12Decoder[A1, A2, A3, A4, A5, A6, A7, A8, A9, A10, A11, A12, Z](schema: Schema.CaseClass12[A1, A2, A3, A4, A5, A6, A7, A8, A9, A10, A11, A12, Z]): Decoder[Z] =
      for {
        buffer <- unsafeDecodeFields(Array.ofDim[Any](12), schema.field1, schema.field2, schema.field3, schema.field4, schema.field5, schema.field6, schema.field7, schema.field9, schema.field9, schema.field10, schema.field11, schema.field12)
        _      <- validateBuffer(0, buffer)
      } yield schema.construct(buffer(0).asInstanceOf[A1], buffer(1).asInstanceOf[A2], buffer(2).asInstanceOf[A3], buffer(3).asInstanceOf[A4], buffer(4).asInstanceOf[A5], buffer(5).asInstanceOf[A6], buffer(6).asInstanceOf[A7], buffer(7).asInstanceOf[A8], buffer(8).asInstanceOf[A9], buffer(9).asInstanceOf[A10], buffer(10).asInstanceOf[A11], buffer(11).asInstanceOf[A12])

    private[codec] def caseClass13Decoder[A1, A2, A3, A4, A5, A6, A7, A8, A9, A10, A11, A12, A13, Z](schema: Schema.CaseClass13[A1, A2, A3, A4, A5, A6, A7, A8, A9, A10, A11, A12, A13, Z]): Decoder[Z] =
      for {
        buffer <- unsafeDecodeFields(Array.ofDim[Any](13), schema.field1, schema.field2, schema.field3, schema.field4, schema.field5, schema.field6, schema.field7, schema.field9, schema.field9, schema.field10, schema.field11, schema.field12, schema.field13)
        _      <- validateBuffer(0, buffer)
      } yield schema.construct(
        buffer(0).asInstanceOf[A1],
        buffer(1).asInstanceOf[A2],
        buffer(2).asInstanceOf[A3],
        buffer(3).asInstanceOf[A4],
        buffer(4).asInstanceOf[A5],
        buffer(5).asInstanceOf[A6],
        buffer(6).asInstanceOf[A7],
        buffer(7).asInstanceOf[A8],
        buffer(8).asInstanceOf[A9],
        buffer(9).asInstanceOf[A10],
        buffer(10).asInstanceOf[A11],
        buffer(11).asInstanceOf[A12],
        buffer(12).asInstanceOf[A13]
      )

    private[codec] def caseClass14Decoder[A1, A2, A3, A4, A5, A6, A7, A8, A9, A10, A11, A12, A13, A14, Z](schema: Schema.CaseClass14[A1, A2, A3, A4, A5, A6, A7, A8, A9, A10, A11, A12, A13, A14, Z]): Decoder[Z] =
      for {
        buffer <- unsafeDecodeFields(Array.ofDim[Any](14), schema.field1, schema.field2, schema.field3, schema.field4, schema.field5, schema.field6, schema.field7, schema.field9, schema.field9, schema.field10, schema.field11, schema.field12, schema.field13, schema.field14)
        _      <- validateBuffer(0, buffer)
      } yield schema.construct(
        buffer(0).asInstanceOf[A1],
        buffer(1).asInstanceOf[A2],
        buffer(2).asInstanceOf[A3],
        buffer(3).asInstanceOf[A4],
        buffer(4).asInstanceOf[A5],
        buffer(5).asInstanceOf[A6],
        buffer(6).asInstanceOf[A7],
        buffer(7).asInstanceOf[A8],
        buffer(8).asInstanceOf[A9],
        buffer(9).asInstanceOf[A10],
        buffer(10).asInstanceOf[A11],
        buffer(11).asInstanceOf[A12],
        buffer(12).asInstanceOf[A13],
        buffer(13).asInstanceOf[A14]
      )

    private[codec] def caseClass15Decoder[A1, A2, A3, A4, A5, A6, A7, A8, A9, A10, A11, A12, A13, A14, A15, Z](schema: Schema.CaseClass15[A1, A2, A3, A4, A5, A6, A7, A8, A9, A10, A11, A12, A13, A14, A15, Z]): Decoder[Z] =
      for {
        buffer <- unsafeDecodeFields(Array.ofDim[Any](15), schema.field1, schema.field2, schema.field3, schema.field4, schema.field5, schema.field6, schema.field7, schema.field9, schema.field9, schema.field10, schema.field11, schema.field12, schema.field13, schema.field14, schema.field15)
        _      <- validateBuffer(0, buffer)
      } yield schema.construct(
        buffer(0).asInstanceOf[A1],
        buffer(1).asInstanceOf[A2],
        buffer(2).asInstanceOf[A3],
        buffer(3).asInstanceOf[A4],
        buffer(4).asInstanceOf[A5],
        buffer(5).asInstanceOf[A6],
        buffer(6).asInstanceOf[A7],
        buffer(7).asInstanceOf[A8],
        buffer(8).asInstanceOf[A9],
        buffer(9).asInstanceOf[A10],
        buffer(10).asInstanceOf[A11],
        buffer(11).asInstanceOf[A12],
        buffer(12).asInstanceOf[A13],
        buffer(13).asInstanceOf[A14],
        buffer(14).asInstanceOf[A15]
      )

    private[codec] def caseClass16Decoder[A1, A2, A3, A4, A5, A6, A7, A8, A9, A10, A11, A12, A13, A14, A15, A16, Z](schema: Schema.CaseClass16[A1, A2, A3, A4, A5, A6, A7, A8, A9, A10, A11, A12, A13, A14, A15, A16, Z]): Decoder[Z] =
      for {
        buffer <- unsafeDecodeFields(Array.ofDim[Any](16), schema.field1, schema.field2, schema.field3, schema.field4, schema.field5, schema.field6, schema.field7, schema.field9, schema.field9, schema.field10, schema.field11, schema.field12, schema.field13, schema.field14, schema.field15, schema.field16)
        _      <- validateBuffer(0, buffer)
      } yield schema.construct(
        buffer(0).asInstanceOf[A1],
        buffer(1).asInstanceOf[A2],
        buffer(2).asInstanceOf[A3],
        buffer(3).asInstanceOf[A4],
        buffer(4).asInstanceOf[A5],
        buffer(5).asInstanceOf[A6],
        buffer(6).asInstanceOf[A7],
        buffer(7).asInstanceOf[A8],
        buffer(8).asInstanceOf[A9],
        buffer(9).asInstanceOf[A10],
        buffer(10).asInstanceOf[A11],
        buffer(11).asInstanceOf[A12],
        buffer(12).asInstanceOf[A13],
        buffer(13).asInstanceOf[A14],
        buffer(14).asInstanceOf[A15],
        buffer(15).asInstanceOf[A16]
      )

    private[codec] def caseClass17Decoder[A1, A2, A3, A4, A5, A6, A7, A8, A9, A10, A11, A12, A13, A14, A15, A16, A17, Z](schema: Schema.CaseClass17[A1, A2, A3, A4, A5, A6, A7, A8, A9, A10, A11, A12, A13, A14, A15, A16, A17, Z]): Decoder[Z] =
      for {
        buffer <- unsafeDecodeFields(Array.ofDim[Any](17), schema.field1, schema.field2, schema.field3, schema.field4, schema.field5, schema.field6, schema.field7, schema.field9, schema.field9, schema.field10, schema.field11, schema.field12, schema.field13, schema.field14, schema.field15, schema.field16, schema.field17)
        _      <- validateBuffer(0, buffer)
      } yield schema.construct(
        buffer(0).asInstanceOf[A1],
        buffer(1).asInstanceOf[A2],
        buffer(2).asInstanceOf[A3],
        buffer(3).asInstanceOf[A4],
        buffer(4).asInstanceOf[A5],
        buffer(5).asInstanceOf[A6],
        buffer(6).asInstanceOf[A7],
        buffer(7).asInstanceOf[A8],
        buffer(8).asInstanceOf[A9],
        buffer(9).asInstanceOf[A10],
        buffer(10).asInstanceOf[A11],
        buffer(11).asInstanceOf[A12],
        buffer(12).asInstanceOf[A13],
        buffer(13).asInstanceOf[A14],
        buffer(14).asInstanceOf[A15],
        buffer(15).asInstanceOf[A16],
        buffer(16).asInstanceOf[A17]
      )

    private[codec] def caseClass18Decoder[A1, A2, A3, A4, A5, A6, A7, A8, A9, A10, A11, A12, A13, A14, A15, A16, A17, A18, Z](schema: Schema.CaseClass18[A1, A2, A3, A4, A5, A6, A7, A8, A9, A10, A11, A12, A13, A14, A15, A16, A17, A18, Z]): Decoder[Z] =
      for {
        buffer <- unsafeDecodeFields(Array.ofDim[Any](18), schema.field1, schema.field2, schema.field3, schema.field4, schema.field5, schema.field6, schema.field7, schema.field9, schema.field9, schema.field10, schema.field11, schema.field12, schema.field13, schema.field14, schema.field15, schema.field16, schema.field17, schema.field18)
        _      <- validateBuffer(0, buffer)
      } yield schema.construct(
        buffer(0).asInstanceOf[A1],
        buffer(1).asInstanceOf[A2],
        buffer(2).asInstanceOf[A3],
        buffer(3).asInstanceOf[A4],
        buffer(4).asInstanceOf[A5],
        buffer(5).asInstanceOf[A6],
        buffer(6).asInstanceOf[A7],
        buffer(7).asInstanceOf[A8],
        buffer(8).asInstanceOf[A9],
        buffer(9).asInstanceOf[A10],
        buffer(10).asInstanceOf[A11],
        buffer(11).asInstanceOf[A12],
        buffer(12).asInstanceOf[A13],
        buffer(13).asInstanceOf[A14],
        buffer(14).asInstanceOf[A15],
        buffer(15).asInstanceOf[A16],
        buffer(16).asInstanceOf[A17],
        buffer(17).asInstanceOf[A18]
      )

    private[codec] def caseClass19Decoder[A1, A2, A3, A4, A5, A6, A7, A8, A9, A10, A11, A12, A13, A14, A15, A16, A17, A18, A19, Z](schema: Schema.CaseClass19[A1, A2, A3, A4, A5, A6, A7, A8, A9, A10, A11, A12, A13, A14, A15, A16, A17, A18, A19, Z]): Decoder[Z] =
      for {
        buffer <- unsafeDecodeFields(Array.ofDim[Any](19), schema.field1, schema.field2, schema.field3, schema.field4, schema.field5, schema.field6, schema.field7, schema.field9, schema.field9, schema.field10, schema.field11, schema.field12, schema.field13, schema.field14, schema.field15, schema.field16, schema.field17, schema.field18, schema.field19)
        _      <- validateBuffer(0, buffer)
      } yield schema.construct(
        buffer(0).asInstanceOf[A1],
        buffer(1).asInstanceOf[A2],
        buffer(2).asInstanceOf[A3],
        buffer(3).asInstanceOf[A4],
        buffer(4).asInstanceOf[A5],
        buffer(5).asInstanceOf[A6],
        buffer(6).asInstanceOf[A7],
        buffer(7).asInstanceOf[A8],
        buffer(8).asInstanceOf[A9],
        buffer(9).asInstanceOf[A10],
        buffer(10).asInstanceOf[A11],
        buffer(11).asInstanceOf[A12],
        buffer(12).asInstanceOf[A13],
        buffer(13).asInstanceOf[A14],
        buffer(14).asInstanceOf[A15],
        buffer(15).asInstanceOf[A16],
        buffer(16).asInstanceOf[A17],
        buffer(17).asInstanceOf[A18],
        buffer(18).asInstanceOf[A19]
      )

    private[codec] def caseClass20Decoder[A1, A2, A3, A4, A5, A6, A7, A8, A9, A10, A11, A12, A13, A14, A15, A16, A17, A18, A19, A20, Z](schema: Schema.CaseClass20[A1, A2, A3, A4, A5, A6, A7, A8, A9, A10, A11, A12, A13, A14, A15, A16, A17, A18, A19, A20, Z]): Decoder[Z] =
      for {
        buffer <- unsafeDecodeFields(Array.ofDim[Any](20), schema.field1, schema.field2, schema.field3, schema.field4, schema.field5, schema.field6, schema.field7, schema.field9, schema.field9, schema.field10, schema.field11, schema.field12, schema.field13, schema.field14, schema.field15, schema.field16, schema.field17, schema.field18, schema.field19, schema.field20)
        _      <- validateBuffer(0, buffer)
      } yield schema.construct(
        buffer(0).asInstanceOf[A1],
        buffer(1).asInstanceOf[A2],
        buffer(2).asInstanceOf[A3],
        buffer(3).asInstanceOf[A4],
        buffer(4).asInstanceOf[A5],
        buffer(5).asInstanceOf[A6],
        buffer(6).asInstanceOf[A7],
        buffer(7).asInstanceOf[A8],
        buffer(8).asInstanceOf[A9],
        buffer(9).asInstanceOf[A10],
        buffer(10).asInstanceOf[A11],
        buffer(11).asInstanceOf[A12],
        buffer(12).asInstanceOf[A13],
        buffer(13).asInstanceOf[A14],
        buffer(14).asInstanceOf[A15],
        buffer(15).asInstanceOf[A16],
        buffer(16).asInstanceOf[A17],
        buffer(17).asInstanceOf[A18],
        buffer(18).asInstanceOf[A19],
        buffer(19).asInstanceOf[A20]
      )

    private[codec] def caseClass21Decoder[A1, A2, A3, A4, A5, A6, A7, A8, A9, A10, A11, A12, A13, A14, A15, A16, A17, A18, A19, A20, A21, Z](schema: Schema.CaseClass21[A1, A2, A3, A4, A5, A6, A7, A8, A9, A10, A11, A12, A13, A14, A15, A16, A17, A18, A19, A20, A21, Z]): Decoder[Z] =
      for {
        buffer <- unsafeDecodeFields(Array.ofDim[Any](21), schema.field1, schema.field2, schema.field3, schema.field4, schema.field5, schema.field6, schema.field7, schema.field9, schema.field9, schema.field10, schema.field11, schema.field12, schema.field13, schema.field14, schema.field15, schema.field16, schema.field17, schema.field18, schema.field19, schema.field20, schema.field21)
        _      <- validateBuffer(0, buffer)
      } yield schema.construct(
        buffer(0).asInstanceOf[A1],
        buffer(1).asInstanceOf[A2],
        buffer(2).asInstanceOf[A3],
        buffer(3).asInstanceOf[A4],
        buffer(4).asInstanceOf[A5],
        buffer(5).asInstanceOf[A6],
        buffer(6).asInstanceOf[A7],
        buffer(7).asInstanceOf[A8],
        buffer(8).asInstanceOf[A9],
        buffer(9).asInstanceOf[A10],
        buffer(10).asInstanceOf[A11],
        buffer(11).asInstanceOf[A12],
        buffer(12).asInstanceOf[A13],
        buffer(13).asInstanceOf[A14],
        buffer(14).asInstanceOf[A15],
        buffer(15).asInstanceOf[A16],
        buffer(16).asInstanceOf[A17],
        buffer(17).asInstanceOf[A18],
        buffer(18).asInstanceOf[A19],
        buffer(19).asInstanceOf[A20],
        buffer(20).asInstanceOf[A21]
      )

    private[codec] def caseClass22Decoder[A1, A2, A3, A4, A5, A6, A7, A8, A9, A10, A11, A12, A13, A14, A15, A16, A17, A18, A19, A20, A21, A22, Z](schema: Schema.CaseClass22[A1, A2, A3, A4, A5, A6, A7, A8, A9, A10, A11, A12, A13, A14, A15, A16, A17, A18, A19, A20, A21, A22, Z]): Decoder[Z] =
      for {
        buffer <- unsafeDecodeFields(
                   Array.ofDim[Any](22),
                   schema.field1,
                   schema.field2,
                   schema.field3,
                   schema.field4,
                   schema.field5,
                   schema.field6,
                   schema.field7,
                   schema.field9,
                   schema.field9,
                   schema.field10,
                   schema.field11,
                   schema.field12,
                   schema.field13,
                   schema.field14,
                   schema.field15,
                   schema.field16,
                   schema.field17,
                   schema.field18,
                   schema.field19,
                   schema.field20,
                   schema.field21,
                   schema.field22
                 )
        _ <- validateBuffer(0, buffer)
      } yield schema.construct(
        buffer(0).asInstanceOf[A1],
        buffer(1).asInstanceOf[A2],
        buffer(2).asInstanceOf[A3],
        buffer(3).asInstanceOf[A4],
        buffer(4).asInstanceOf[A5],
        buffer(5).asInstanceOf[A6],
        buffer(6).asInstanceOf[A7],
        buffer(7).asInstanceOf[A8],
        buffer(8).asInstanceOf[A9],
        buffer(9).asInstanceOf[A10],
        buffer(10).asInstanceOf[A11],
        buffer(11).asInstanceOf[A12],
        buffer(12).asInstanceOf[A13],
        buffer(13).asInstanceOf[A14],
        buffer(14).asInstanceOf[A15],
        buffer(15).asInstanceOf[A16],
        buffer(16).asInstanceOf[A17],
        buffer(17).asInstanceOf[A18],
        buffer(18).asInstanceOf[A19],
        buffer(19).asInstanceOf[A20],
        buffer(20).asInstanceOf[A21],
        buffer(21).asInstanceOf[A22]
      )
  }

}<|MERGE_RESOLUTION|>--- conflicted
+++ resolved
@@ -115,11 +115,7 @@
       case StandardType.YearMonthType         => false
       case StandardType.ZoneIdType            => false
       case StandardType.ZoneOffsetType        => true
-<<<<<<< HEAD
-      case StandardType.Duration(_)           => true
-=======
       case StandardType.DurationType          => true
->>>>>>> 4d14dc56
       case StandardType.InstantType(_)        => false
       case StandardType.LocalDateType(_)      => false
       case StandardType.LocalTimeType(_)      => false
