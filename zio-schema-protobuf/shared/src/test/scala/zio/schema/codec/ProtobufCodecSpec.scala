--- conflicted
+++ resolved
@@ -8,14 +8,10 @@
 import scala.collection.immutable.ListMap
 import scala.util.Try
 
+import zio._
+import zio.blocking.Blocking
 import zio.Console._
-import zio._
-<<<<<<< HEAD
-=======
-import zio.blocking.Blocking
-import zio.console._
 import zio.random.Random
->>>>>>> b079e20d
 import zio.schema.CaseSet._
 import zio.schema.{ CaseSet, DeriveSchema, Schema, SchemaGen, StandardType }
 import zio.stream.{ ZSink, ZStream }
@@ -110,23 +106,13 @@
         for {
           ed <- encodeAndDecodeNS(Schema.list(Schema.list[Int]), List.empty)
         } yield assert(ed)(equalTo(List.empty))
-<<<<<<< HEAD
-      },
+      } @@ TestAspect.ignore,
       test("list of an empty list") {
-=======
-      } @@ TestAspect.ignore,
-      testM("list of an empty list") {
->>>>>>> b079e20d
         for {
           ed <- encodeAndDecodeNS(Schema.list(Schema.list[Int]), List(List.empty))
         } yield assert(ed)(equalTo(List(List.empty)))
-<<<<<<< HEAD
-      },
+      } @@ TestAspect.ignore,
       test("tuple containing empty list & tuple containing list of an empty list") {
-=======
-      } @@ TestAspect.ignore,
-      testM("tuple containing empty list & tuple containing list of an empty list") {
->>>>>>> b079e20d
         val value: (String, List[List[Int]], String) = ("first string", List(List.empty), "second string")
         val value2: (String, List[Int], String)      = ("first string", List.empty, "second string")
         for {
@@ -396,11 +382,7 @@
           equalTo(BooleanValue(true))
         )
       },
-<<<<<<< HEAD
-      test("enum within enum") {
-=======
-      testM("enumN within enumN") {
->>>>>>> b079e20d
+      test("enumN within enumN") {
         val oneOf   = RichSum.AnotherSum(BooleanValue(false))
         val wrapper = RichSum.LongWrapper(150L)
         for {
