--- conflicted
+++ resolved
@@ -19,7 +19,6 @@
 object ProtobufCodecSpec extends DefaultRunnableSpec {
   import Schema._
 
-<<<<<<< HEAD
   def spec: Spec[TestConfig with Random with Sized with Console, TestFailure[Any], TestSuccess] =
     suite("ProtobufCodec Spec")(
       suite("Should correctly encode")(
@@ -90,441 +89,6 @@
             e  <- encode(schemaFail, StringValue("foo")).map(_.size)
             e2 <- encodeNS(schemaFail, StringValue("foo")).map(_.size)
           } yield assert(e)(equalTo(0)) && assert(e2)(equalTo(0))
-=======
-  def spec
-    : Spec[Has[Annotations.Service] with Has[Live.Service] with Has[Sized.Service] with Has[TestClock.Service] with Has[
-      TestConfig.Service
-    ] with Has[TestConsole.Service] with Has[TestRandom.Service] with Has[TestSystem.Service] with Has[
-      zio.clock.Clock.Service
-    ] with Has[Console.Service] with Has[zio.system.System.Service] with Has[Random.Service] with Has[Blocking.Service], TestFailure[
-      Any
-    ], TestSuccess] = suite("ProtobufCodec Spec")(
-    suite("Should correctly encode")(
-      testM("integers") {
-        for {
-          e  <- encode(schemaBasicInt, BasicInt(150)).map(toHex)
-          e2 <- encodeNS(schemaBasicInt, BasicInt(150)).map(toHex)
-        } yield assert(e)(equalTo("089601")) && assert(e2)(equalTo("089601"))
-      },
-      testM("strings") {
-        for {
-          e  <- encode(schemaBasicString, BasicString("testing")).map(toHex)
-          e2 <- encodeNS(schemaBasicString, BasicString("testing")).map(toHex)
-        } yield assert(e)(equalTo("0A0774657374696E67")) && assert(e2)(equalTo("0A0774657374696E67"))
-      },
-      testM("floats") {
-        for {
-          e  <- encode(schemaBasicFloat, BasicFloat(0.001f)).map(toHex)
-          e2 <- encodeNS(schemaBasicFloat, BasicFloat(0.001f)).map(toHex)
-        } yield assert(e)(equalTo("0D6F12833A")) && assert(e2)(equalTo("0D6F12833A"))
-      },
-      testM("doubles") {
-        for {
-          e  <- encode(schemaBasicDouble, BasicDouble(0.001)).map(toHex)
-          e2 <- encodeNS(schemaBasicDouble, BasicDouble(0.001)).map(toHex)
-        } yield assert(e)(equalTo("09FCA9F1D24D62503F")) && assert(e2)(equalTo("09FCA9F1D24D62503F"))
-      },
-      testM("embedded messages") {
-        for {
-          e  <- encode(schemaEmbedded, Embedded(BasicInt(150))).map(toHex)
-          e2 <- encodeNS(schemaEmbedded, Embedded(BasicInt(150))).map(toHex)
-        } yield assert(e)(equalTo("0A03089601")) && assert(e2)(equalTo("0A03089601"))
-      },
-      testM("packed lists") {
-        for {
-          e  <- encode(schemaPackedList, PackedList(List(3, 270, 86942))).map(toHex)
-          e2 <- encodeNS(schemaPackedList, PackedList(List(3, 270, 86942))).map(toHex)
-        } yield assert(e)(equalTo("0A081206038E029EA705")) && assert(e2)(equalTo("0A081206038E029EA705"))
-      },
-      testM("unpacked lists") {
-        for {
-          e  <- encode(schemaUnpackedList, UnpackedList(List("foo", "bar", "baz"))).map(toHex)
-          e2 <- encodeNS(schemaUnpackedList, UnpackedList(List("foo", "bar", "baz"))).map(toHex)
-        } yield assert(e)(equalTo("0A11120F0A03666F6F12036261721A0362617A")) && assert(e2)(
-          equalTo("0A11120F0A03666F6F12036261721A0362617A")
-        )
-      },
-      testM("records") {
-        for {
-          e  <- encode(Record.schemaRecord, Record("Foo", 123)).map(toHex)
-          e2 <- encodeNS(Record.schemaRecord, Record("Foo", 123)).map(toHex)
-        } yield assert(e)(equalTo("0A03466F6F107B")) && assert(e2)(equalTo("0A03466F6F107B"))
-      },
-      testM("enumerations") {
-        for {
-          e  <- encode(schemaEnumeration, Enumeration(IntValue(482))).map(toHex)
-          e2 <- encodeNS(schemaEnumeration, Enumeration(IntValue(482))).map(toHex)
-        } yield assert(e)(equalTo("0A05120308E203")) && assert(e2)(equalTo("0A05120308E203"))
-      },
-      testM("enums unwrapped") {
-        for {
-          e  <- encode(schemaOneOf, IntValue(482)).map(toHex)
-          e2 <- encodeNS(schemaOneOf, IntValue(482)).map(toHex)
-        } yield assert(e)(equalTo("120308E203")) && assert(e2)(equalTo("120308E203"))
-      },
-      testM("failure") {
-        for {
-          e  <- encode(schemaFail, StringValue("foo")).map(_.size)
-          e2 <- encodeNS(schemaFail, StringValue("foo")).map(_.size)
-        } yield assert(e)(equalTo(0)) && assert(e2)(equalTo(0))
-      }
-    ),
-    suite("Should successfully encode and decode")(
-      testM("empty list") {
-        for {
-          ed <- encodeAndDecodeNS(Schema[List[List[Int]]], List.empty)
-        } yield assert(ed)(equalTo(List.empty))
-      },
-      testM("list of an empty list") {
-        for {
-          ed <- encodeAndDecodeNS(Schema[List[List[Int]]], List(List.empty))
-        } yield assert(ed)(equalTo(List(List.empty)))
-      },
-      testM("case class containing empty list & case class containing list of an empty list") {
-        val value2 = Lists(1, List.empty, "second string", List(List.empty))
-        for {
-          ed2 <- encodeAndDecodeNS(Schema[Lists], value2)
-        } yield assert(ed2)(equalTo(value2))
-      },
-      testM("records") {
-        for {
-          ed2 <- encodeAndDecodeNS(Record.schemaRecord, Record("hello", 150))
-        } yield assert(ed2)(equalTo(Record("hello", 150)))
-      },
-      testM("records with arity greater than 22") {
-        for {
-          ed <- encodeAndDecodeNS(schemaHighArityRecord, HighArity())
-        } yield assert(ed)(equalTo(HighArity()))
-      },
-      testM("integer") {
-        for {
-          ed2 <- encodeAndDecodeNS(schemaBasicInt, BasicInt(150))
-        } yield assert(ed2)(equalTo(BasicInt(150)))
-      },
-      testM("integer inside wrapper class") {
-        for {
-          ed2 <- encodeAndDecodeNS(basicIntWrapperSchema, BasicIntWrapper(BasicInt(150)))
-        } yield assert(ed2)(equalTo(BasicIntWrapper(BasicInt(150))))
-      },
-      testM("string") {
-        for {
-          ed2 <- encodeAndDecodeNS(Schema[String], "hello world")
-        } yield assert(ed2)(equalTo("hello world"))
-      },
-      testM("empty string") {
-        for {
-          ed2 <- encodeAndDecodeNS(Schema[String], "")
-        } yield assert(ed2)(equalTo(""))
-      },
-      testM("empty string in wrapper class") {
-        for {
-          ed2 <- encodeAndDecodeNS(schemaBasicString, BasicString(""))
-        } yield assert(ed2)(equalTo(BasicString("")))
-      },
-      testM("empty dynamic string") {
-        for {
-          ed2 <- encodeAndDecodeNS(
-                  Schema.dynamicValue,
-                  DynamicValue.Primitive("", StandardType.StringType)
-                )
-        } yield assert(ed2)(equalTo(DynamicValue.Primitive("", StandardType.StringType)))
-      },
-      testM("two integers") {
-        for {
-          ed2 <- encodeAndDecodeNS(schemaBasicTwoInts, BasicTwoInts(150, 151))
-        } yield assert(ed2)(equalTo(BasicTwoInts(150, 151)))
-      },
-      testM("two integers inside wrapper class") {
-        for {
-          ed2 <- encodeAndDecodeNS(basicTwoIntWrapperSchema, BasicTwoIntWrapper(BasicTwoInts(150, 151)))
-        } yield assert(ed2)(equalTo(BasicTwoIntWrapper(BasicTwoInts(150, 151))))
-      },
-      testM("two wrapped integers inside wrapper class") {
-        for {
-          e2 <- encodeAndDecodeNS(separateWrapper, SeparateWrapper(BasicInt(150), BasicInt(151)))
-        } yield assert(e2)(equalTo(SeparateWrapper(BasicInt(150), BasicInt(151))))
-      },
-      testM("complex product and string and integer") {
-        for {
-          ed2 <- encodeAndDecodeNS(SearchRequest.schema, message)
-        } yield assert(ed2)(equalTo(message))
-      },
-      testM("booleans") {
-        val value = true
-        for {
-          ed  <- encodeAndDecode(Schema[Boolean], value)
-          ed2 <- encodeAndDecodeNS(Schema[Boolean], value)
-        } yield assert(ed)(equalTo(Chunk(value))) && assert(ed2)(equalTo(value))
-      },
-      testM("shorts") {
-        val value = 5.toShort
-        for {
-          ed  <- encodeAndDecode(Schema[Short], value)
-          ed2 <- encodeAndDecodeNS(Schema[Short], value)
-        } yield assert(ed)(equalTo(Chunk(value))) && assert(ed2)(equalTo(value))
-      },
-      testM("longs") {
-        val value = 1000L
-        for {
-          ed  <- encodeAndDecode(Schema[Long], value)
-          ed2 <- encodeAndDecodeNS(Schema[Long], value)
-        } yield assert(ed)(equalTo(Chunk(value))) && assert(ed2)(equalTo(value))
-      },
-      testM("floats") {
-        val value = 0.001f
-        for {
-          ed  <- encodeAndDecode(Schema[Float], value)
-          ed2 <- encodeAndDecodeNS(Schema[Float], value)
-        } yield assert(ed)(equalTo(Chunk(value))) && assert(ed2)(equalTo(value))
-      },
-      testM("doubles") {
-        val value = 0.001
-        for {
-          ed  <- encodeAndDecode(Schema[Double], value)
-          ed2 <- encodeAndDecodeNS(Schema[Double], value)
-        } yield assert(ed)(equalTo(Chunk(value))) && assert(ed2)(equalTo(value))
-      },
-      testM("bytes") {
-        val value = Chunk.fromArray("some bytes".getBytes)
-        for {
-          ed  <- encodeAndDecode(Schema[Chunk[Byte]], value)
-          ed2 <- encodeAndDecodeNS(Schema[Chunk[Byte]], value)
-        } yield assert(ed)(equalTo(Chunk(value))) && assert(ed2)(equalTo(value))
-      },
-      testM("chars") {
-        val value = 'c'
-        for {
-          ed  <- encodeAndDecode(Schema[Char], value)
-          ed2 <- encodeAndDecodeNS(Schema[Char], value)
-        } yield assert(ed)(equalTo(Chunk(value))) && assert(ed2)(equalTo(value))
-      },
-      testM("uuids") {
-        val value = UUID.randomUUID
-        for {
-          ed  <- encodeAndDecode(Schema[UUID], value)
-          ed2 <- encodeAndDecodeNS(Schema[UUID], value)
-        } yield assert(ed)(equalTo(Chunk(value))) && assert(ed2)(equalTo(value))
-      },
-      testM("day of weeks") {
-        val value = DayOfWeek.of(3)
-        for {
-          ed  <- encodeAndDecode(Schema[DayOfWeek], value)
-          ed2 <- encodeAndDecodeNS(Schema[DayOfWeek], value)
-        } yield assert(ed)(equalTo(Chunk(value))) && assert(ed2)(equalTo(value))
-      },
-      testM("months") {
-        val value = Month.of(3)
-        for {
-          ed  <- encodeAndDecode(Schema[Month], value)
-          ed2 <- encodeAndDecodeNS(Schema[Month], value)
-        } yield assert(ed)(equalTo(Chunk(value))) && assert(ed2)(equalTo(value))
-      },
-      testM("month days") {
-        val value = MonthDay.of(1, 31)
-        for {
-          ed  <- encodeAndDecode(Schema[MonthDay], value)
-          ed2 <- encodeAndDecodeNS(Schema[MonthDay], value)
-        } yield assert(ed)(equalTo(Chunk(value))) && assert(ed2)(equalTo(value))
-      },
-      testM("periods") {
-        val value = Period.of(5, 3, 1)
-        for {
-          ed  <- encodeAndDecode(Schema[Period], value)
-          ed2 <- encodeAndDecodeNS(Schema[Period], value)
-        } yield assert(ed)(equalTo(Chunk(value))) && assert(ed2)(equalTo(value))
-      },
-      testM("years") {
-        val value = Year.of(2020)
-        for {
-          ed  <- encodeAndDecode(Schema[Year], value)
-          ed2 <- encodeAndDecodeNS(Schema[Year], value)
-        } yield assert(ed)(equalTo(Chunk(value))) && assert(ed2)(equalTo(value))
-      },
-      testM("year months") {
-        val value = YearMonth.of(2020, 5)
-        for {
-          ed  <- encodeAndDecode(Schema[YearMonth], value)
-          ed2 <- encodeAndDecodeNS(Schema[YearMonth], value)
-        } yield assert(ed)(equalTo(Chunk(value))) && assert(ed2)(equalTo(value))
-      },
-      testM("zone ids") {
-        val value = ZoneId.systemDefault()
-        for {
-          ed  <- encodeAndDecode(Schema[ZoneId], value)
-          ed2 <- encodeAndDecodeNS(Schema[ZoneId], value)
-        } yield assert(ed)(equalTo(Chunk(value))) && assert(ed2)(equalTo(value))
-      },
-      testM("zone offsets") {
-        val value = ZoneOffset.ofHours(6)
-        for {
-          ed  <- encodeAndDecode(Schema[ZoneOffset], value)
-          ed2 <- encodeAndDecodeNS(Schema[ZoneOffset], value)
-        } yield assert(ed)(equalTo(Chunk(value))) && assert(ed2)(equalTo(value))
-      },
-      testM("durations") {
-        val value = Duration.ofDays(12)
-        for {
-          ed  <- encodeAndDecode(Primitive(StandardType.DurationType), value)
-          ed2 <- encodeAndDecodeNS(Primitive(StandardType.DurationType), value)
-        } yield assert(ed)(equalTo(Chunk(value))) && assert(ed2)(equalTo(value))
-      },
-      testM("instants") {
-        val value = Instant.now()
-        for {
-          ed  <- encodeAndDecode(Primitive(StandardType.InstantType(DateTimeFormatter.ISO_INSTANT)), value)
-          ed2 <- encodeAndDecodeNS(Primitive(StandardType.InstantType(DateTimeFormatter.ISO_INSTANT)), value)
-        } yield assert(ed)(equalTo(Chunk(value))) && assert(ed2)(equalTo(value))
-      },
-      testM("local dates") {
-        val value = LocalDate.now()
-        for {
-          ed  <- encodeAndDecode(Primitive(StandardType.LocalDateType(DateTimeFormatter.ISO_LOCAL_DATE)), value)
-          ed2 <- encodeAndDecodeNS(Primitive(StandardType.LocalDateType(DateTimeFormatter.ISO_LOCAL_DATE)), value)
-        } yield assert(ed)(equalTo(Chunk(value))) && assert(ed2)(equalTo(value))
-      },
-      testM("local times") {
-        val value = LocalTime.now()
-        for {
-          ed  <- encodeAndDecode(Primitive(StandardType.LocalTimeType(DateTimeFormatter.ISO_LOCAL_TIME)), value)
-          ed2 <- encodeAndDecodeNS(Primitive(StandardType.LocalTimeType(DateTimeFormatter.ISO_LOCAL_TIME)), value)
-        } yield assert(ed)(equalTo(Chunk(value))) && assert(ed2)(equalTo(value))
-      },
-      testM("local date times") {
-        val value = LocalDateTime.now()
-        for {
-          ed <- encodeAndDecode(Primitive(StandardType.LocalDateTimeType(DateTimeFormatter.ISO_LOCAL_DATE_TIME)), value)
-          ed2 <- encodeAndDecodeNS(
-                  Primitive(StandardType.LocalDateTimeType(DateTimeFormatter.ISO_LOCAL_DATE_TIME)),
-                  value
-                )
-        } yield assert(ed)(equalTo(Chunk(value))) && assert(ed2)(equalTo(value))
-      },
-      testM("offset times") {
-        val value = OffsetTime.now()
-        for {
-          ed  <- encodeAndDecode(Primitive(StandardType.OffsetTimeType(DateTimeFormatter.ISO_OFFSET_TIME)), value)
-          ed2 <- encodeAndDecodeNS(Primitive(StandardType.OffsetTimeType(DateTimeFormatter.ISO_OFFSET_TIME)), value)
-        } yield assert(ed)(equalTo(Chunk(value))) && assert(ed2)(equalTo(value))
-      },
-      testM("offset date times") {
-        val value            = OffsetDateTime.now()
-        val offsetDateSchema = Primitive(StandardType.OffsetDateTimeType(DateTimeFormatter.ISO_OFFSET_DATE_TIME))
-        for {
-          ed  <- encodeAndDecode(offsetDateSchema, value)
-          ed2 <- encodeAndDecodeNS(offsetDateSchema, value)
-        } yield assert(ed)(equalTo(Chunk(value))) && assert(ed2)(equalTo(value))
-      },
-      testM("zoned date times") {
-        val zoneSchema = Primitive(StandardType.ZonedDateTimeType(DateTimeFormatter.ISO_ZONED_DATE_TIME))
-        val now        = ZonedDateTime.now()
-        for {
-          ed  <- encodeAndDecode(zoneSchema, now)
-          ed2 <- encodeAndDecodeNS(zoneSchema, now)
-        } yield assert(ed)(equalTo(Chunk(now))) && assert(ed2)(equalTo(now))
-      },
-      testM("packed sequences") {
-        val list = PackedList(List(3, 270, 86942))
-        for {
-          ed  <- encodeAndDecode(schemaPackedList, list)
-          ed2 <- encodeAndDecodeNS(schemaPackedList, list)
-        } yield assert(ed)(equalTo(Chunk(list))) && assert(ed2)(equalTo(list))
-      },
-      testM("empty packed sequence") {
-        val list = PackedList(List.empty)
-        for {
-          ed  <- encodeAndDecode(schemaPackedList, list)
-          ed2 <- encodeAndDecodeNS(schemaPackedList, list)
-        } yield assert(ed)(equalTo(Chunk(list))) && assert(ed2)(equalTo(list))
-      },
-      testM("non-packed sequences") {
-        val list = UnpackedList(List("foo", "bar", "baz"))
-        for {
-          ed  <- encodeAndDecode(schemaUnpackedList, list)
-          ed2 <- encodeAndDecodeNS(schemaUnpackedList, list)
-        } yield assert(ed)(equalTo(Chunk(list))) && assert(ed2)(equalTo(list))
-      },
-      testM("empty non-packed sequence") {
-        val list = UnpackedList(List.empty)
-        for {
-          ed  <- encodeAndDecode(schemaUnpackedList, list)
-          ed2 <- encodeAndDecodeNS(schemaUnpackedList, list)
-        } yield assert(ed)(equalTo(Chunk(list))) && assert(ed2)(equalTo(list))
-      },
-      testM("enumerations") {
-        for {
-          ed  <- encodeAndDecode(schemaEnumeration, Enumeration(BooleanValue(true)))
-          ed2 <- encodeAndDecodeNS(schemaEnumeration, Enumeration(IntValue(482)))
-        } yield assert(ed)(equalTo(Chunk(Enumeration(BooleanValue(true))))) && assert(ed2)(
-          equalTo(Enumeration(IntValue(482)))
-        )
-      },
-      testM("enumerations preserving type order") {
-        for {
-          s1 <- encodeAndDecode(schemaGenericEnumeration, "s")
-          i1 <- encodeAndDecode(schemaGenericEnumeration, 1)
-          s2 <- encodeAndDecode(schemaGenericEnumerationSorted, "s")
-          i2 <- encodeAndDecode(schemaGenericEnumerationSorted, 1)
-        } yield assert(s1)(equalTo(s2)) && assert(i1)(equalTo(i2))
-      },
-      testM("enums unwrapped") {
-        for {
-          ed  <- encodeAndDecode(schemaOneOf, BooleanValue(true))
-          ed2 <- encodeAndDecodeNS(schemaOneOf, BooleanValue(true))
-        } yield assert(ed)(equalTo(Chunk(BooleanValue(true)))) && assert(ed2)(
-          equalTo(BooleanValue(true))
-        )
-      },
-      testM("enumN within enumN") {
-        val oneOf   = RichSum.AnotherSum(BooleanValue(false))
-        val wrapper = RichSum.LongWrapper(150L)
-        for {
-          ed  <- encodeAndDecode(RichSum.richSumSchema, wrapper)
-          ed2 <- encodeAndDecodeNS(RichSum.richSumSchema, oneOf)
-        } yield assert(ed)(equalTo(Chunk(wrapper))) && assert(ed2)(equalTo(oneOf))
-      },
-      testM("tuples") {
-        val value = (123, "foo")
-        for {
-          ed  <- encodeAndDecode(schemaTuple, value)
-          ed2 <- encodeAndDecodeNS(schemaTuple, value)
-        } yield assert(ed)(equalTo(Chunk(value))) && assert(ed2)(equalTo(value))
-      },
-      testM("either left") {
-        val either = Left(9)
-        for {
-          ed  <- encodeAndDecode(eitherSchema, either)
-          ed2 <- encodeAndDecodeNS(eitherSchema, either)
-        } yield assert(ed)(equalTo(Chunk(either))) && assert(ed2)(equalTo(either))
-      },
-      testM("either right") {
-        val either = Right("hello")
-        for {
-          ed  <- encodeAndDecode(eitherSchema, either)
-          ed2 <- encodeAndDecodeNS(eitherSchema, either)
-        } yield assert(ed)(equalTo(Chunk(either))) && assert(ed2)(equalTo(either))
-      },
-      testM("either with product type") {
-        val eitherLeft = Left(MyRecord(150))
-        for {
-          ed  <- encodeAndDecode(complexEitherSchema2, eitherLeft)
-          ed2 <- encodeAndDecodeNS(complexEitherSchema2, eitherLeft)
-        } yield assert(ed)(equalTo(Chunk(eitherLeft))) && assert(ed2)(equalTo(eitherLeft))
-      },
-      testM("either with sum type") {
-        val eitherRight  = Right(BooleanValue(true))
-        val eitherRight2 = Right(StringValue("hello"))
-        for {
-          ed  <- encodeAndDecode(complexEitherSchema, eitherRight2)
-          ed2 <- encodeAndDecodeNS(complexEitherSchema, eitherRight)
-        } yield assert(ed)(equalTo(Chunk(eitherRight2))) && assert(ed2)(equalTo(eitherRight))
-      },
-      testM("optionals") {
-        checkM(Gen.option(Gen.int(Int.MinValue, Int.MaxValue))) { value =>
-          for {
-            ed  <- encodeAndDecode(Schema.Optional(Schema[Int]), value)
-            ed2 <- encodeAndDecodeNS(Schema.Optional(Schema[Int]), value)
-          } yield assert(ed)(equalTo(Chunk(value))) && assert(ed2)(equalTo(value))
->>>>>>> 4d14dc56
         }
       ),
       suite("Should successfully encode and decode")(
@@ -564,6 +128,29 @@
             ed2 <- encodeAndDecodeNS(basicIntWrapperSchema, BasicIntWrapper(BasicInt(150)))
           } yield assert(ed2)(equalTo(BasicIntWrapper(BasicInt(150))))
         },
+        test("string") {
+          for {
+            ed2 <- encodeAndDecodeNS(Schema[String], "hello world")
+          } yield assert(ed2)(equalTo("hello world"))
+        },
+        test("empty string") {
+          for {
+            ed2 <- encodeAndDecodeNS(Schema[String], "")
+          } yield assert(ed2)(equalTo(""))
+        },
+        test("empty string in wrapper class") {
+          for {
+            ed2 <- encodeAndDecodeNS(schemaBasicString, BasicString(""))
+          } yield assert(ed2)(equalTo(BasicString("")))
+        },
+        test("empty dynamic string") {
+          for {
+            ed2 <- encodeAndDecodeNS(
+                    Schema.dynamicValue,
+                    DynamicValue.Primitive("", StandardType.StringType)
+                  )
+          } yield assert(ed2)(equalTo(DynamicValue.Primitive("", StandardType.StringType)))
+        },
         test("two integers") {
           for {
             ed2 <- encodeAndDecodeNS(schemaBasicTwoInts, BasicTwoInts(150, 151))
@@ -699,8 +286,8 @@
         test("durations") {
           val value = java.time.Duration.ofDays(12)
           for {
-            ed  <- encodeAndDecode(Primitive(StandardType.Duration(ChronoUnit.DAYS)), value)
-            ed2 <- encodeAndDecodeNS(Primitive(StandardType.Duration(ChronoUnit.DAYS)), value)
+            ed  <- encodeAndDecode(Primitive(StandardType.DurationType), value)
+            ed2 <- encodeAndDecodeNS(Primitive(StandardType.DurationType), value)
           } yield assert(ed)(equalTo(Chunk(value))) && assert(ed2)(equalTo(value))
         },
         test("instants") {
@@ -995,7 +582,6 @@
               } yield assertTrue(ed == Right(Chunk(value))) //&& assert(ed2)(equalTo(value))
           }
         }
-<<<<<<< HEAD
       ),
       suite("Should successfully decode")(
         test("empty input") {
@@ -1044,160 +630,107 @@
             d2 <- decodeNS(schemaFail, "0F").exit
           } yield assert(d)(fails(equalTo("failing schema"))) && assert(d2)(fails(equalTo("failing schema")))
         }
-      )
-    )
-=======
-      }
-    ),
-    suite("Should successfully decode")(
-      testM("empty input") {
-        assertM(decode(Schema[Int], ""))(
-          equalTo(Chunk.empty)
-        )
-      },
-      testM("empty input by non streaming variant") {
-        assertM(decodeNS(Schema[Int], "").run)(
-          fails(equalTo("Failed to decode VarInt. Unexpected end of chunk"))
-        )
-      }
-    ),
-    suite("Should fail to decode")(
-      testM("unknown wire types") {
-        for {
-          d  <- decode(Record.schemaRecord, "0F").run
-          d2 <- decodeNS(Record.schemaRecord, "0F").run
-        } yield assert(d)(fails(anything)) &&
-          assert(d2)(fails(anything))
-      },
-      testM("invalid field numbers") {
-        for {
-          d  <- decode(Record.schemaRecord, "00").run
-          d2 <- decodeNS(Record.schemaRecord, "00").run
-        } yield assert(d)(fails(anything)) &&
-          assert(d2)(fails(anything))
-      },
-      testM("incomplete length delimited values") {
-        for {
-          d  <- decode(Record.schemaRecord, "0A0346").run
-          d2 <- decodeNS(Record.schemaRecord, "0A0346").run
-        } yield assert(d)(fails(anything)) &&
-          assert(d2)(fails(anything))
-      },
-      testM("incomplete var ints") {
-        for {
-          d  <- decode(Record.schemaRecord, "10FF").run
-          d2 <- decodeNS(Record.schemaRecord, "10FF").run
-        } yield assert(d)(fails(anything)) &&
-          assert(d2)(fails(anything))
-      },
-      testM("fail schemas") {
-        for {
-          d  <- decode(schemaFail, "0F").run
-          d2 <- decodeNS(schemaFail, "0F").run
-        } yield assert(d)(fails(equalTo("failing schema"))) && assert(d2)(fails(equalTo("failing schema")))
-      }
-    ),
-    suite("dynamic")(
-      testM("dynamic int") {
-        checkM(
-          DynamicValueGen.anyPrimitiveDynamicValue(StandardType.IntType)
-        ) { dynamicValue =>
-          assertM(encodeAndDecode(Schema.dynamicValue, dynamicValue))(equalTo(Chunk(dynamicValue)))
+      ),
+      suite("dynamic")(
+        test("dynamic int") {
+          check(
+            DynamicValueGen.anyPrimitiveDynamicValue(StandardType.IntType)
+          ) { dynamicValue =>
+            assertM(encodeAndDecode(Schema.dynamicValue, dynamicValue))(equalTo(Chunk(dynamicValue)))
+          }
+        },
+        test("dynamic instant") {
+          check(
+            DynamicValueGen.anyPrimitiveDynamicValue(StandardType.InstantType(DateTimeFormatter.ISO_INSTANT))
+          ) { dynamicValue =>
+            assertM(encodeAndDecode(Schema.dynamicValue, dynamicValue))(equalTo(Chunk(dynamicValue)))
+          }
+        },
+        test("dynamic zoned date time") {
+          check(
+            DynamicValueGen.anyPrimitiveDynamicValue(
+              StandardType.ZonedDateTimeType(DateTimeFormatter.ISO_ZONED_DATE_TIME)
+            )
+          ) { dynamicValue =>
+            assertM(encodeAndDecode(Schema.dynamicValue, dynamicValue))(equalTo(Chunk(dynamicValue)))
+          }
+        },
+        test("dynamic duration") {
+          check(
+            DynamicValueGen.anyPrimitiveDynamicValue(StandardType.DurationType)
+          ) { dynamicValue =>
+            assertM(encodeAndDecode(Schema.dynamicValue, dynamicValue))(equalTo(Chunk(dynamicValue)))
+          }
+        },
+        test("dynamic string") {
+          check(
+            DynamicValueGen.anyPrimitiveDynamicValue(StandardType.StringType)
+          ) { dynamicValue =>
+            assertM(encodeAndDecodeNS(Schema.dynamicValue, dynamicValue))(equalTo(dynamicValue))
+          }
+        },
+        test("dynamic unit") {
+          check(
+            DynamicValueGen.anyPrimitiveDynamicValue(StandardType.UnitType)
+          ) { dynamicValue =>
+            assertM(encodeAndDecode(Schema.dynamicValue, dynamicValue))(equalTo(Chunk(dynamicValue)))
+          }
+        },
+        test("dynamic json") {
+          check(
+            DynamicValueGen.anyDynamicValueOfSchema(SchemaGen.Json.schema)
+          ) { dynamicValue =>
+            assertM(encodeAndDecode(Schema.dynamicValue, dynamicValue))(equalTo(Chunk(dynamicValue)))
+          }
+        },
+        test("dynamic tuple") {
+          check(
+            DynamicValueGen.anyDynamicTupleValue(Schema[String], Schema[Int])
+          ) { dynamicValue =>
+            assertM(encodeAndDecode(Schema.dynamicValue, dynamicValue))(equalTo(Chunk(dynamicValue)))
+          }
+        },
+        test("dynamic record") {
+          check(
+            SchemaGen.anyRecord.flatMap(DynamicValueGen.anyDynamicValueOfSchema)
+          ) { dynamicValue =>
+            assertM(encodeAndDecodeNS(Schema.dynamicValue, dynamicValue))(equalTo(dynamicValue))
+          }
+        },
+        test("dynamic record example") {
+          val dynamicValue = DynamicValue.Record(
+            ListMap("0" -> DynamicValue.Primitive(new java.math.BigDecimal(0.0), StandardType[java.math.BigDecimal]))
+          )
+          assertM(encodeAndDecodeNS(Schema.dynamicValue, dynamicValue))(equalTo(dynamicValue))
+        },
+        test("dynamic (string, record)") {
+          check(
+            SchemaGen.anyRecord.flatMap(record => DynamicValueGen.anyDynamicTupleValue(Schema[String], record))
+          ) { dynamicValue =>
+            assertM(encodeAndDecode(Schema.dynamicValue, dynamicValue))(equalTo(Chunk(dynamicValue)))
+          }
         }
-      },
-      testM("dynamic instant") {
-        checkM(
-          DynamicValueGen.anyPrimitiveDynamicValue(StandardType.InstantType(DateTimeFormatter.ISO_INSTANT))
-        ) { dynamicValue =>
-          assertM(encodeAndDecode(Schema.dynamicValue, dynamicValue))(equalTo(Chunk(dynamicValue)))
-        }
-      },
-      testM("dynamic zoned date time") {
-        checkM(
-          DynamicValueGen.anyPrimitiveDynamicValue(
-            StandardType.ZonedDateTimeType(DateTimeFormatter.ISO_ZONED_DATE_TIME)
+      ),
+      test("semi dynamic record") {
+        check(
+          SchemaGen.anyRecord.flatMap(
+            record =>
+              DynamicValueGen
+                .anyDynamicValueOfSchema(record)
+                .map(dyn => (dyn.toTypedValue(record).toOption.get, record))
           )
-        ) { dynamicValue =>
-          assertM(encodeAndDecode(Schema.dynamicValue, dynamicValue))(equalTo(Chunk(dynamicValue)))
-        }
-      },
-      testM("dynamic duration") {
-        checkM(
-          DynamicValueGen.anyPrimitiveDynamicValue(StandardType.DurationType)
-        ) { dynamicValue =>
-          assertM(encodeAndDecode(Schema.dynamicValue, dynamicValue))(equalTo(Chunk(dynamicValue)))
-        }
-      },
-      testM("dynamic string") {
-        checkM(
-          DynamicValueGen.anyPrimitiveDynamicValue(StandardType.StringType)
-        ) { dynamicValue =>
-          assertM(encodeAndDecodeNS(Schema.dynamicValue, dynamicValue))(equalTo(dynamicValue))
-        }
-      },
-      testM("dynamic unit") {
-        checkM(
-          DynamicValueGen.anyPrimitiveDynamicValue(StandardType.UnitType)
-        ) { dynamicValue =>
-          assertM(encodeAndDecode(Schema.dynamicValue, dynamicValue))(equalTo(Chunk(dynamicValue)))
-        }
-      },
-      testM("dynamic json") {
-        checkM(
-          DynamicValueGen.anyDynamicValueOfSchema(SchemaGen.Json.schema)
-        ) { dynamicValue =>
-          assertM(encodeAndDecode(Schema.dynamicValue, dynamicValue))(equalTo(Chunk(dynamicValue)))
-        }
-      },
-      testM("dynamic tuple") {
-        checkM(
-          DynamicValueGen.anyDynamicTupleValue(Schema[String], Schema[Int])
-        ) { dynamicValue =>
-          assertM(encodeAndDecode(Schema.dynamicValue, dynamicValue))(equalTo(Chunk(dynamicValue)))
-        }
-      },
-      testM("dynamic record") {
-        checkM(
-          SchemaGen.anyRecord.flatMap(DynamicValueGen.anyDynamicValueOfSchema)
-        ) { dynamicValue =>
-          assertM(encodeAndDecodeNS(Schema.dynamicValue, dynamicValue))(equalTo(dynamicValue))
-        }
-      },
-      testM("dynamic record example") {
-        val dynamicValue = DynamicValue.Record(
-          ListMap("0" -> DynamicValue.Primitive(new java.math.BigDecimal(0.0), StandardType[java.math.BigDecimal]))
-        )
-        assertM(encodeAndDecodeNS(Schema.dynamicValue, dynamicValue))(equalTo(dynamicValue))
-      },
-      testM("dynamic (string, record)") {
-        checkM(
-          SchemaGen.anyRecord.flatMap(record => DynamicValueGen.anyDynamicTupleValue(Schema[String], record))
-        ) { dynamicValue =>
-          assertM(encodeAndDecode(Schema.dynamicValue, dynamicValue))(equalTo(Chunk(dynamicValue)))
+        ) { value =>
+          val schema = Schema.semiDynamic[ListMap[String, _]]()
+          for {
+            result                      <- encodeAndDecode(schema, value)
+            (resultValue, resultSchema) = result.head
+          } yield assertTrue(
+            Schema.structureEquality.equal(value._2, resultSchema),
+            resultValue.keySet == value._1.keySet
+          )
         }
       }
-    ),
-    testM("semi dynamic record") {
-      checkM(
-        SchemaGen.anyRecord.flatMap(
-          record =>
-            DynamicValueGen
-              .anyDynamicValueOfSchema(record)
-              .map(dyn => (dyn.toTypedValue(record).toOption.get, record))
-        )
-      ) { value =>
-        val schema = Schema.semiDynamic[ListMap[String, _]]()
-        for {
-          result                      <- encodeAndDecode(schema, value)
-          (resultValue, resultSchema) = result.head
-        } yield assertTrue(
-          Schema.structureEquality.equal(value._2, resultSchema),
-          resultValue.keySet == value._1.keySet
-        )
-      }
-    }
-  )
->>>>>>> 4d14dc56
+    )
 
   // some tests are based on https://developers.google.com/protocol-buffers/docs/encoding
   case class BasicInt(value: Int)
@@ -1431,13 +964,9 @@
       .succeed(input)
       .tap(value => printLine(s"Input Value: $value").when(print).ignore)
       .map(a => ProtobufCodec.encode(schema)(a))
-<<<<<<< HEAD
-      .tap(encoded => printLine(s"\nEncoded Bytes:\n${toHex(encoded)}").when(print).ignore)
-=======
       .tap { encoded =>
-        putStrLn(s"\nEncoded Bytes:\n${toHex(encoded)}").when(print).ignore
+        printLine(s"\nEncoded Bytes:\n${toHex(encoded)}").when(print).ignore
       }
->>>>>>> 4d14dc56
       .map(ch => ProtobufCodec.decode(schema)(ch))
       .absolve
 
