package zio.schema.codec

import java.time._
import java.time.format.DateTimeFormatter
import java.time.temporal.ChronoUnit
import java.util.UUID

import scala.collection.immutable.ListMap
import scala.util.Try

import zio._

import zio.schema.CaseSet._
import zio.schema.{ CaseSet, DeriveSchema, Schema, SchemaGen, StandardType }
import zio.stream.{ ZSink, ZStream }
import zio.test.Assertion._
import zio.test._
import zio.Console._

// TODO: use generators instead of manual encode/decode
object ProtobufCodecSpec extends DefaultRunnableSpec {
  import Schema._

  def spec = suite("ProtobufCodec Spec")(
    suite("Should correctly encode")(
      test("integers") {
        for {
          e  <- encode(schemaBasicInt, BasicInt(150)).map(toHex)
          e2 <- encodeNS(schemaBasicInt, BasicInt(150)).map(toHex)
        } yield assert(e)(equalTo("089601")) && assert(e2)(equalTo("089601"))
      },
      test("strings") {
        for {
          e  <- encode(schemaBasicString, BasicString("testing")).map(toHex)
          e2 <- encodeNS(schemaBasicString, BasicString("testing")).map(toHex)
        } yield assert(e)(equalTo("0A0774657374696E67")) && assert(e2)(equalTo("0A0774657374696E67"))
      },
      test("floats") {
        for {
          e  <- encode(schemaBasicFloat, BasicFloat(0.001f)).map(toHex)
          e2 <- encodeNS(schemaBasicFloat, BasicFloat(0.001f)).map(toHex)
        } yield assert(e)(equalTo("0D6F12833A")) && assert(e2)(equalTo("0D6F12833A"))
      },
      test("doubles") {
        for {
          e  <- encode(schemaBasicDouble, BasicDouble(0.001)).map(toHex)
          e2 <- encodeNS(schemaBasicDouble, BasicDouble(0.001)).map(toHex)
        } yield assert(e)(equalTo("09FCA9F1D24D62503F")) && assert(e2)(equalTo("09FCA9F1D24D62503F"))
      },
      test("embedded messages") {
        for {
          e  <- encode(schemaEmbedded, Embedded(BasicInt(150))).map(toHex)
          e2 <- encodeNS(schemaEmbedded, Embedded(BasicInt(150))).map(toHex)
        } yield assert(e)(equalTo("0A03089601")) && assert(e2)(equalTo("0A03089601"))
      },
      test("packed lists") {
        for {
          e  <- encode(schemaPackedList, PackedList(List(3, 270, 86942))).map(toHex)
          e2 <- encodeNS(schemaPackedList, PackedList(List(3, 270, 86942))).map(toHex)
        } yield assert(e)(equalTo("0A06038E029EA705")) && assert(e2)(equalTo("0A06038E029EA705"))
      },
      test("unpacked lists") {
        for {
          e  <- encode(schemaUnpackedList, UnpackedList(List("foo", "bar", "baz"))).map(toHex)
          e2 <- encodeNS(schemaUnpackedList, UnpackedList(List("foo", "bar", "baz"))).map(toHex)
        } yield assert(e)(equalTo("0A0F0A03666F6F12036261721A0362617A")) && assert(e2)(
          equalTo("0A0F0A03666F6F12036261721A0362617A")
        )
      },
      test("records") {
        for {
          e  <- encode(Record.schemaRecord, Record("Foo", 123)).map(toHex)
          e2 <- encodeNS(Record.schemaRecord, Record("Foo", 123)).map(toHex)
        } yield assert(e)(equalTo("0A03466F6F107B")) && assert(e2)(equalTo("0A03466F6F107B"))
      },
      test("enumerations") {
        for {
          e  <- encode(schemaEnumeration, Enumeration(IntValue(482))).map(toHex)
          e2 <- encodeNS(schemaEnumeration, Enumeration(IntValue(482))).map(toHex)
        } yield assert(e)(equalTo("0A05120308E203")) && assert(e2)(equalTo("0A05120308E203"))
      },
      test("enums unwrapped") {
        for {
          e  <- encode(schemaOneOf, IntValue(482)).map(toHex)
          e2 <- encodeNS(schemaOneOf, IntValue(482)).map(toHex)
        } yield assert(e)(equalTo("120308E203")) && assert(e2)(equalTo("120308E203"))
      },
      test("failure") {
        for {
          e  <- encode(schemaFail, StringValue("foo")).map(_.size)
          e2 <- encodeNS(schemaFail, StringValue("foo")).map(_.size)
        } yield assert(e)(equalTo(0)) && assert(e2)(equalTo(0))
      }
    ),
    suite("Should successfully encode and decode")(
      test("empty list") {
        for {
          ed <- encodeAndDecodeNS(DeriveSchema.gen[List[Int]], List.empty)
        } yield assert(ed)(equalTo(List.empty))
      },
      test("list of an empty list") {
        for {
          ed <- encodeAndDecodeNS(DeriveSchema.gen[List[List[Int]]], List(List.empty))
        } yield assert(ed)(equalTo(List(List.empty)))
      },
      test("tuple containing empty list & tuple containing list of an empty list") {
        val value: (String, List[List[Int]], String) = ("first string", List(List.empty), "second string")
        val value2: (String, List[Int], String)      = ("first string", List.empty, "second string")
        for {
          ed  <- encodeAndDecodeNS(DeriveSchema.gen[(String, List[List[Int]], String)], value)
          ed2 <- encodeAndDecodeNS(DeriveSchema.gen[(String, List[Int], String)], value2)
        } yield assert(ed)(equalTo(value)) && assert(ed2)(equalTo(value2))
      },
      test("records") {
        for {
          ed2 <- encodeAndDecodeNS(Record.schemaRecord, Record("hello", 150))
        } yield assert(ed2)(equalTo(Record("hello", 150)))
      },
      test("records with arity greater than 22") {
        for {
          ed <- encodeAndDecodeNS(schemaHighArityRecord, HighArity())
        } yield assert(ed)(equalTo(HighArity()))
      },
      test("integer") {
        for {
          ed2 <- encodeAndDecodeNS(schemaBasicInt, BasicInt(150))
        } yield assert(ed2)(equalTo(BasicInt(150)))
      },
      test("integer inside wrapper class") {
        for {
          ed2 <- encodeAndDecodeNS(basicIntWrapperSchema, BasicIntWrapper(BasicInt(150)))
        } yield assert(ed2)(equalTo(BasicIntWrapper(BasicInt(150))))
      },
      test("two integers") {
        for {
          ed2 <- encodeAndDecodeNS(schemaBasicTwoInts, BasicTwoInts(150, 151))
        } yield assert(ed2)(equalTo(BasicTwoInts(150, 151)))
      },
      test("two integers inside wrapper class") {
        for {
          ed2 <- encodeAndDecodeNS(basicTwoIntWrapperSchema, BasicTwoIntWrapper(BasicTwoInts(150, 151)))
        } yield assert(ed2)(equalTo(BasicTwoIntWrapper(BasicTwoInts(150, 151))))
      },
      test("two wrapped integers inside wrapper class") {
        for {
          e2 <- encodeAndDecodeNS(separateWrapper, SeparateWrapper(BasicInt(150), BasicInt(151)))
        } yield assert(e2)(equalTo(SeparateWrapper(BasicInt(150), BasicInt(151))))
      },
      test("complex product and string and integer") {
        for {
          ed2 <- encodeAndDecodeNS(SearchRequest.schema, message)
        } yield assert(ed2)(equalTo(message))
      },
      test("booleans") {
        val value = true
        for {
          ed  <- encodeAndDecode(Schema[Boolean], value)
          ed2 <- encodeAndDecodeNS(Schema[Boolean], value)
        } yield assert(ed)(equalTo(Chunk(value))) && assert(ed2)(equalTo(value))
      },
      test("shorts") {
        val value = 5.toShort
        for {
          ed  <- encodeAndDecode(Schema[Short], value)
          ed2 <- encodeAndDecodeNS(Schema[Short], value)
        } yield assert(ed)(equalTo(Chunk(value))) && assert(ed2)(equalTo(value))
      },
      test("longs") {
        val value = 1000L
        for {
          ed  <- encodeAndDecode(Schema[Long], value)
          ed2 <- encodeAndDecodeNS(Schema[Long], value)
        } yield assert(ed)(equalTo(Chunk(value))) && assert(ed2)(equalTo(value))
      },
      test("floats") {
        val value = 0.001f
        for {
          ed  <- encodeAndDecode(Schema[Float], value)
          ed2 <- encodeAndDecodeNS(Schema[Float], value)
        } yield assert(ed)(equalTo(Chunk(value))) && assert(ed2)(equalTo(value))
      },
      test("doubles") {
        val value = 0.001
        for {
          ed  <- encodeAndDecode(Schema[Double], value)
          ed2 <- encodeAndDecodeNS(Schema[Double], value)
        } yield assert(ed)(equalTo(Chunk(value))) && assert(ed2)(equalTo(value))
      },
      test("bytes") {
        val value = Chunk.fromArray("some bytes".getBytes)
        for {
          ed  <- encodeAndDecode(Schema[Chunk[Byte]], value)
          ed2 <- encodeAndDecodeNS(Schema[Chunk[Byte]], value)
        } yield assert(ed)(equalTo(Chunk(value))) && assert(ed2)(equalTo(value))
      },
      test("chars") {
        val value = 'c'
        for {
          ed  <- encodeAndDecode(Schema[Char], value)
          ed2 <- encodeAndDecodeNS(Schema[Char], value)
        } yield assert(ed)(equalTo(Chunk(value))) && assert(ed2)(equalTo(value))
      },
      test("uuids") {
        val value = UUID.randomUUID
        for {
          ed  <- encodeAndDecode(Schema[UUID], value)
          ed2 <- encodeAndDecodeNS(Schema[UUID], value)
        } yield assert(ed)(equalTo(Chunk(value))) && assert(ed2)(equalTo(value))
      },
      test("day of weeks") {
        val value = DayOfWeek.of(3)
        for {
          ed  <- encodeAndDecode(Schema[DayOfWeek], value)
          ed2 <- encodeAndDecodeNS(Schema[DayOfWeek], value)
        } yield assert(ed)(equalTo(Chunk(value))) && assert(ed2)(equalTo(value))
      },
      test("months") {
        val value = Month.of(3)
        for {
          ed  <- encodeAndDecode(Schema[Month], value)
          ed2 <- encodeAndDecodeNS(Schema[Month], value)
        } yield assert(ed)(equalTo(Chunk(value))) && assert(ed2)(equalTo(value))
      },
      test("month days") {
        val value = MonthDay.of(1, 31)
        for {
          ed  <- encodeAndDecode(Schema[MonthDay], value)
          ed2 <- encodeAndDecodeNS(Schema[MonthDay], value)
        } yield assert(ed)(equalTo(Chunk(value))) && assert(ed2)(equalTo(value))
      },
      test("periods") {
        val value = Period.of(5, 3, 1)
        for {
          ed  <- encodeAndDecode(Schema[Period], value)
          ed2 <- encodeAndDecodeNS(Schema[Period], value)
        } yield assert(ed)(equalTo(Chunk(value))) && assert(ed2)(equalTo(value))
      },
      test("years") {
        val value = Year.of(2020)
        for {
          ed  <- encodeAndDecode(Schema[Year], value)
          ed2 <- encodeAndDecodeNS(Schema[Year], value)
        } yield assert(ed)(equalTo(Chunk(value))) && assert(ed2)(equalTo(value))
      },
      test("year months") {
        val value = YearMonth.of(2020, 5)
        for {
          ed  <- encodeAndDecode(Schema[YearMonth], value)
          ed2 <- encodeAndDecodeNS(Schema[YearMonth], value)
        } yield assert(ed)(equalTo(Chunk(value))) && assert(ed2)(equalTo(value))
      },
      test("zone ids") {
        val value = ZoneId.systemDefault()
        for {
          ed  <- encodeAndDecode(Schema[ZoneId], value)
          ed2 <- encodeAndDecodeNS(Schema[ZoneId], value)
        } yield assert(ed)(equalTo(Chunk(value))) && assert(ed2)(equalTo(value))
      },
      test("zone offsets") {
        val value = ZoneOffset.ofHours(6)
        for {
          ed  <- encodeAndDecode(Schema[ZoneOffset], value)
          ed2 <- encodeAndDecodeNS(Schema[ZoneOffset], value)
        } yield assert(ed)(equalTo(Chunk(value))) && assert(ed2)(equalTo(value))
      },
      test("durations") {
        val value = java.time.Duration.ofDays(12)
        for {
          ed  <- encodeAndDecode(Primitive(StandardType.Duration(ChronoUnit.DAYS)), value)
          ed2 <- encodeAndDecodeNS(Primitive(StandardType.Duration(ChronoUnit.DAYS)), value)
        } yield assert(ed)(equalTo(Chunk(value))) && assert(ed2)(equalTo(value))
      },
      test("instants") {
        val value = Instant.now()
        for {
          ed  <- encodeAndDecode(Primitive(StandardType.Instant(DateTimeFormatter.ISO_INSTANT)), value)
          ed2 <- encodeAndDecodeNS(Primitive(StandardType.Instant(DateTimeFormatter.ISO_INSTANT)), value)
        } yield assert(ed)(equalTo(Chunk(value))) && assert(ed2)(equalTo(value))
      },
      test("local dates") {
        val value = LocalDate.now()
        for {
          ed  <- encodeAndDecode(Primitive(StandardType.LocalDate(DateTimeFormatter.ISO_LOCAL_DATE)), value)
          ed2 <- encodeAndDecodeNS(Primitive(StandardType.LocalDate(DateTimeFormatter.ISO_LOCAL_DATE)), value)
        } yield assert(ed)(equalTo(Chunk(value))) && assert(ed2)(equalTo(value))
      },
      test("local times") {
        val value = LocalTime.now()
        for {
          ed  <- encodeAndDecode(Primitive(StandardType.LocalTime(DateTimeFormatter.ISO_LOCAL_TIME)), value)
          ed2 <- encodeAndDecodeNS(Primitive(StandardType.LocalTime(DateTimeFormatter.ISO_LOCAL_TIME)), value)
        } yield assert(ed)(equalTo(Chunk(value))) && assert(ed2)(equalTo(value))
      },
      test("local date times") {
        val value = LocalDateTime.now()
        for {
          ed  <- encodeAndDecode(Primitive(StandardType.LocalDateTime(DateTimeFormatter.ISO_LOCAL_DATE_TIME)), value)
          ed2 <- encodeAndDecodeNS(Primitive(StandardType.LocalDateTime(DateTimeFormatter.ISO_LOCAL_DATE_TIME)), value)
        } yield assert(ed)(equalTo(Chunk(value))) && assert(ed2)(equalTo(value))
      },
      test("offset times") {
        val value = OffsetTime.now()
        for {
          ed  <- encodeAndDecode(Primitive(StandardType.OffsetTime(DateTimeFormatter.ISO_OFFSET_TIME)), value)
          ed2 <- encodeAndDecodeNS(Primitive(StandardType.OffsetTime(DateTimeFormatter.ISO_OFFSET_TIME)), value)
        } yield assert(ed)(equalTo(Chunk(value))) && assert(ed2)(equalTo(value))
      },
      test("offset date times") {
        val value            = OffsetDateTime.now()
        val offsetDateSchema = Primitive(StandardType.OffsetDateTime(DateTimeFormatter.ISO_OFFSET_DATE_TIME))
        for {
          ed  <- encodeAndDecode(offsetDateSchema, value)
          ed2 <- encodeAndDecodeNS(offsetDateSchema, value)
        } yield assert(ed)(equalTo(Chunk(value))) && assert(ed2)(equalTo(value))
      },
      test("zoned date times") {
        val zoneSchema = Primitive(StandardType.ZonedDateTime(DateTimeFormatter.ISO_ZONED_DATE_TIME))
        val now        = ZonedDateTime.now()
        for {
          ed  <- encodeAndDecode(zoneSchema, now)
          ed2 <- encodeAndDecodeNS(zoneSchema, now)
        } yield assert(ed)(equalTo(Chunk(now))) && assert(ed2)(equalTo(now))
      },
      test("packed sequences") {
        val list = PackedList(List(3, 270, 86942))
        for {
          ed  <- encodeAndDecode(schemaPackedList, list)
          ed2 <- encodeAndDecodeNS(schemaPackedList, list)
        } yield assert(ed)(equalTo(Chunk(list))) && assert(ed2)(equalTo(list))
      },
      test("empty packed sequence") {
        val list = PackedList(List.empty)
        for {
          ed  <- encodeAndDecode(schemaPackedList, list)
          ed2 <- encodeAndDecodeNS(schemaPackedList, list)
        } yield assert(ed)(equalTo(Chunk(list))) && assert(ed2)(equalTo(list))
      },
      test("non-packed sequences") {
        val list = UnpackedList(List("foo", "bar", "baz"))
        for {
          ed  <- encodeAndDecode(schemaUnpackedList, list)
          ed2 <- encodeAndDecodeNS(schemaUnpackedList, list)
        } yield assert(ed)(equalTo(Chunk(list))) && assert(ed2)(equalTo(list))
      },
      test("empty non-packed sequence") {
        val list = UnpackedList(List.empty)
        for {
          ed  <- encodeAndDecode(schemaUnpackedList, list)
          ed2 <- encodeAndDecodeNS(schemaUnpackedList, list)
        } yield assert(ed)(equalTo(Chunk(list))) && assert(ed2)(equalTo(list))
      },
      test("enumerations") {
        for {
          ed  <- encodeAndDecode(schemaEnumeration, Enumeration(BooleanValue(true)))
          ed2 <- encodeAndDecodeNS(schemaEnumeration, Enumeration(IntValue(482)))
        } yield assert(ed)(equalTo(Chunk(Enumeration(BooleanValue(true))))) && assert(ed2)(
          equalTo(Enumeration(IntValue(482)))
        )
      },
      test("enumerations preserving type order") {
        for {
          s1 <- encodeAndDecode(schemaGenericEnumeration, "s")
          i1 <- encodeAndDecode(schemaGenericEnumeration, 1)
          s2 <- encodeAndDecode(schemaGenericEnumerationSorted, "s")
          i2 <- encodeAndDecode(schemaGenericEnumerationSorted, 1)
        } yield assert(s1)(equalTo(s2)) && assert(i1)(equalTo(i2))
      },
      test("enums unwrapped") {
        for {
          ed  <- encodeAndDecode(schemaOneOf, BooleanValue(true))
          ed2 <- encodeAndDecodeNS(schemaOneOf, BooleanValue(true))
        } yield assert(ed)(equalTo(Chunk(BooleanValue(true)))) && assert(ed2)(
          equalTo(BooleanValue(true))
        )
      },
      test("enum within enum") {
        val oneOf   = RichSum.AnotherSum(BooleanValue(false))
        val wrapper = RichSum.LongWrapper(150L)
        for {
          ed  <- encodeAndDecode(RichSum.richSumSchema, wrapper)
          ed2 <- encodeAndDecodeNS(RichSum.richSumSchema, oneOf)
        } yield assert(ed)(equalTo(Chunk(wrapper))) && assert(ed2)(equalTo(oneOf))
      },
      test("tuples") {
        val value = (123, "foo")
        for {
          ed  <- encodeAndDecode(schemaTuple, value)
          ed2 <- encodeAndDecodeNS(schemaTuple, value)
        } yield assert(ed)(equalTo(Chunk(value))) && assert(ed2)(equalTo(value))
      },
      test("either left") {
        val either = Left(9)
        for {
          ed  <- encodeAndDecode(eitherSchema, either)
          ed2 <- encodeAndDecodeNS(eitherSchema, either)
        } yield assert(ed)(equalTo(Chunk(either))) && assert(ed2)(equalTo(either))
      },
      test("either right") {
        val either = Right("hello")
        for {
          ed  <- encodeAndDecode(eitherSchema, either)
          ed2 <- encodeAndDecodeNS(eitherSchema, either)
        } yield assert(ed)(equalTo(Chunk(either))) && assert(ed2)(equalTo(either))
      },
      test("either with product type") {
        val eitherLeft = Left(MyRecord(150))
        for {
          ed  <- encodeAndDecode(complexEitherSchema2, eitherLeft)
          ed2 <- encodeAndDecodeNS(complexEitherSchema2, eitherLeft)
        } yield assert(ed)(equalTo(Chunk(eitherLeft))) && assert(ed2)(equalTo(eitherLeft))
      },
      test("either with sum type") {
        val eitherRight  = Right(BooleanValue(true))
        val eitherRight2 = Right(StringValue("hello"))
        for {
          ed  <- encodeAndDecode(complexEitherSchema, eitherRight2)
          ed2 <- encodeAndDecodeNS(complexEitherSchema, eitherRight)
        } yield assert(ed)(equalTo(Chunk(eitherRight2))) && assert(ed2)(equalTo(eitherRight))
      },
      test("optionals") {
        val value = Some(123)
        for {
          ed  <- encodeAndDecode(Schema.Optional(Schema[Int]), value)
          ed2 <- encodeAndDecodeNS(Schema.Optional(Schema[Int]), value)
        } yield assert(ed)(equalTo(Chunk(value))) && assert(ed2)(equalTo(value))
      },
      test("complex optionals with sum type") {
        val value = Some(BooleanValue(true))
        for {
          ed  <- encodeAndDecode(Schema.Optional(schemaOneOf), value)
          ed2 <- encodeAndDecodeNS(Schema.Optional(schemaOneOf), value)
        } yield assert(ed)(equalTo(Chunk(value))) && assert(ed2)(equalTo(value))
      },
      test("option within option") {
        val value = Some(Some(true))
        for {
          ed  <- encodeAndDecode(Schema.option(Schema.option(Schema[Boolean])), value)
          ed2 <- encodeAndDecodeNS(Schema.option(Schema.option(Schema[Boolean])), value)
        } yield assert(ed)(equalTo(Chunk(value))) && assert(ed2)(equalTo(value))
      },
      test("product type with inner product type") {
        val richProduct = RichProduct(StringValue("sum_type"), BasicString("string"), Record("value", 47))
        for {
          ed  <- encodeAndDecode(richProductSchema, richProduct)
          ed2 <- encodeAndDecodeNS(richProductSchema, richProduct)
        } yield assert(ed)(equalTo(Chunk(richProduct))) && assert(ed2)(equalTo(richProduct))
      },
      test("complex sum type with nested product") {
        val richSum = RichSum.Person("hello", 10)
        for {
          ed  <- encodeAndDecode(RichSum.richSumSchema, richSum)
          ed2 <- encodeAndDecodeNS(RichSum.richSumSchema, richSum)
        } yield assert(ed)(equalTo(Chunk(richSum))) && assert(ed2)(equalTo(richSum))
      },
      test("complex sum type with nested long primitive") {
        val long = RichSum.LongWrapper(100L)
        for {
          ed  <- encodeAndDecode(RichSum.richSumSchema, long)
          ed2 <- encodeAndDecodeNS(RichSum.richSumSchema, long)
        } yield assert(ed)(equalTo(Chunk(long))) && assert(ed2)(equalTo(long))
      },
      test("complex either with product type") {
        val either = Left(Record("hello world", 100))
        for {
          ed  <- encodeAndDecode(complexEitherSchema, either)
          ed2 <- encodeAndDecodeNS(complexEitherSchema, either)
        } yield assert(ed)(equalTo(Chunk(either))) && assert(ed2)(equalTo(either))
      },
      test("complex tuples") {
        val value = (Record("hello world", 100), BooleanValue(true))
        for {
          ed  <- encodeAndDecode(complexTupleSchema, value)
          ed2 <- encodeAndDecodeNS(complexTupleSchema, value)
        } yield assert(ed)(equalTo(Chunk(value))) && assert(ed2)(equalTo(value))
      },
      test("complex optionals with product type") {
        val value = Some(Record("hello earth", 21))
        for {
          ed  <- encodeAndDecode(Schema.Optional(Record.schemaRecord), value)
          ed2 <- encodeAndDecodeNS(Schema.Optional(Record.schemaRecord), value)
        } yield assert(ed)(equalTo(Chunk(value))) && assert(ed2)(equalTo(value))
      },
      test("optional of product type within optional") {
        val value = Some(Some(Record("hello", 10)))
        for {
          ed  <- encodeAndDecode(Schema.Optional(Schema.Optional(Record.schemaRecord)), value)
          ed2 <- encodeAndDecodeNS(Schema.Optional(Schema.Optional(Record.schemaRecord)), value)
        } yield assert(ed)(equalTo(Chunk(value))) && assert(ed2)(equalTo(value))
      },
      test("optional of sum type within optional") {
        val value = Some(Some(BooleanValue(true)))
        for {
          ed  <- encodeAndDecode(Schema.Optional(Schema.Optional(schemaOneOf)), value)
          ed2 <- encodeAndDecodeNS(Schema.Optional(Schema.Optional(schemaOneOf)), value)
        } yield assert(ed)(equalTo(Chunk(value))) && assert(ed2)(equalTo(value))
      },
      test("either within either") {
        val either = Right(Left(BooleanValue(true)))
        val schema = Schema.either(Schema[Int], Schema.either(schemaOneOf, Schema[String]))
        for {
          ed  <- encodeAndDecode(schema, either)
          ed2 <- encodeAndDecodeNS(schema, either)
        } yield assert(ed)(equalTo(Chunk(either))) && assert(ed2)(equalTo(either))
      },
      test("sequence of products") {
        val richSequence = SequenceOfProduct(
          "hello",
          List(Record("Jan", 30), Record("xxx", 40), Record("Peter", 22)),
          RichSum.LongWrapper(150L)
        )
        for {
          ed  <- encodeAndDecode(sequenceOfProductSchema, richSequence)
          ed2 <- encodeAndDecodeNS(sequenceOfProductSchema, richSequence)
        } yield assert(ed)(equalTo(Chunk(richSequence))) && assert(ed2)(equalTo(richSequence))
      },
      test("sequence of sums") {
        val richSequence = SequenceOfSum("hello", List(RichSum.LongWrapper(150L), RichSum.LongWrapper(150L)))
        for {
          ed  <- encodeAndDecode(sequenceOfSumSchema, richSequence)
          ed2 <- encodeAndDecodeNS(sequenceOfSumSchema, richSequence)
        } yield assert(ed)(equalTo(Chunk(richSequence))) && assert(ed2)(equalTo(richSequence))
      },
<<<<<<< HEAD
      test("recursive data types") {
        check(SchemaGen.anyRecursiveTypeAndValue) {
=======
      testM("map of products") {
        val m: Map[Record, MyRecord] = Map(
          Record("AAA", 1) -> MyRecord(1),
          Record("BBB", 2) -> MyRecord(2)
        )

        val mSchema = Schema.map(Record.schemaRecord, myRecord)
        for {
          ed  <- encodeAndDecode(mSchema, m)
          ed2 <- encodeAndDecodeNS(mSchema, m)
        } yield assert(ed)(equalTo(Chunk.succeed(m))) && assert(ed2)(equalTo(m))
      },
      testM("recursive data types") {
        checkM(SchemaGen.anyRecursiveTypeAndValue) {
>>>>>>> 21228f5d
          case (schema, value) =>
            for {
              ed  <- encodeAndDecode(schema, value)
              ed2 <- encodeAndDecodeNS(schema, value)
            } yield assert(ed)(equalTo(Chunk(value))) && assert(ed2)(equalTo(value))
        }
      }
    ),
    suite("Should successfully decode")(
      test("empty input") {
        assertM(decode(Schema[Int], ""))(
          equalTo(Chunk.empty)
        )
      },
      test("empty input by non streaming variant") {
        assertM(decodeNS(Schema[Int], "").exit)(
          fails(equalTo("No bytes to decode"))
        )
      }
    ),
    suite("Should fail to decode")(
      test("unknown wire types") {
        for {
          d  <- decode(Record.schemaRecord, "0F").exit
          d2 <- decodeNS(Record.schemaRecord, "0F").exit
        } yield assert(d)(fails(equalTo("Failed decoding key: unknown wire type"))) &&
          assert(d2)(fails(equalTo("Failed decoding key: unknown wire type")))
      },
      test("invalid field numbers") {
        for {
          d  <- decode(Record.schemaRecord, "00").exit
          d2 <- decodeNS(Record.schemaRecord, "00").exit
        } yield assert(d)(fails(equalTo("Failed decoding key: invalid field number 0"))) &&
          assert(d2)(fails(equalTo("Failed decoding key: invalid field number 0")))
      },
      test("incomplete length delimited values") {
        for {
          d  <- decode(Record.schemaRecord, "0A0346").exit
          d2 <- decodeNS(Record.schemaRecord, "0A0346").exit
        } yield assert(d)(fails(equalTo("Unexpected end of bytes"))) &&
          assert(d2)(fails(equalTo("Unexpected end of bytes")))
      },
      test("incomplete var ints") {
        for {
          d  <- decode(Record.schemaRecord, "10FF").exit
          d2 <- decodeNS(Record.schemaRecord, "10FF").exit
        } yield assert(d)(fails(equalTo("Unexpected end of chunk"))) &&
          assert(d2)(fails(equalTo("Unexpected end of chunk")))
      },
      test("fail schemas") {
        for {
          d  <- decode(schemaFail, "0F").exit
          d2 <- decodeNS(schemaFail, "0F").exit
        } yield assert(d)(fails(equalTo("failing schema"))) && assert(d2)(fails(equalTo("failing schema")))
      }
    )
  )

  // some tests are based on https://developers.google.com/protocol-buffers/docs/encoding
  case class BasicInt(value: Int)

  case class BasicTwoInts(value1: Int, value2: Int)

  lazy val schemaBasicTwoInts: Schema[BasicTwoInts] = DeriveSchema.gen[BasicTwoInts]

  lazy val schemaBasicInt: Schema[BasicInt] = DeriveSchema.gen[BasicInt]

  case class BasicTwoIntWrapper(basic: BasicTwoInts)
  case class BasicIntWrapper(basic: BasicInt)
  case class SeparateWrapper(basic1: BasicInt, basic2: BasicInt)

  lazy val basicIntWrapperSchema: Schema[BasicIntWrapper] = DeriveSchema.gen[BasicIntWrapper]

  lazy val basicTwoIntWrapperSchema: Schema[BasicTwoIntWrapper] = DeriveSchema.gen[BasicTwoIntWrapper]

  case class BasicString(value: String)

  lazy val schemaBasicString: Schema[BasicString] = DeriveSchema.gen[BasicString]

  lazy val separateWrapper: Schema[SeparateWrapper] = DeriveSchema.gen[SeparateWrapper]

  case class BasicFloat(value: Float)

  lazy val schemaBasicFloat: Schema[BasicFloat] = DeriveSchema.gen[BasicFloat]

  case class BasicDouble(value: Double)

  lazy val schemaBasicDouble: Schema[BasicDouble] = DeriveSchema.gen[BasicDouble]

  case class Embedded(embedded: BasicInt)

  lazy val schemaEmbedded: Schema[Embedded] = DeriveSchema.gen[Embedded]

  case class PackedList(packed: List[Int])

  lazy val schemaPackedList: Schema[PackedList] = DeriveSchema.gen[PackedList]

  case class UnpackedList(items: List[String])

  lazy val schemaUnpackedList: Schema[UnpackedList] = DeriveSchema.gen[UnpackedList]

  case class Record(name: String, value: Int)

  object Record {
    implicit val schemaRecord: Schema[Record] = DeriveSchema.gen[Record]

    val genericRecord: Schema[ListMap[String, _]] = Schema.record(
      Schema.Field("c", Schema.Primitive(StandardType.IntType)),
      Schema.Field("b", Schema.Primitive(StandardType.IntType)),
      Schema.Field("a", Schema.Primitive(StandardType.IntType))
    )

    val genericRecordSorted: Schema[ListMap[String, _]] = Schema.record(
      Schema.Field("a", Schema.Primitive(StandardType.IntType)),
      Schema.Field("b", Schema.Primitive(StandardType.IntType)),
      Schema.Field("c", Schema.Primitive(StandardType.IntType))
    )
  }

  val schemaTuple: Schema.Tuple[Int, String] = Schema.Tuple(Schema[Int], Schema[String])

  sealed trait OneOf
  case class StringValue(value: String)   extends OneOf
  case class IntValue(value: Int)         extends OneOf
  case class BooleanValue(value: Boolean) extends OneOf

  case class HighArity(
    f1: Int = 1,
    f2: Int = 2,
    f3: Int = 3,
    f4: Int = 4,
    f5: Int = 5,
    f6: Int = 6,
    f7: Int = 7,
    f8: Int = 8,
    f9: Int = 9,
    f10: Int = 10,
    f11: Int = 11,
    f12: Int = 12,
    f13: Int = 13,
    f14: Int = 14,
    f15: Int = 15,
    f16: Int = 16,
    f17: Int = 17,
    f18: Int = 18,
    f19: Int = 19,
    f20: Int = 20,
    f21: Int = 21,
    f22: Int = 22,
    f23: Int = 23,
    f24: Int = 24
  )

  lazy val schemaHighArityRecord: Schema[HighArity] = DeriveSchema.gen[HighArity]

  lazy val schemaOneOf: Schema[OneOf] = DeriveSchema.gen[OneOf]

  case class MyRecord(age: Int)

  lazy val myRecord: Schema[MyRecord] = DeriveSchema.gen[MyRecord]

  val complexTupleSchema: Schema.Tuple[Record, OneOf] = Schema.Tuple(Record.schemaRecord, schemaOneOf)

  val eitherSchema: Schema.EitherSchema[Int, String] = Schema.EitherSchema(Schema[Int], Schema[String])

  val complexEitherSchema: Schema.EitherSchema[Record, OneOf] =
    Schema.EitherSchema(Record.schemaRecord, schemaOneOf)

  val complexEitherSchema2: Schema.EitherSchema[MyRecord, MyRecord] =
    Schema.EitherSchema(myRecord, myRecord)

  case class RichProduct(stringOneOf: OneOf, basicString: BasicString, record: Record)

  lazy val richProductSchema: Schema[RichProduct] = DeriveSchema.gen[RichProduct]

  sealed trait RichSum

  object RichSum {
    case class Person(name: String, age: Int) extends RichSum
    case class AnotherSum(oneOf: OneOf)       extends RichSum
    case class LongWrapper(long: Long)        extends RichSum

    implicit val richSumSchema: Schema[RichSum] = DeriveSchema.gen[RichSum]
  }

  case class Enumeration(oneOf: OneOf)

  lazy val schemaEnumeration: Schema[Enumeration] = DeriveSchema.gen[Enumeration]

  lazy val schemaGenericEnumeration: Schema[Any] = Schema.enumeration[Any, CaseSet.Aux[Any]](
    caseOf[String, Any]("string")(_.asInstanceOf[String]) ++ caseOf[Int, Any]("int")(_.asInstanceOf[Int])
  )

  lazy val schemaGenericEnumerationSorted: Schema[Any] = Schema.enumeration[Any, CaseSet.Aux[Any]](
    caseOf[Int, Any]("int")(_.asInstanceOf[Int]) ++ caseOf[String, Any]("string")(_.asInstanceOf[String])
  )

  val schemaFail: Schema[StringValue] = Schema.fail("failing schema")

  case class RequestVars(someString: String, second: Int)

  lazy val rvSchema: Schema[RequestVars] = DeriveSchema.gen[RequestVars]

  case class SearchRequest(query: String, pageNumber: RequestVars, resultPerPage: Int)

  object SearchRequest {
    implicit val schema: Schema[SearchRequest] = DeriveSchema.gen[SearchRequest]
  }

  val message: SearchRequest = SearchRequest("bitcoins", RequestVars("varValue", 1), 100)

  case class SequenceOfProduct(name: String, records: List[Record], richSum: RichSum)
  case class SequenceOfSum(value: String, enums: List[RichSum])

  lazy val sequenceOfProductSchema: Schema[SequenceOfProduct] = DeriveSchema.gen[SequenceOfProduct]

  lazy val sequenceOfSumSchema: Schema[SequenceOfSum] = DeriveSchema.gen[SequenceOfSum]

  def toHex(chunk: Chunk[Byte]): String =
    chunk.toArray.map("%02X".format(_)).mkString

  def fromHex(hex: String): Chunk[Byte] =
    Try(hex.split("(?<=\\G.{2})").map(Integer.parseInt(_, 16).toByte))
      .map(Chunk.fromArray)
      .getOrElse(Chunk.empty)

  def encode[A](schema: Schema[A], input: A): ZIO[Any, Nothing, Chunk[Byte]] =
    ZStream
      .succeed(input)
      .transduce(ProtobufCodec.encoder(schema))
      .run(ZSink.collectAll)

  //NS == non streaming variant of encode
  def encodeNS[A](schema: Schema[A], input: A): ZIO[Any, Nothing, Chunk[Byte]] =
    ZIO.succeed(ProtobufCodec.encode(schema)(input))

  def decode[A](schema: Schema[A], hex: String): ZIO[Any, String, Chunk[A]] =
    ZStream
      .fromChunk(fromHex(hex))
      .transduce(ProtobufCodec.decoder(schema))
      .run(ZSink.collectAll)

  //NS == non streaming variant of decode
  def decodeNS[A](schema: Schema[A], hex: String): ZIO[Any, String, A] =
    ZIO.succeed(ProtobufCodec.decode(schema)(fromHex(hex))).absolve[String, A]

  def encodeAndDecode[A](schema: Schema[A], input: A) =
    ZStream
      .succeed(input)
      .transduce(ProtobufCodec.encoder(schema))
      .transduce(ProtobufCodec.decoder(schema))
      .run(ZSink.collectAll)

  def encodeAndDecode[A](encodeSchema: Schema[A], decodeSchema: Schema[A], input: A) =
    ZStream
      .succeed(input)
      .transduce(ProtobufCodec.encoder(encodeSchema))
      .transduce(ProtobufCodec.decoder(decodeSchema))
      .run(ZSink.collectAll)

  //NS == non streaming variant of encodeAndDecode
  def encodeAndDecodeNS[A](schema: Schema[A], input: A, print: Boolean = false) =
    ZIO
      .succeed(input)
      .tap(value => printLine(s"Input Value: $value").when(print).ignore)
      .map(a => ProtobufCodec.encode(schema)(a))
      .tap(encoded => printLine(s"\nEncoded Bytes:\n${toHex(encoded)}").when(print).ignore)
      .map(ch => ProtobufCodec.decode(schema)(ch))
      .absolve

  def encodeAndDecodeNS[A](encodeSchema: Schema[A], decodeSchema: Schema[A], input: A): ZIO[Any, String, A] =
    ZIO
      .succeed(input)
      .map(a => ProtobufCodec.encode(encodeSchema)(a))
      .map(ch => ProtobufCodec.decode(decodeSchema)(ch))
      .absolve

}<|MERGE_RESOLUTION|>--- conflicted
+++ resolved
@@ -8,14 +8,13 @@
 import scala.collection.immutable.ListMap
 import scala.util.Try
 
+import zio.Console._
 import zio._
-
 import zio.schema.CaseSet._
 import zio.schema.{ CaseSet, DeriveSchema, Schema, SchemaGen, StandardType }
 import zio.stream.{ ZSink, ZStream }
 import zio.test.Assertion._
 import zio.test._
-import zio.Console._
 
 // TODO: use generators instead of manual encode/decode
 object ProtobufCodecSpec extends DefaultRunnableSpec {
@@ -520,11 +519,7 @@
           ed2 <- encodeAndDecodeNS(sequenceOfSumSchema, richSequence)
         } yield assert(ed)(equalTo(Chunk(richSequence))) && assert(ed2)(equalTo(richSequence))
       },
-<<<<<<< HEAD
-      test("recursive data types") {
-        check(SchemaGen.anyRecursiveTypeAndValue) {
-=======
-      testM("map of products") {
+      test("map of products") {
         val m: Map[Record, MyRecord] = Map(
           Record("AAA", 1) -> MyRecord(1),
           Record("BBB", 2) -> MyRecord(2)
@@ -536,9 +531,8 @@
           ed2 <- encodeAndDecodeNS(mSchema, m)
         } yield assert(ed)(equalTo(Chunk.succeed(m))) && assert(ed2)(equalTo(m))
       },
-      testM("recursive data types") {
-        checkM(SchemaGen.anyRecursiveTypeAndValue) {
->>>>>>> 21228f5d
+      test("recursive data types") {
+        check(SchemaGen.anyRecursiveTypeAndValue) {
           case (schema, value) =>
             for {
               ed  <- encodeAndDecode(schema, value)
