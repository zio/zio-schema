--- conflicted
+++ resolved
@@ -106,26 +106,14 @@
         for {
           ed <- encodeAndDecodeNS(Schema[List[List[Int]]], List.empty)
         } yield assert(ed)(equalTo(List.empty))
-<<<<<<< HEAD
-      } @@ TestAspect.ignore,
+      },
       test("list of an empty list") {
-=======
-      },
-      testM("list of an empty list") {
->>>>>>> 6f9be11e
         for {
           ed <- encodeAndDecodeNS(Schema[List[List[Int]]], List(List.empty))
         } yield assert(ed)(equalTo(List(List.empty)))
-<<<<<<< HEAD
-      } @@ TestAspect.ignore,
-      test("tuple containing empty list & tuple containing list of an empty list") {
-        val value: (String, List[List[Int]], String) = ("first string", List(List.empty), "second string")
-        val value2: (String, List[Int], String)      = ("first string", List.empty, "second string")
-=======
-      },
-      testM("case class containing empty list & case class containing list of an empty list") {
+      },
+      test("case class containing empty list & case class containing list of an empty list") {
         val value2 = Lists(1, List.empty, "second string", List(List.empty))
->>>>>>> 6f9be11e
         for {
           ed2 <- encodeAndDecodeNS(Schema[Lists], value2)
         } yield assert(ed2)(equalTo(value2))
@@ -436,22 +424,13 @@
           ed2 <- encodeAndDecodeNS(complexEitherSchema, eitherRight)
         } yield assert(ed)(equalTo(Chunk(eitherRight2))) && assert(ed2)(equalTo(eitherRight))
       },
-<<<<<<< HEAD
       test("optionals") {
-        val value = Some(123)
-        for {
-          ed  <- encodeAndDecode(Schema.Optional(Schema[Int]), value)
-          ed2 <- encodeAndDecodeNS(Schema.Optional(Schema[Int]), value)
-        } yield assert(ed)(equalTo(Chunk(value))) && assert(ed2)(equalTo(value))
-=======
-      testM("optionals") {
         checkM(Gen.option(Gen.int(Int.MinValue, Int.MaxValue))) { value =>
           for {
             ed  <- encodeAndDecode(Schema.Optional(Schema[Int]), value)
             ed2 <- encodeAndDecodeNS(Schema.Optional(Schema[Int]), value)
           } yield assert(ed)(equalTo(Chunk(value))) && assert(ed2)(equalTo(value))
         }
->>>>>>> 6f9be11e
       },
       test("complex optionals with sum type") {
         val value = Some(BooleanValue(true))
@@ -531,16 +510,12 @@
           ed2 <- encodeAndDecodeNS(schema, either)
         } yield assert(ed)(equalTo(Chunk(either))) && assert(ed2)(equalTo(either))
       },
-<<<<<<< HEAD
-      test("sequence of products") {
-=======
-      testM("sequence of tuples") {
+      test("sequence of tuples") {
         for {
           ed <- encodeAndDecodeNS2(Schema[List[(String, Int)]], List("foo" -> 1, "bar" -> 2))
         } yield assertTrue(ed == Right(List("foo" -> 1, "bar" -> 2)))
       },
-      testM("sequence of products") {
->>>>>>> 6f9be11e
+      test("sequence of products") {
         val richSequence = SequenceOfProduct(
           "hello",
           List(Record("Jan", 30), Record("xxx", 40), Record("Peter", 22)),
@@ -595,59 +570,31 @@
     suite("Should fail to decode")(
       test("unknown wire types") {
         for {
-<<<<<<< HEAD
           d  <- decode(Record.schemaRecord, "0F").exit
           d2 <- decodeNS(Record.schemaRecord, "0F").exit
-        } yield assert(d)(fails(equalTo("Failed decoding key: unknown wire type"))) &&
-          assert(d2)(fails(equalTo("Failed decoding key: unknown wire type")))
-=======
-          d  <- decode(Record.schemaRecord, "0F").run
-          d2 <- decodeNS(Record.schemaRecord, "0F").run
         } yield assert(d)(fails(anything)) &&
           assert(d2)(fails(anything))
->>>>>>> 6f9be11e
       },
       test("invalid field numbers") {
         for {
-<<<<<<< HEAD
           d  <- decode(Record.schemaRecord, "00").exit
           d2 <- decodeNS(Record.schemaRecord, "00").exit
-        } yield assert(d)(fails(equalTo("Failed decoding key: invalid field number 0"))) &&
-          assert(d2)(fails(equalTo("Failed decoding key: invalid field number 0")))
-=======
-          d  <- decode(Record.schemaRecord, "00").run
-          d2 <- decodeNS(Record.schemaRecord, "00").run
         } yield assert(d)(fails(anything)) &&
           assert(d2)(fails(anything))
->>>>>>> 6f9be11e
       },
       test("incomplete length delimited values") {
         for {
-<<<<<<< HEAD
           d  <- decode(Record.schemaRecord, "0A0346").exit
           d2 <- decodeNS(Record.schemaRecord, "0A0346").exit
-        } yield assert(d)(fails(equalTo("Unexpected end of bytes"))) &&
-          assert(d2)(fails(equalTo("Unexpected end of bytes")))
-=======
-          d  <- decode(Record.schemaRecord, "0A0346").run
-          d2 <- decodeNS(Record.schemaRecord, "0A0346").run
         } yield assert(d)(fails(anything)) &&
           assert(d2)(fails(anything))
->>>>>>> 6f9be11e
       },
       test("incomplete var ints") {
         for {
-<<<<<<< HEAD
           d  <- decode(Record.schemaRecord, "10FF").exit
           d2 <- decodeNS(Record.schemaRecord, "10FF").exit
-        } yield assert(d)(fails(equalTo("Unexpected end of chunk"))) &&
-          assert(d2)(fails(equalTo("Unexpected end of chunk")))
-=======
-          d  <- decode(Record.schemaRecord, "10FF").run
-          d2 <- decodeNS(Record.schemaRecord, "10FF").run
         } yield assert(d)(fails(anything)) &&
           assert(d2)(fails(anything))
->>>>>>> 6f9be11e
       },
       test("fail schemas") {
         for {
