package zio.schema

import java.time.format.DateTimeFormatter

import scala.collection.immutable.ListMap

import zio.Chunk
import zio.schema.meta.{ MetaSchema, NodePath }
import zio.test.{ Gen, Sized }

object DeriveGen {

  // scalafmt: { maxColumn = 400 }
  def gen[A](implicit schema: Schema[A]): Gen[Sized, A] =
    schema match {
      case Schema.Enum1(_, c1, _)                                                                                                                                              => genEnum(c1)
      case Schema.Enum2(_, c1, c2, _)                                                                                                                                          => genEnum(c1, c2)
      case Schema.Enum3(_, c1, c2, c3, _)                                                                                                                                      => genEnum(c1, c2, c3)
      case Schema.Enum4(_, c1, c2, c3, c4, _)                                                                                                                                  => genEnum(c1, c2, c3, c4)
      case Schema.Enum5(_, c1, c2, c3, c4, c5, _)                                                                                                                              => genEnum(c1, c2, c3, c4, c5)
      case Schema.Enum6(_, c1, c2, c3, c4, c5, c6, _)                                                                                                                          => genEnum(c1, c2, c3, c4, c5, c6)
      case Schema.Enum7(_, c1, c2, c3, c4, c5, c6, c7, _)                                                                                                                      => genEnum(c1, c2, c3, c4, c5, c6, c7)
      case Schema.Enum8(_, c1, c2, c3, c4, c5, c6, c7, c8, _)                                                                                                                  => genEnum(c1, c2, c3, c4, c5, c6, c7, c8)
      case Schema.Enum9(_, c1, c2, c3, c4, c5, c6, c7, c8, c9, _)                                                                                                              => genEnum(c1, c2, c3, c4, c5, c6, c7, c8, c9)
      case Schema.Enum10(_, c1, c2, c3, c4, c5, c6, c7, c8, c9, c10, _)                                                                                                        => genEnum(c1, c2, c3, c4, c5, c6, c7, c8, c9, c10)
      case Schema.Enum11(_, c1, c2, c3, c4, c5, c6, c7, c8, c9, c10, c11, _)                                                                                                   => genEnum(c1, c2, c3, c4, c5, c6, c7, c8, c9, c10, c11)
      case Schema.Enum12(_, c1, c2, c3, c4, c5, c6, c7, c8, c9, c10, c11, c12, _)                                                                                              => genEnum(c1, c2, c3, c4, c5, c6, c7, c8, c9, c10, c11, c12)
      case Schema.Enum13(_, c1, c2, c3, c4, c5, c6, c7, c8, c9, c10, c11, c12, c13, _)                                                                                         => genEnum(c1, c2, c3, c4, c5, c6, c7, c8, c9, c10, c11, c12, c13)
      case Schema.Enum14(_, c1, c2, c3, c4, c5, c6, c7, c8, c9, c10, c11, c12, c13, c14, _)                                                                                    => genEnum(c1, c2, c3, c4, c5, c6, c7, c8, c9, c10, c11, c12, c13, c14)
      case Schema.Enum15(_, c1, c2, c3, c4, c5, c6, c7, c8, c9, c10, c11, c12, c13, c14, c15, _)                                                                               => genEnum(c1, c2, c3, c4, c5, c6, c7, c8, c9, c10, c11, c12, c13, c14, c15)
      case Schema.Enum16(_, c1, c2, c3, c4, c5, c6, c7, c8, c9, c10, c11, c12, c13, c14, c15, c16, _)                                                                          => genEnum(c1, c2, c3, c4, c5, c6, c7, c8, c9, c10, c11, c12, c13, c14, c15, c16)
      case Schema.Enum17(_, c1, c2, c3, c4, c5, c6, c7, c8, c9, c10, c11, c12, c13, c14, c15, c16, c17, _)                                                                     => genEnum(c1, c2, c3, c4, c5, c6, c7, c8, c9, c10, c11, c12, c13, c14, c15, c16, c17)
      case Schema.Enum18(_, c1, c2, c3, c4, c5, c6, c7, c8, c9, c10, c11, c12, c13, c14, c15, c16, c17, c18, _)                                                                => genEnum(c1, c2, c3, c4, c5, c6, c7, c8, c9, c10, c11, c12, c13, c14, c15, c16, c17, c18)
      case Schema.Enum19(_, c1, c2, c3, c4, c5, c6, c7, c8, c9, c10, c11, c12, c13, c14, c15, c16, c17, c18, c19, _)                                                           => genEnum(c1, c2, c3, c4, c5, c6, c7, c8, c9, c10, c11, c12, c13, c14, c15, c16, c17, c18, c19)
      case Schema.Enum20(_, c1, c2, c3, c4, c5, c6, c7, c8, c9, c10, c11, c12, c13, c14, c15, c16, c17, c18, c19, c20, _)                                                      => genEnum(c1, c2, c3, c4, c5, c6, c7, c8, c9, c10, c11, c12, c13, c14, c15, c16, c17, c18, c19, c20)
      case Schema.Enum21(_, c1, c2, c3, c4, c5, c6, c7, c8, c9, c10, c11, c12, c13, c14, c15, c16, c17, c18, c19, c20, c21, _)                                                 => genEnum(c1, c2, c3, c4, c5, c6, c7, c8, c9, c10, c11, c12, c13, c14, c15, c16, c17, c18, c19, c20, c21)
      case Schema.Enum22(_, c1, c2, c3, c4, c5, c6, c7, c8, c9, c10, c11, c12, c13, c14, c15, c16, c17, c18, c19, c20, c21, c22, _)                                            => genEnum(c1, c2, c3, c4, c5, c6, c7, c8, c9, c10, c11, c12, c13, c14, c15, c16, c17, c18, c19, c20, c21, c22)
      case Schema.EnumN(_, caseSet, _)                                                                                                                                         => genEnum(caseSet.toSeq.asInstanceOf[Seq[Schema.Case[_, A]]]: _*)
      case c @ Schema.CaseClass0(_, _, _)                                                                                                                                      => genCaseClass0(c)
      case c @ Schema.CaseClass1(_, _, _, _, _)                                                                                                                                => genCaseClass1(c)
      case c @ Schema.CaseClass2(_, _, _, _, _, _, _)                                                                                                                          => genCaseClass2(c)
      case c @ Schema.CaseClass3(_, _, _, _, _, _, _, _, _)                                                                                                                    => genCaseClass3(c)
      case c @ Schema.CaseClass4(_, _, _, _, _, _, _, _, _, _, _)                                                                                                              => genCaseClass4(c)
      case c @ Schema.CaseClass5(_, _, _, _, _, _, _, _, _, _, _, _, _)                                                                                                        => genCaseClass5(c)
      case c @ Schema.CaseClass6(_, _, _, _, _, _, _, _, _, _, _, _, _, _, _)                                                                                                  => genCaseClass6(c)
      case c @ Schema.CaseClass7(_, _, _, _, _, _, _, _, _, _, _, _, _, _, _, _, _)                                                                                            => genCaseClass7(c)
      case c @ Schema.CaseClass8(_, _, _, _, _, _, _, _, _, _, _, _, _, _, _, _, _, _, _)                                                                                      => genCaseClass8(c)
      case c @ Schema.CaseClass9(_, _, _, _, _, _, _, _, _, _, _, _, _, _, _, _, _, _, _, _, _)                                                                                => genCaseClass9(c)
      case c @ Schema.CaseClass10(_, _, _, _, _, _, _, _, _, _, _, _, _, _, _, _, _, _, _, _, _, _, _)                                                                         => genCaseClass10(c)
      case c @ Schema.CaseClass11(_, _, _, _, _, _, _, _, _, _, _, _, _, _, _, _, _, _, _, _, _, _, _, _, _)                                                                   => genCaseClass11(c)
      case c @ Schema.CaseClass12(_, _, _, _, _, _, _, _, _, _, _, _, _, _, _, _, _, _, _, _, _, _, _, _, _, _, _)                                                             => genCaseClass12(c)
      case c @ Schema.CaseClass13(_, _, _, _, _, _, _, _, _, _, _, _, _, _, _, _, _, _, _, _, _, _, _, _, _, _, _, _, _)                                                       => genCaseClass13(c)
      case c @ Schema.CaseClass14(_, _, _, _, _, _, _, _, _, _, _, _, _, _, _, _, _, _, _, _, _, _, _, _, _, _, _, _, _, _, _)                                                 => genCaseClass14(c)
      case c @ Schema.CaseClass15(_, _, _, _, _, _, _, _, _, _, _, _, _, _, _, _, _, _, _, _, _, _, _, _, _, _, _, _, _, _, _, _, _)                                           => genCaseClass15(c)
      case c @ Schema.CaseClass16(_, _, _, _, _, _, _, _, _, _, _, _, _, _, _, _, _, _, _, _, _, _, _, _, _, _, _, _, _, _, _, _, _, _, _)                                     => genCaseClass16(c)
      case c @ Schema.CaseClass17(_, _, _, _, _, _, _, _, _, _, _, _, _, _, _, _, _, _, _, _, _, _, _, _, _, _, _, _, _, _, _, _, _, _, _, _, _)                               => genCaseClass17(c)
      case c @ Schema.CaseClass18(_, _, _, _, _, _, _, _, _, _, _, _, _, _, _, _, _, _, _, _, _, _, _, _, _, _, _, _, _, _, _, _, _, _, _, _, _, _, _)                         => genCaseClass18(c)
      case c @ Schema.CaseClass19(_, _, _, _, _, _, _, _, _, _, _, _, _, _, _, _, _, _, _, _, _, _, _, _, _, _, _, _, _, _, _, _, _, _, _, _, _, _, _, _, _)                   => genCaseClass19(c)
      case c @ Schema.CaseClass20(_, _, _, _, _, _, _, _, _, _, _, _, _, _, _, _, _, _, _, _, _, _, _, _, _, _, _, _, _, _, _, _, _, _, _, _, _, _, _, _, _, _, _)             => genCaseClass20(c)
      case c @ Schema.CaseClass21(_, _, _, _, _, _, _, _, _, _, _, _, _, _, _, _, _, _, _, _, _, _, _, _, _, _, _, _, _, _, _, _, _, _, _, _, _, _, _, _, _, _, _, _, _)       => genCaseClass21(c)
      case c @ Schema.CaseClass22(_, _, _, _, _, _, _, _, _, _, _, _, _, _, _, _, _, _, _, _, _, _, _, _, _, _, _, _, _, _, _, _, _, _, _, _, _, _, _, _, _, _, _, _, _, _, _) => genCaseClass22(c)
      case generic @ Schema.GenericRecord(_, _, _)                                                                                                                             => genGenericRecord(generic).map(_.asInstanceOf[A])
      case seq @ Schema.Sequence(_, _, _, _, _)                                                                                                                                => genSequence(seq)
      case map @ Schema.Map(_, _, _)                                                                                                                                           => genMap(map)
      case set @ Schema.Set(_, _)                                                                                                                                              => genSet(set)
      case transform @ Schema.Transform(_, _, _, _, _)                                                                                                                         => genTransform(transform)
      case Schema.Primitive(standardType, _)                                                                                                                                   => genPrimitive(standardType)
      case optional @ Schema.Optional(_, _)                                                                                                                                    => genOptional(optional)
      case fail @ Schema.Fail(_, _)                                                                                                                                            => genFail(fail)
      case tuple @ Schema.Tuple2(_, _, _)                                                                                                                                      => genTuple(tuple)
      case either @ Schema.Either(_, _, _)                                                                                                                                     => genEither(either)
      case lazzy @ Schema.Lazy(_)                                                                                                                                              => genLazy(lazzy)
      case Schema.Dynamic(_)                                                                                                                                                   => gen(DynamicValueSchema())
    } // scalafmt: { maxColumn = 120 }

  private def genEnum[Z](cases: Schema.Case[_, Z]*) =
    Gen.elements(cases: _*).flatMap(c => gen(c.schema).map(_.asInstanceOf[Z]))

  private def genCaseClass0[Z](caseClass0: Schema.CaseClass0[Z]): Gen[Sized, Z] =
    Gen.elements(caseClass0.construct())

<<<<<<< HEAD
  private def genCaseClass1[A, Z](caseClass1: Schema.CaseClass1[_, A, Z]): Gen[Random with Sized, Z] =
    gen(caseClass1.field.schema).map(caseClass1.construct)

  private def genCaseClass2[A1, A2, Z](caseClass2: Schema.CaseClass2[_, _, A1, A2, Z]): Gen[Random with Sized, Z] =
=======
  private def genCaseClass1[A, Z](caseClass1: Schema.CaseClass1[A, Z]): Gen[Sized, Z] =
    gen(caseClass1.field.schema).map(caseClass1.construct)

  private def genCaseClass2[A1, A2, Z](caseClass2: Schema.CaseClass2[A1, A2, Z]): Gen[Sized, Z] =
>>>>>>> ed9538c5
    for {
      f1 <- gen(caseClass2.field1.schema)
      f2 <- gen(caseClass2.field2.schema)
    } yield caseClass2.construct(f1, f2)

<<<<<<< HEAD
  private def genCaseClass3[A1, A2, A3, Z](
    caseClass3: Schema.CaseClass3[_, _, _, A1, A2, A3, Z]
  ): Gen[Random with Sized, Z] =
=======
  private def genCaseClass3[A1, A2, A3, Z](caseClass3: Schema.CaseClass3[A1, A2, A3, Z]): Gen[Sized, Z] =
>>>>>>> ed9538c5
    for {
      f1 <- gen(caseClass3.field1.schema)
      f2 <- gen(caseClass3.field2.schema)
      f3 <- gen(caseClass3.field3.schema)
    } yield caseClass3.construct(f1, f2, f3)

  private def genCaseClass4[A1, A2, A3, A4, Z](
<<<<<<< HEAD
    caseClass4: Schema.CaseClass4[_, _, _, _, A1, A2, A3, A4, Z]
  ): Gen[Random with Sized, Z] =
=======
    caseClass4: Schema.CaseClass4[A1, A2, A3, A4, Z]
  ): Gen[Sized, Z] =
>>>>>>> ed9538c5
    for {
      f1 <- gen(caseClass4.field1.schema)
      f2 <- gen(caseClass4.field2.schema)
      f3 <- gen(caseClass4.field3.schema)
      f4 <- gen(caseClass4.field4.schema)
    } yield caseClass4.construct(f1, f2, f3, f4)

  private def genCaseClass5[A1, A2, A3, A4, A5, Z](
<<<<<<< HEAD
    caseClass5: Schema.CaseClass5[_, _, _, _, _, A1, A2, A3, A4, A5, Z]
  ): Gen[Random with Sized, Z] =
=======
    caseClass5: Schema.CaseClass5[A1, A2, A3, A4, A5, Z]
  ): Gen[Sized, Z] =
>>>>>>> ed9538c5
    for {
      f1 <- gen(caseClass5.field1.schema)
      f2 <- gen(caseClass5.field2.schema)
      f3 <- gen(caseClass5.field3.schema)
      f4 <- gen(caseClass5.field4.schema)
      f5 <- gen(caseClass5.field5.schema)
    } yield caseClass5.construct(f1, f2, f3, f4, f5)

  private def genCaseClass6[A1, A2, A3, A4, A5, A6, Z](
<<<<<<< HEAD
    caseClass6: Schema.CaseClass6[_, _, _, _, _, _, A1, A2, A3, A4, A5, A6, Z]
  ): Gen[Random with Sized, Z] =
=======
    caseClass6: Schema.CaseClass6[A1, A2, A3, A4, A5, A6, Z]
  ): Gen[Sized, Z] =
>>>>>>> ed9538c5
    for {
      f1 <- gen(caseClass6.field1.schema)
      f2 <- gen(caseClass6.field2.schema)
      f3 <- gen(caseClass6.field3.schema)
      f4 <- gen(caseClass6.field4.schema)
      f5 <- gen(caseClass6.field5.schema)
      f6 <- gen(caseClass6.field6.schema)
    } yield caseClass6.construct(f1, f2, f3, f4, f5, f6)

  private def genCaseClass7[A1, A2, A3, A4, A5, A6, A7, Z](
<<<<<<< HEAD
    caseClass7: Schema.CaseClass7[_, _, _, _, _, _, _, A1, A2, A3, A4, A5, A6, A7, Z]
  ): Gen[Random with Sized, Z] =
=======
    caseClass7: Schema.CaseClass7[A1, A2, A3, A4, A5, A6, A7, Z]
  ): Gen[Sized, Z] =
>>>>>>> ed9538c5
    for {
      f1 <- gen(caseClass7.field1.schema)
      f2 <- gen(caseClass7.field2.schema)
      f3 <- gen(caseClass7.field3.schema)
      f4 <- gen(caseClass7.field4.schema)
      f5 <- gen(caseClass7.field5.schema)
      f6 <- gen(caseClass7.field6.schema)
      f7 <- gen(caseClass7.field7.schema)
    } yield caseClass7.construct(f1, f2, f3, f4, f5, f6, f7)

  private def genCaseClass8[A1, A2, A3, A4, A5, A6, A7, A8, Z](
<<<<<<< HEAD
    caseClass8: Schema.CaseClass8[_, _, _, _, _, _, _, _, A1, A2, A3, A4, A5, A6, A7, A8, Z]
  ): Gen[Random with Sized, Z] =
=======
    caseClass8: Schema.CaseClass8[A1, A2, A3, A4, A5, A6, A7, A8, Z]
  ): Gen[Sized, Z] =
>>>>>>> ed9538c5
    for {
      f1 <- gen(caseClass8.field1.schema)
      f2 <- gen(caseClass8.field2.schema)
      f3 <- gen(caseClass8.field3.schema)
      f4 <- gen(caseClass8.field4.schema)
      f5 <- gen(caseClass8.field5.schema)
      f6 <- gen(caseClass8.field6.schema)
      f7 <- gen(caseClass8.field7.schema)
      f8 <- gen(caseClass8.field8.schema)
    } yield caseClass8.construct(f1, f2, f3, f4, f5, f6, f7, f8)

  private def genCaseClass9[A1, A2, A3, A4, A5, A6, A7, A8, A9, Z](
<<<<<<< HEAD
    caseClass9: Schema.CaseClass9[_, _, _, _, _, _, _, _, _, A1, A2, A3, A4, A5, A6, A7, A8, A9, Z]
  ): Gen[Random with Sized, Z] =
=======
    caseClass9: Schema.CaseClass9[A1, A2, A3, A4, A5, A6, A7, A8, A9, Z]
  ): Gen[Sized, Z] =
>>>>>>> ed9538c5
    for {
      f1 <- gen(caseClass9.field1.schema)
      f2 <- gen(caseClass9.field2.schema)
      f3 <- gen(caseClass9.field3.schema)
      f4 <- gen(caseClass9.field4.schema)
      f5 <- gen(caseClass9.field5.schema)
      f6 <- gen(caseClass9.field6.schema)
      f7 <- gen(caseClass9.field7.schema)
      f8 <- gen(caseClass9.field8.schema)
      f9 <- gen(caseClass9.field9.schema)
    } yield caseClass9.construct(f1, f2, f3, f4, f5, f6, f7, f8, f9)

  private def genCaseClass10[A1, A2, A3, A4, A5, A6, A7, A8, A9, A10, Z](
<<<<<<< HEAD
    caseClass10: Schema.CaseClass10[_, _, _, _, _, _, _, _, _, _, A1, A2, A3, A4, A5, A6, A7, A8, A9, A10, Z]
  ): Gen[Random with Sized, Z] =
=======
    caseClass10: Schema.CaseClass10[A1, A2, A3, A4, A5, A6, A7, A8, A9, A10, Z]
  ): Gen[Sized, Z] =
>>>>>>> ed9538c5
    for {
      f1  <- gen(caseClass10.field1.schema)
      f2  <- gen(caseClass10.field2.schema)
      f3  <- gen(caseClass10.field3.schema)
      f4  <- gen(caseClass10.field4.schema)
      f5  <- gen(caseClass10.field5.schema)
      f6  <- gen(caseClass10.field6.schema)
      f7  <- gen(caseClass10.field7.schema)
      f8  <- gen(caseClass10.field8.schema)
      f9  <- gen(caseClass10.field9.schema)
      f10 <- gen(caseClass10.field10.schema)
    } yield caseClass10.construct(f1, f2, f3, f4, f5, f6, f7, f8, f9, f10)

  private def genCaseClass11[A1, A2, A3, A4, A5, A6, A7, A8, A9, A10, A11, Z](
<<<<<<< HEAD
    caseClass11: Schema.CaseClass11[_, _, _, _, _, _, _, _, _, _, _, A1, A2, A3, A4, A5, A6, A7, A8, A9, A10, A11, Z]
  ): Gen[Random with Sized, Z] =
=======
    caseClass11: Schema.CaseClass11[A1, A2, A3, A4, A5, A6, A7, A8, A9, A10, A11, Z]
  ): Gen[Sized, Z] =
>>>>>>> ed9538c5
    for {
      f1  <- gen(caseClass11.field1.schema)
      f2  <- gen(caseClass11.field2.schema)
      f3  <- gen(caseClass11.field3.schema)
      f4  <- gen(caseClass11.field4.schema)
      f5  <- gen(caseClass11.field5.schema)
      f6  <- gen(caseClass11.field6.schema)
      f7  <- gen(caseClass11.field7.schema)
      f8  <- gen(caseClass11.field8.schema)
      f9  <- gen(caseClass11.field9.schema)
      f10 <- gen(caseClass11.field10.schema)
      f11 <- gen(caseClass11.field11.schema)
    } yield caseClass11.construct(f1, f2, f3, f4, f5, f6, f7, f8, f9, f10, f11)

  private def genCaseClass12[A1, A2, A3, A4, A5, A6, A7, A8, A9, A10, A11, A12, Z](
<<<<<<< HEAD
    caseClass12: Schema.CaseClass12[
      _,
      _,
      _,
      _,
      _,
      _,
      _,
      _,
      _,
      _,
      _,
      _,
      A1,
      A2,
      A3,
      A4,
      A5,
      A6,
      A7,
      A8,
      A9,
      A10,
      A11,
      A12,
      Z
    ]
  ): Gen[Random with Sized, Z] =
=======
    caseClass12: Schema.CaseClass12[A1, A2, A3, A4, A5, A6, A7, A8, A9, A10, A11, A12, Z]
  ): Gen[Sized, Z] =
>>>>>>> ed9538c5
    for {
      f1  <- gen(caseClass12.field1.schema)
      f2  <- gen(caseClass12.field2.schema)
      f3  <- gen(caseClass12.field3.schema)
      f4  <- gen(caseClass12.field4.schema)
      f5  <- gen(caseClass12.field5.schema)
      f6  <- gen(caseClass12.field6.schema)
      f7  <- gen(caseClass12.field7.schema)
      f8  <- gen(caseClass12.field8.schema)
      f9  <- gen(caseClass12.field9.schema)
      f10 <- gen(caseClass12.field10.schema)
      f11 <- gen(caseClass12.field11.schema)
      f12 <- gen(caseClass12.field12.schema)
    } yield caseClass12.construct(f1, f2, f3, f4, f5, f6, f7, f8, f9, f10, f11, f12)

  private def genCaseClass13[A1, A2, A3, A4, A5, A6, A7, A8, A9, A10, A11, A12, A13, Z](
<<<<<<< HEAD
    caseClass13: Schema.CaseClass13[
      _,
      _,
      _,
      _,
      _,
      _,
      _,
      _,
      _,
      _,
      _,
      _,
      _,
      A1,
      A2,
      A3,
      A4,
      A5,
      A6,
      A7,
      A8,
      A9,
      A10,
      A11,
      A12,
      A13,
      Z
    ]
  ): Gen[Random with Sized, Z] =
=======
    caseClass13: Schema.CaseClass13[A1, A2, A3, A4, A5, A6, A7, A8, A9, A10, A11, A12, A13, Z]
  ): Gen[Sized, Z] =
>>>>>>> ed9538c5
    for {
      f1  <- gen(caseClass13.field1.schema)
      f2  <- gen(caseClass13.field2.schema)
      f3  <- gen(caseClass13.field3.schema)
      f4  <- gen(caseClass13.field4.schema)
      f5  <- gen(caseClass13.field5.schema)
      f6  <- gen(caseClass13.field6.schema)
      f7  <- gen(caseClass13.field7.schema)
      f8  <- gen(caseClass13.field8.schema)
      f9  <- gen(caseClass13.field9.schema)
      f10 <- gen(caseClass13.field10.schema)
      f11 <- gen(caseClass13.field11.schema)
      f12 <- gen(caseClass13.field12.schema)
      f13 <- gen(caseClass13.field13.schema)
    } yield caseClass13.construct(f1, f2, f3, f4, f5, f6, f7, f8, f9, f10, f11, f12, f13)

  private def genCaseClass14[A1, A2, A3, A4, A5, A6, A7, A8, A9, A10, A11, A12, A13, A14, Z](
<<<<<<< HEAD
    caseClass14: Schema.CaseClass14[
      _,
      _,
      _,
      _,
      _,
      _,
      _,
      _,
      _,
      _,
      _,
      _,
      _,
      _,
      A1,
      A2,
      A3,
      A4,
      A5,
      A6,
      A7,
      A8,
      A9,
      A10,
      A11,
      A12,
      A13,
      A14,
      Z
    ]
  ): Gen[Random with Sized, Z] =
=======
    caseClass14: Schema.CaseClass14[A1, A2, A3, A4, A5, A6, A7, A8, A9, A10, A11, A12, A13, A14, Z]
  ): Gen[Sized, Z] =
>>>>>>> ed9538c5
    for {
      f1  <- gen(caseClass14.field1.schema)
      f2  <- gen(caseClass14.field2.schema)
      f3  <- gen(caseClass14.field3.schema)
      f4  <- gen(caseClass14.field4.schema)
      f5  <- gen(caseClass14.field5.schema)
      f6  <- gen(caseClass14.field6.schema)
      f7  <- gen(caseClass14.field7.schema)
      f8  <- gen(caseClass14.field8.schema)
      f9  <- gen(caseClass14.field9.schema)
      f10 <- gen(caseClass14.field10.schema)
      f11 <- gen(caseClass14.field11.schema)
      f12 <- gen(caseClass14.field12.schema)
      f13 <- gen(caseClass14.field13.schema)
      f14 <- gen(caseClass14.field14.schema)
    } yield caseClass14.construct(f1, f2, f3, f4, f5, f6, f7, f8, f9, f10, f11, f12, f13, f14)

  private def genCaseClass15[A1, A2, A3, A4, A5, A6, A7, A8, A9, A10, A11, A12, A13, A14, A15, Z](
<<<<<<< HEAD
    caseClass15: Schema.CaseClass15[
      _,
      _,
      _,
      _,
      _,
      _,
      _,
      _,
      _,
      _,
      _,
      _,
      _,
      _,
      _,
      A1,
      A2,
      A3,
      A4,
      A5,
      A6,
      A7,
      A8,
      A9,
      A10,
      A11,
      A12,
      A13,
      A14,
      A15,
      Z
    ]
  ): Gen[Random with Sized, Z] =
=======
    caseClass15: Schema.CaseClass15[A1, A2, A3, A4, A5, A6, A7, A8, A9, A10, A11, A12, A13, A14, A15, Z]
  ): Gen[Sized, Z] =
>>>>>>> ed9538c5
    for {
      f1  <- gen(caseClass15.field1.schema)
      f2  <- gen(caseClass15.field2.schema)
      f3  <- gen(caseClass15.field3.schema)
      f4  <- gen(caseClass15.field4.schema)
      f5  <- gen(caseClass15.field5.schema)
      f6  <- gen(caseClass15.field6.schema)
      f7  <- gen(caseClass15.field7.schema)
      f8  <- gen(caseClass15.field8.schema)
      f9  <- gen(caseClass15.field9.schema)
      f10 <- gen(caseClass15.field10.schema)
      f11 <- gen(caseClass15.field11.schema)
      f12 <- gen(caseClass15.field12.schema)
      f13 <- gen(caseClass15.field13.schema)
      f14 <- gen(caseClass15.field14.schema)
      f15 <- gen(caseClass15.field15.schema)
    } yield caseClass15.construct(f1, f2, f3, f4, f5, f6, f7, f8, f9, f10, f11, f12, f13, f14, f15)

  private def genCaseClass16[A1, A2, A3, A4, A5, A6, A7, A8, A9, A10, A11, A12, A13, A14, A15, A16, Z](
<<<<<<< HEAD
    caseClass16: Schema.CaseClass16[
      _,
      _,
      _,
      _,
      _,
      _,
      _,
      _,
      _,
      _,
      _,
      _,
      _,
      _,
      _,
      _,
      A1,
      A2,
      A3,
      A4,
      A5,
      A6,
      A7,
      A8,
      A9,
      A10,
      A11,
      A12,
      A13,
      A14,
      A15,
      A16,
      Z
    ]
  ): Gen[Random with Sized, Z] =
=======
    caseClass16: Schema.CaseClass16[A1, A2, A3, A4, A5, A6, A7, A8, A9, A10, A11, A12, A13, A14, A15, A16, Z]
  ): Gen[Sized, Z] =
>>>>>>> ed9538c5
    for {
      f1  <- gen(caseClass16.field1.schema)
      f2  <- gen(caseClass16.field2.schema)
      f3  <- gen(caseClass16.field3.schema)
      f4  <- gen(caseClass16.field4.schema)
      f5  <- gen(caseClass16.field5.schema)
      f6  <- gen(caseClass16.field6.schema)
      f7  <- gen(caseClass16.field7.schema)
      f8  <- gen(caseClass16.field8.schema)
      f9  <- gen(caseClass16.field9.schema)
      f10 <- gen(caseClass16.field10.schema)
      f11 <- gen(caseClass16.field11.schema)
      f12 <- gen(caseClass16.field12.schema)
      f13 <- gen(caseClass16.field13.schema)
      f14 <- gen(caseClass16.field14.schema)
      f15 <- gen(caseClass16.field15.schema)
      f16 <- gen(caseClass16.field16.schema)
    } yield caseClass16.construct(f1, f2, f3, f4, f5, f6, f7, f8, f9, f10, f11, f12, f13, f14, f15, f16)

  private def genCaseClass17[A1, A2, A3, A4, A5, A6, A7, A8, A9, A10, A11, A12, A13, A14, A15, A16, A17, Z](
<<<<<<< HEAD
    caseClass17: Schema.CaseClass17[
      _,
      _,
      _,
      _,
      _,
      _,
      _,
      _,
      _,
      _,
      _,
      _,
      _,
      _,
      _,
      _,
      _,
      A1,
      A2,
      A3,
      A4,
      A5,
      A6,
      A7,
      A8,
      A9,
      A10,
      A11,
      A12,
      A13,
      A14,
      A15,
      A16,
      A17,
      Z
    ]
  ): Gen[Random with Sized, Z] =
=======
    caseClass17: Schema.CaseClass17[A1, A2, A3, A4, A5, A6, A7, A8, A9, A10, A11, A12, A13, A14, A15, A16, A17, Z]
  ): Gen[Sized, Z] =
>>>>>>> ed9538c5
    for {
      f1  <- gen(caseClass17.field1.schema)
      f2  <- gen(caseClass17.field2.schema)
      f3  <- gen(caseClass17.field3.schema)
      f4  <- gen(caseClass17.field4.schema)
      f5  <- gen(caseClass17.field5.schema)
      f6  <- gen(caseClass17.field6.schema)
      f7  <- gen(caseClass17.field7.schema)
      f8  <- gen(caseClass17.field8.schema)
      f9  <- gen(caseClass17.field9.schema)
      f10 <- gen(caseClass17.field10.schema)
      f11 <- gen(caseClass17.field11.schema)
      f12 <- gen(caseClass17.field12.schema)
      f13 <- gen(caseClass17.field13.schema)
      f14 <- gen(caseClass17.field14.schema)
      f15 <- gen(caseClass17.field15.schema)
      f16 <- gen(caseClass17.field16.schema)
      f17 <- gen(caseClass17.field17.schema)
    } yield caseClass17.construct(f1, f2, f3, f4, f5, f6, f7, f8, f9, f10, f11, f12, f13, f14, f15, f16, f17)

  private def genCaseClass18[A1, A2, A3, A4, A5, A6, A7, A8, A9, A10, A11, A12, A13, A14, A15, A16, A17, A18, Z](
<<<<<<< HEAD
    caseClass18: Schema.CaseClass18[
      _,
      _,
      _,
      _,
      _,
      _,
      _,
      _,
      _,
      _,
      _,
      _,
      _,
      _,
      _,
      _,
      _,
      _,
      A1,
      A2,
      A3,
      A4,
      A5,
      A6,
      A7,
      A8,
      A9,
      A10,
      A11,
      A12,
      A13,
      A14,
      A15,
      A16,
      A17,
      A18,
      Z
    ]
  ): Gen[Random with Sized, Z] =
=======
    caseClass18: Schema.CaseClass18[A1, A2, A3, A4, A5, A6, A7, A8, A9, A10, A11, A12, A13, A14, A15, A16, A17, A18, Z]
  ): Gen[Sized, Z] =
>>>>>>> ed9538c5
    for {
      f1  <- gen(caseClass18.field1.schema)
      f2  <- gen(caseClass18.field2.schema)
      f3  <- gen(caseClass18.field3.schema)
      f4  <- gen(caseClass18.field4.schema)
      f5  <- gen(caseClass18.field5.schema)
      f6  <- gen(caseClass18.field6.schema)
      f7  <- gen(caseClass18.field7.schema)
      f8  <- gen(caseClass18.field8.schema)
      f9  <- gen(caseClass18.field9.schema)
      f10 <- gen(caseClass18.field10.schema)
      f11 <- gen(caseClass18.field11.schema)
      f12 <- gen(caseClass18.field12.schema)
      f13 <- gen(caseClass18.field13.schema)
      f14 <- gen(caseClass18.field14.schema)
      f15 <- gen(caseClass18.field15.schema)
      f16 <- gen(caseClass18.field16.schema)
      f17 <- gen(caseClass18.field17.schema)
      f18 <- gen(caseClass18.field18.schema)
    } yield caseClass18.construct(f1, f2, f3, f4, f5, f6, f7, f8, f9, f10, f11, f12, f13, f14, f15, f16, f17, f18)

  // scalafmt: { maxColumn = 200 }
  private def genCaseClass19[A1, A2, A3, A4, A5, A6, A7, A8, A9, A10, A11, A12, A13, A14, A15, A16, A17, A18, A19, Z](
<<<<<<< HEAD
    caseClass19: Schema.CaseClass19[_, _, _, _, _, _, _, _, _, _, _, _, _, _, _, _, _, _, _, A1, A2, A3, A4, A5, A6, A7, A8, A9, A10, A11, A12, A13, A14, A15, A16, A17, A18, A19, Z]
  ): Gen[Random with Sized, Z] =
=======
    caseClass19: Schema.CaseClass19[A1, A2, A3, A4, A5, A6, A7, A8, A9, A10, A11, A12, A13, A14, A15, A16, A17, A18, A19, Z]
  ): Gen[Sized, Z] =
>>>>>>> ed9538c5
    for {
      f1  <- gen(caseClass19.field1.schema)
      f2  <- gen(caseClass19.field2.schema)
      f3  <- gen(caseClass19.field3.schema)
      f4  <- gen(caseClass19.field4.schema)
      f5  <- gen(caseClass19.field5.schema)
      f6  <- gen(caseClass19.field6.schema)
      f7  <- gen(caseClass19.field7.schema)
      f8  <- gen(caseClass19.field8.schema)
      f9  <- gen(caseClass19.field9.schema)
      f10 <- gen(caseClass19.field10.schema)
      f11 <- gen(caseClass19.field11.schema)
      f12 <- gen(caseClass19.field12.schema)
      f13 <- gen(caseClass19.field13.schema)
      f14 <- gen(caseClass19.field14.schema)
      f15 <- gen(caseClass19.field15.schema)
      f16 <- gen(caseClass19.field16.schema)
      f17 <- gen(caseClass19.field17.schema)
      f18 <- gen(caseClass19.field18.schema)
      f19 <- gen(caseClass19.field19.schema)
    } yield caseClass19.construct(f1, f2, f3, f4, f5, f6, f7, f8, f9, f10, f11, f12, f13, f14, f15, f16, f17, f18, f19)

  private def genCaseClass20[A1, A2, A3, A4, A5, A6, A7, A8, A9, A10, A11, A12, A13, A14, A15, A16, A17, A18, A19, A20, Z](
<<<<<<< HEAD
    caseClass20: Schema.CaseClass20[_, _, _, _, _, _, _, _, _, _, _, _, _, _, _, _, _, _, _, _, A1, A2, A3, A4, A5, A6, A7, A8, A9, A10, A11, A12, A13, A14, A15, A16, A17, A18, A19, A20, Z]
  ): Gen[Random with Sized, Z] =
=======
    caseClass20: Schema.CaseClass20[A1, A2, A3, A4, A5, A6, A7, A8, A9, A10, A11, A12, A13, A14, A15, A16, A17, A18, A19, A20, Z]
  ): Gen[Sized, Z] =
>>>>>>> ed9538c5
    for {
      f1  <- gen(caseClass20.field1.schema)
      f2  <- gen(caseClass20.field2.schema)
      f3  <- gen(caseClass20.field3.schema)
      f4  <- gen(caseClass20.field4.schema)
      f5  <- gen(caseClass20.field5.schema)
      f6  <- gen(caseClass20.field6.schema)
      f7  <- gen(caseClass20.field7.schema)
      f8  <- gen(caseClass20.field8.schema)
      f9  <- gen(caseClass20.field9.schema)
      f10 <- gen(caseClass20.field10.schema)
      f11 <- gen(caseClass20.field11.schema)
      f12 <- gen(caseClass20.field12.schema)
      f13 <- gen(caseClass20.field13.schema)
      f14 <- gen(caseClass20.field14.schema)
      f15 <- gen(caseClass20.field15.schema)
      f16 <- gen(caseClass20.field16.schema)
      f17 <- gen(caseClass20.field17.schema)
      f18 <- gen(caseClass20.field18.schema)
      f19 <- gen(caseClass20.field19.schema)
      f20 <- gen(caseClass20.field20.schema)
    } yield caseClass20.construct(f1, f2, f3, f4, f5, f6, f7, f8, f9, f10, f11, f12, f13, f14, f15, f16, f17, f18, f19, f20)

  private def genCaseClass21[A1, A2, A3, A4, A5, A6, A7, A8, A9, A10, A11, A12, A13, A14, A15, A16, A17, A18, A19, A20, A21, Z](
<<<<<<< HEAD
    caseClass21: Schema.CaseClass21[_, _, _, _, _, _, _, _, _, _, _, _, _, _, _, _, _, _, _, _, _, A1, A2, A3, A4, A5, A6, A7, A8, A9, A10, A11, A12, A13, A14, A15, A16, A17, A18, A19, A20, A21, Z]
  ): Gen[Random with Sized, Z] =
=======
    caseClass21: Schema.CaseClass21[A1, A2, A3, A4, A5, A6, A7, A8, A9, A10, A11, A12, A13, A14, A15, A16, A17, A18, A19, A20, A21, Z]
  ): Gen[Sized, Z] =
>>>>>>> ed9538c5
    for {
      f1  <- gen(caseClass21.field1.schema)
      f2  <- gen(caseClass21.field2.schema)
      f3  <- gen(caseClass21.field3.schema)
      f4  <- gen(caseClass21.field4.schema)
      f5  <- gen(caseClass21.field5.schema)
      f6  <- gen(caseClass21.field6.schema)
      f7  <- gen(caseClass21.field7.schema)
      f8  <- gen(caseClass21.field8.schema)
      f9  <- gen(caseClass21.field9.schema)
      f10 <- gen(caseClass21.field10.schema)
      f11 <- gen(caseClass21.field11.schema)
      f12 <- gen(caseClass21.field12.schema)
      f13 <- gen(caseClass21.field13.schema)
      f14 <- gen(caseClass21.field14.schema)
      f15 <- gen(caseClass21.field15.schema)
      f16 <- gen(caseClass21.field16.schema)
      f17 <- gen(caseClass21.field17.schema)
      f18 <- gen(caseClass21.field18.schema)
      f19 <- gen(caseClass21.field19.schema)
      f20 <- gen(caseClass21.field20.schema)
      f21 <- gen(caseClass21.field21.schema)
    } yield caseClass21.construct(f1, f2, f3, f4, f5, f6, f7, f8, f9, f10, f11, f12, f13, f14, f15, f16, f17, f18, f19, f20, f21)

  private def genCaseClass22[A1, A2, A3, A4, A5, A6, A7, A8, A9, A10, A11, A12, A13, A14, A15, A16, A17, A18, A19, A20, A21, A22, Z](
<<<<<<< HEAD
    caseClass22: Schema.CaseClass22[
      _,
      _,
      _,
      _,
      _,
      _,
      _,
      _,
      _,
      _,
      _,
      _,
      _,
      _,
      _,
      _,
      _,
      _,
      _,
      _,
      _,
      _,
      A1,
      A2,
      A3,
      A4,
      A5,
      A6,
      A7,
      A8,
      A9,
      A10,
      A11,
      A12,
      A13,
      A14,
      A15,
      A16,
      A17,
      A18,
      A19,
      A20,
      A21,
      A22,
      Z
    ]
  ): Gen[Random with Sized, Z] =
=======
    caseClass22: Schema.CaseClass22[A1, A2, A3, A4, A5, A6, A7, A8, A9, A10, A11, A12, A13, A14, A15, A16, A17, A18, A19, A20, A21, A22, Z]
  ): Gen[Sized, Z] =
>>>>>>> ed9538c5
    for {
      f1  <- gen(caseClass22.field1.schema)
      f2  <- gen(caseClass22.field2.schema)
      f3  <- gen(caseClass22.field3.schema)
      f4  <- gen(caseClass22.field4.schema)
      f5  <- gen(caseClass22.field5.schema)
      f6  <- gen(caseClass22.field6.schema)
      f7  <- gen(caseClass22.field7.schema)
      f8  <- gen(caseClass22.field8.schema)
      f9  <- gen(caseClass22.field9.schema)
      f10 <- gen(caseClass22.field10.schema)
      f11 <- gen(caseClass22.field11.schema)
      f12 <- gen(caseClass22.field12.schema)
      f13 <- gen(caseClass22.field13.schema)
      f14 <- gen(caseClass22.field14.schema)
      f15 <- gen(caseClass22.field15.schema)
      f16 <- gen(caseClass22.field16.schema)
      f17 <- gen(caseClass22.field17.schema)
      f18 <- gen(caseClass22.field18.schema)
      f19 <- gen(caseClass22.field19.schema)
      f20 <- gen(caseClass22.field20.schema)
      f21 <- gen(caseClass22.field21.schema)
      f22 <- gen(caseClass22.field22.schema)
    } yield caseClass22.construct(f1, f2, f3, f4, f5, f6, f7, f8, f9, f10, f11, f12, f13, f14, f15, f16, f17, f18, f19, f20, f21, f22)
  // scalafmt: { maxColumn = 120 }

  private def genGenericRecord(record: Schema.GenericRecord): Gen[Sized, ListMap[String, _]] =
    record.structure
      .foldLeft[Gen[Sized, ListMap[String, _]]](Gen.const(ListMap.empty)) {
        case (genListMap, field) =>
          for {
            listMap <- genListMap
            value   <- gen(field.schema)
          } yield listMap.updated(field.label, value)
      }

  private def genSequence[Z, A](seq: Schema.Sequence[Z, A, _]): Gen[Sized, Z] =
    Gen.oneOf(Gen.chunkOfN(2)(gen(seq.schemaA)), Gen.const(Chunk.empty)).map(seq.fromChunk(_))

  private def genMap[K, V](map: Schema.Map[K, V]): Gen[Sized, Map[K, V]] =
    Gen.oneOf(Gen.mapOfN(2)(gen(map.keySchema), gen(map.valueSchema)), Gen.const(Map.empty[K, V]))

  private def genSet[A](set: Schema.Set[A]): Gen[Sized, Set[A]] =
    Gen.oneOf(Gen.setOf(gen(set.elementSchema)), Gen.const(Set.empty[A]))

  private def genTransform[A, B, I](transform: Schema.Transform[A, B, I]): Gen[Sized, B] =
    gen(transform.schema).flatMap(a => transform.f(a).fold(_ => Gen.empty, (b: B) => Gen.const(b)))

  def genPrimitive[A](standardType: StandardType[A]): Gen[Sized, A] = {
    val gen = standardType match {
      case StandardType.UnitType              => Gen.unit
      case StandardType.StringType            => Gen.string
      case StandardType.BoolType              => Gen.boolean
      case StandardType.ByteType              => Gen.byte
      case StandardType.ShortType             => Gen.short
      case StandardType.IntType               => Gen.int
      case StandardType.LongType              => Gen.long
      case StandardType.FloatType             => Gen.float
      case StandardType.DoubleType            => Gen.double
      case StandardType.BinaryType            => Gen.chunkOf1(Gen.byte).map(_.toChunk)
      case StandardType.CharType              => Gen.char
      case StandardType.UUIDType              => Gen.uuid
      case StandardType.BigDecimalType        => Gen.double.map(new java.math.BigDecimal(_))
      case StandardType.BigIntegerType        => Gen.long.map(java.math.BigInteger.valueOf(_))
      case StandardType.DayOfWeekType         => Gen.dayOfWeek
      case StandardType.MonthType             => Gen.month
      case StandardType.MonthDayType          => Gen.monthDay
      case StandardType.PeriodType            => Gen.period
      case StandardType.YearType              => Gen.year
      case StandardType.YearMonthType         => Gen.yearMonth
      case StandardType.ZoneIdType            => Gen.zoneId
      case StandardType.ZoneOffsetType        => Gen.zoneOffset
      case StandardType.DurationType          => Gen.finiteDuration
      case StandardType.InstantType(_)        => Gen.instant
      case StandardType.LocalDateType(_)      => Gen.localDate
      case StandardType.LocalTimeType(_)      => Gen.localTime
      case StandardType.LocalDateTimeType(_)  => Gen.localDateTime
      case StandardType.OffsetTimeType(_)     => Gen.offsetTime
      case StandardType.OffsetDateTimeType(_) => Gen.offsetDateTime
      case StandardType.ZonedDateTimeType(_)  => Gen.zonedDateTime
    }

    gen.map(_.asInstanceOf[A])
  }

  private def genOptional[A](optional: Schema.Optional[A]): Gen[Sized, Option[A]] =
    Gen.option(gen(optional.schema))

  private def genFail[A](fail: Schema.Fail[A]): Gen[Sized, A] = {
    val _ = fail
    Gen.empty
  }

  private def genTuple[A, B](tuple: Schema.Tuple2[A, B]): Gen[Sized, (A, B)] =
    gen(tuple.left).zip(gen(tuple.right))

  private def genEither[A, B](either: Schema.Either[A, B]): Gen[Sized, scala.util.Either[A, B]] =
    Gen.either(gen(either.left), gen(either.right))

  private def genLazy[A](lazySchema: Schema.Lazy[A]): Gen[Sized, A] =
    Gen.suspend(gen(lazySchema.schema))

  private def genSchemaAstProduct(path: NodePath): Gen[Sized, MetaSchema.Product] =
    for {
      id       <- Gen.string(Gen.alphaChar).map(TypeId.parse)
      optional <- Gen.boolean
      fields <- Gen.chunkOf(
                 Gen
                   .string1(Gen.asciiChar)
                   .flatMap(name => genAst(path / name).map(fieldSchema => (name, fieldSchema)))
               )
    } yield MetaSchema.Product(id, path, fields, optional)

  private def genSchemaAstSum(path: NodePath): Gen[Sized, MetaSchema.Sum] =
    for {
      id       <- Gen.string(Gen.alphaChar).map(TypeId.parse)
      optional <- Gen.boolean
      fields <- Gen.chunkOf(
                 Gen
                   .string1(Gen.asciiChar)
                   .flatMap(name => genAst(path / name).map(fieldSchema => (name, fieldSchema)))
               )
    } yield MetaSchema.Sum(id, path, fields, optional)

  private def genSchemaAstValue(path: NodePath): Gen[Any, MetaSchema.Value] =
    for {
      formatter <- Gen.oneOf(
                    Gen.const(DateTimeFormatter.ISO_LOCAL_DATE_TIME),
                    Gen.const(DateTimeFormatter.RFC_1123_DATE_TIME)
                  )
      valueType <- Gen.oneOf(
                    Gen.const(StandardType.UnitType),
                    Gen.const(StandardType.StringType),
                    Gen.const(StandardType.BoolType),
                    Gen.const(StandardType.ShortType),
                    Gen.const(StandardType.IntType),
                    Gen.const(StandardType.LongType),
                    Gen.const(StandardType.FloatType),
                    Gen.const(StandardType.BinaryType),
                    Gen.const(StandardType.CharType),
                    Gen.const(StandardType.UUIDType),
                    Gen.const(StandardType.BigDecimalType),
                    Gen.const(StandardType.BigIntegerType),
                    Gen.const(StandardType.DayOfWeekType),
                    Gen.const(StandardType.MonthType),
                    Gen.const(StandardType.MonthDayType),
                    Gen.const(StandardType.PeriodType),
                    Gen.const(StandardType.YearType),
                    Gen.const(StandardType.YearMonthType),
                    Gen.const(StandardType.ZoneIdType),
                    Gen.const(StandardType.ZoneOffsetType),
                    Gen.const(StandardType.DurationType),
                    Gen.const(StandardType.InstantType(formatter)),
                    Gen.const(StandardType.LocalDateType(formatter)),
                    Gen.const(StandardType.LocalTimeType(formatter)),
                    Gen.const(StandardType.LocalDateTimeType(formatter)),
                    Gen.const(StandardType.OffsetTimeType(formatter)),
                    Gen.const(StandardType.OffsetDateTimeType(formatter)),
                    Gen.const(StandardType.ZonedDateTimeType(formatter))
                  )
      optional <- Gen.boolean
    } yield MetaSchema.Value(valueType, path, optional)

  private def genSchemaAstDynamic(path: NodePath): Gen[Any, MetaSchema.Dynamic] =
    for {
      withSchema <- Gen.boolean
      optional   <- Gen.boolean
    } yield MetaSchema.Dynamic(withSchema, path, optional)

  private def genAst(path: NodePath): Gen[Sized, MetaSchema] =
    Gen.weighted(
      genSchemaAstProduct(path) -> 3,
      genSchemaAstSum(path)     -> 1,
      genSchemaAstValue(path)   -> 5,
      genSchemaAstDynamic(path) -> 1
    )
}<|MERGE_RESOLUTION|>--- conflicted
+++ resolved
@@ -79,29 +79,18 @@
   private def genCaseClass0[Z](caseClass0: Schema.CaseClass0[Z]): Gen[Sized, Z] =
     Gen.elements(caseClass0.construct())
 
-<<<<<<< HEAD
-  private def genCaseClass1[A, Z](caseClass1: Schema.CaseClass1[_, A, Z]): Gen[Random with Sized, Z] =
+  private def genCaseClass1[A, Z](caseClass1: Schema.CaseClass1[_, A, Z]): Gen[Sized, Z] =
     gen(caseClass1.field.schema).map(caseClass1.construct)
 
-  private def genCaseClass2[A1, A2, Z](caseClass2: Schema.CaseClass2[_, _, A1, A2, Z]): Gen[Random with Sized, Z] =
-=======
-  private def genCaseClass1[A, Z](caseClass1: Schema.CaseClass1[A, Z]): Gen[Sized, Z] =
-    gen(caseClass1.field.schema).map(caseClass1.construct)
-
-  private def genCaseClass2[A1, A2, Z](caseClass2: Schema.CaseClass2[A1, A2, Z]): Gen[Sized, Z] =
->>>>>>> ed9538c5
+  private def genCaseClass2[A1, A2, Z](caseClass2: Schema.CaseClass2[_, _, A1, A2, Z]): Gen[Sized, Z] =
     for {
       f1 <- gen(caseClass2.field1.schema)
       f2 <- gen(caseClass2.field2.schema)
     } yield caseClass2.construct(f1, f2)
 
-<<<<<<< HEAD
   private def genCaseClass3[A1, A2, A3, Z](
     caseClass3: Schema.CaseClass3[_, _, _, A1, A2, A3, Z]
-  ): Gen[Random with Sized, Z] =
-=======
-  private def genCaseClass3[A1, A2, A3, Z](caseClass3: Schema.CaseClass3[A1, A2, A3, Z]): Gen[Sized, Z] =
->>>>>>> ed9538c5
+  ): Gen[Sized, Z] =
     for {
       f1 <- gen(caseClass3.field1.schema)
       f2 <- gen(caseClass3.field2.schema)
@@ -109,13 +98,8 @@
     } yield caseClass3.construct(f1, f2, f3)
 
   private def genCaseClass4[A1, A2, A3, A4, Z](
-<<<<<<< HEAD
     caseClass4: Schema.CaseClass4[_, _, _, _, A1, A2, A3, A4, Z]
-  ): Gen[Random with Sized, Z] =
-=======
-    caseClass4: Schema.CaseClass4[A1, A2, A3, A4, Z]
-  ): Gen[Sized, Z] =
->>>>>>> ed9538c5
+  ): Gen[Sized, Z] =
     for {
       f1 <- gen(caseClass4.field1.schema)
       f2 <- gen(caseClass4.field2.schema)
@@ -124,13 +108,8 @@
     } yield caseClass4.construct(f1, f2, f3, f4)
 
   private def genCaseClass5[A1, A2, A3, A4, A5, Z](
-<<<<<<< HEAD
     caseClass5: Schema.CaseClass5[_, _, _, _, _, A1, A2, A3, A4, A5, Z]
-  ): Gen[Random with Sized, Z] =
-=======
-    caseClass5: Schema.CaseClass5[A1, A2, A3, A4, A5, Z]
-  ): Gen[Sized, Z] =
->>>>>>> ed9538c5
+  ): Gen[Sized, Z] =
     for {
       f1 <- gen(caseClass5.field1.schema)
       f2 <- gen(caseClass5.field2.schema)
@@ -140,13 +119,8 @@
     } yield caseClass5.construct(f1, f2, f3, f4, f5)
 
   private def genCaseClass6[A1, A2, A3, A4, A5, A6, Z](
-<<<<<<< HEAD
     caseClass6: Schema.CaseClass6[_, _, _, _, _, _, A1, A2, A3, A4, A5, A6, Z]
-  ): Gen[Random with Sized, Z] =
-=======
-    caseClass6: Schema.CaseClass6[A1, A2, A3, A4, A5, A6, Z]
-  ): Gen[Sized, Z] =
->>>>>>> ed9538c5
+  ): Gen[Sized, Z] =
     for {
       f1 <- gen(caseClass6.field1.schema)
       f2 <- gen(caseClass6.field2.schema)
@@ -157,13 +131,8 @@
     } yield caseClass6.construct(f1, f2, f3, f4, f5, f6)
 
   private def genCaseClass7[A1, A2, A3, A4, A5, A6, A7, Z](
-<<<<<<< HEAD
     caseClass7: Schema.CaseClass7[_, _, _, _, _, _, _, A1, A2, A3, A4, A5, A6, A7, Z]
-  ): Gen[Random with Sized, Z] =
-=======
-    caseClass7: Schema.CaseClass7[A1, A2, A3, A4, A5, A6, A7, Z]
-  ): Gen[Sized, Z] =
->>>>>>> ed9538c5
+  ): Gen[Sized, Z] =
     for {
       f1 <- gen(caseClass7.field1.schema)
       f2 <- gen(caseClass7.field2.schema)
@@ -175,13 +144,8 @@
     } yield caseClass7.construct(f1, f2, f3, f4, f5, f6, f7)
 
   private def genCaseClass8[A1, A2, A3, A4, A5, A6, A7, A8, Z](
-<<<<<<< HEAD
     caseClass8: Schema.CaseClass8[_, _, _, _, _, _, _, _, A1, A2, A3, A4, A5, A6, A7, A8, Z]
-  ): Gen[Random with Sized, Z] =
-=======
-    caseClass8: Schema.CaseClass8[A1, A2, A3, A4, A5, A6, A7, A8, Z]
-  ): Gen[Sized, Z] =
->>>>>>> ed9538c5
+  ): Gen[Sized, Z] =
     for {
       f1 <- gen(caseClass8.field1.schema)
       f2 <- gen(caseClass8.field2.schema)
@@ -194,13 +158,8 @@
     } yield caseClass8.construct(f1, f2, f3, f4, f5, f6, f7, f8)
 
   private def genCaseClass9[A1, A2, A3, A4, A5, A6, A7, A8, A9, Z](
-<<<<<<< HEAD
     caseClass9: Schema.CaseClass9[_, _, _, _, _, _, _, _, _, A1, A2, A3, A4, A5, A6, A7, A8, A9, Z]
-  ): Gen[Random with Sized, Z] =
-=======
-    caseClass9: Schema.CaseClass9[A1, A2, A3, A4, A5, A6, A7, A8, A9, Z]
-  ): Gen[Sized, Z] =
->>>>>>> ed9538c5
+  ): Gen[Sized, Z] =
     for {
       f1 <- gen(caseClass9.field1.schema)
       f2 <- gen(caseClass9.field2.schema)
@@ -214,13 +173,8 @@
     } yield caseClass9.construct(f1, f2, f3, f4, f5, f6, f7, f8, f9)
 
   private def genCaseClass10[A1, A2, A3, A4, A5, A6, A7, A8, A9, A10, Z](
-<<<<<<< HEAD
     caseClass10: Schema.CaseClass10[_, _, _, _, _, _, _, _, _, _, A1, A2, A3, A4, A5, A6, A7, A8, A9, A10, Z]
-  ): Gen[Random with Sized, Z] =
-=======
-    caseClass10: Schema.CaseClass10[A1, A2, A3, A4, A5, A6, A7, A8, A9, A10, Z]
-  ): Gen[Sized, Z] =
->>>>>>> ed9538c5
+  ): Gen[Sized, Z] =
     for {
       f1  <- gen(caseClass10.field1.schema)
       f2  <- gen(caseClass10.field2.schema)
@@ -235,13 +189,8 @@
     } yield caseClass10.construct(f1, f2, f3, f4, f5, f6, f7, f8, f9, f10)
 
   private def genCaseClass11[A1, A2, A3, A4, A5, A6, A7, A8, A9, A10, A11, Z](
-<<<<<<< HEAD
     caseClass11: Schema.CaseClass11[_, _, _, _, _, _, _, _, _, _, _, A1, A2, A3, A4, A5, A6, A7, A8, A9, A10, A11, Z]
-  ): Gen[Random with Sized, Z] =
-=======
-    caseClass11: Schema.CaseClass11[A1, A2, A3, A4, A5, A6, A7, A8, A9, A10, A11, Z]
-  ): Gen[Sized, Z] =
->>>>>>> ed9538c5
+  ): Gen[Sized, Z] =
     for {
       f1  <- gen(caseClass11.field1.schema)
       f2  <- gen(caseClass11.field2.schema)
@@ -257,7 +206,6 @@
     } yield caseClass11.construct(f1, f2, f3, f4, f5, f6, f7, f8, f9, f10, f11)
 
   private def genCaseClass12[A1, A2, A3, A4, A5, A6, A7, A8, A9, A10, A11, A12, Z](
-<<<<<<< HEAD
     caseClass12: Schema.CaseClass12[
       _,
       _,
@@ -285,11 +233,7 @@
       A12,
       Z
     ]
-  ): Gen[Random with Sized, Z] =
-=======
-    caseClass12: Schema.CaseClass12[A1, A2, A3, A4, A5, A6, A7, A8, A9, A10, A11, A12, Z]
-  ): Gen[Sized, Z] =
->>>>>>> ed9538c5
+  ): Gen[Sized, Z] =
     for {
       f1  <- gen(caseClass12.field1.schema)
       f2  <- gen(caseClass12.field2.schema)
@@ -306,7 +250,6 @@
     } yield caseClass12.construct(f1, f2, f3, f4, f5, f6, f7, f8, f9, f10, f11, f12)
 
   private def genCaseClass13[A1, A2, A3, A4, A5, A6, A7, A8, A9, A10, A11, A12, A13, Z](
-<<<<<<< HEAD
     caseClass13: Schema.CaseClass13[
       _,
       _,
@@ -336,11 +279,7 @@
       A13,
       Z
     ]
-  ): Gen[Random with Sized, Z] =
-=======
-    caseClass13: Schema.CaseClass13[A1, A2, A3, A4, A5, A6, A7, A8, A9, A10, A11, A12, A13, Z]
-  ): Gen[Sized, Z] =
->>>>>>> ed9538c5
+  ): Gen[Sized, Z] =
     for {
       f1  <- gen(caseClass13.field1.schema)
       f2  <- gen(caseClass13.field2.schema)
@@ -358,7 +297,6 @@
     } yield caseClass13.construct(f1, f2, f3, f4, f5, f6, f7, f8, f9, f10, f11, f12, f13)
 
   private def genCaseClass14[A1, A2, A3, A4, A5, A6, A7, A8, A9, A10, A11, A12, A13, A14, Z](
-<<<<<<< HEAD
     caseClass14: Schema.CaseClass14[
       _,
       _,
@@ -390,11 +328,7 @@
       A14,
       Z
     ]
-  ): Gen[Random with Sized, Z] =
-=======
-    caseClass14: Schema.CaseClass14[A1, A2, A3, A4, A5, A6, A7, A8, A9, A10, A11, A12, A13, A14, Z]
-  ): Gen[Sized, Z] =
->>>>>>> ed9538c5
+  ): Gen[Sized, Z] =
     for {
       f1  <- gen(caseClass14.field1.schema)
       f2  <- gen(caseClass14.field2.schema)
@@ -413,7 +347,6 @@
     } yield caseClass14.construct(f1, f2, f3, f4, f5, f6, f7, f8, f9, f10, f11, f12, f13, f14)
 
   private def genCaseClass15[A1, A2, A3, A4, A5, A6, A7, A8, A9, A10, A11, A12, A13, A14, A15, Z](
-<<<<<<< HEAD
     caseClass15: Schema.CaseClass15[
       _,
       _,
@@ -447,11 +380,7 @@
       A15,
       Z
     ]
-  ): Gen[Random with Sized, Z] =
-=======
-    caseClass15: Schema.CaseClass15[A1, A2, A3, A4, A5, A6, A7, A8, A9, A10, A11, A12, A13, A14, A15, Z]
-  ): Gen[Sized, Z] =
->>>>>>> ed9538c5
+  ): Gen[Sized, Z] =
     for {
       f1  <- gen(caseClass15.field1.schema)
       f2  <- gen(caseClass15.field2.schema)
@@ -471,7 +400,6 @@
     } yield caseClass15.construct(f1, f2, f3, f4, f5, f6, f7, f8, f9, f10, f11, f12, f13, f14, f15)
 
   private def genCaseClass16[A1, A2, A3, A4, A5, A6, A7, A8, A9, A10, A11, A12, A13, A14, A15, A16, Z](
-<<<<<<< HEAD
     caseClass16: Schema.CaseClass16[
       _,
       _,
@@ -507,11 +435,7 @@
       A16,
       Z
     ]
-  ): Gen[Random with Sized, Z] =
-=======
-    caseClass16: Schema.CaseClass16[A1, A2, A3, A4, A5, A6, A7, A8, A9, A10, A11, A12, A13, A14, A15, A16, Z]
-  ): Gen[Sized, Z] =
->>>>>>> ed9538c5
+  ): Gen[Sized, Z] =
     for {
       f1  <- gen(caseClass16.field1.schema)
       f2  <- gen(caseClass16.field2.schema)
@@ -532,7 +456,6 @@
     } yield caseClass16.construct(f1, f2, f3, f4, f5, f6, f7, f8, f9, f10, f11, f12, f13, f14, f15, f16)
 
   private def genCaseClass17[A1, A2, A3, A4, A5, A6, A7, A8, A9, A10, A11, A12, A13, A14, A15, A16, A17, Z](
-<<<<<<< HEAD
     caseClass17: Schema.CaseClass17[
       _,
       _,
@@ -570,11 +493,7 @@
       A17,
       Z
     ]
-  ): Gen[Random with Sized, Z] =
-=======
-    caseClass17: Schema.CaseClass17[A1, A2, A3, A4, A5, A6, A7, A8, A9, A10, A11, A12, A13, A14, A15, A16, A17, Z]
-  ): Gen[Sized, Z] =
->>>>>>> ed9538c5
+  ): Gen[Sized, Z] =
     for {
       f1  <- gen(caseClass17.field1.schema)
       f2  <- gen(caseClass17.field2.schema)
@@ -596,7 +515,6 @@
     } yield caseClass17.construct(f1, f2, f3, f4, f5, f6, f7, f8, f9, f10, f11, f12, f13, f14, f15, f16, f17)
 
   private def genCaseClass18[A1, A2, A3, A4, A5, A6, A7, A8, A9, A10, A11, A12, A13, A14, A15, A16, A17, A18, Z](
-<<<<<<< HEAD
     caseClass18: Schema.CaseClass18[
       _,
       _,
@@ -636,11 +554,7 @@
       A18,
       Z
     ]
-  ): Gen[Random with Sized, Z] =
-=======
-    caseClass18: Schema.CaseClass18[A1, A2, A3, A4, A5, A6, A7, A8, A9, A10, A11, A12, A13, A14, A15, A16, A17, A18, Z]
-  ): Gen[Sized, Z] =
->>>>>>> ed9538c5
+  ): Gen[Sized, Z] =
     for {
       f1  <- gen(caseClass18.field1.schema)
       f2  <- gen(caseClass18.field2.schema)
@@ -664,13 +578,8 @@
 
   // scalafmt: { maxColumn = 200 }
   private def genCaseClass19[A1, A2, A3, A4, A5, A6, A7, A8, A9, A10, A11, A12, A13, A14, A15, A16, A17, A18, A19, Z](
-<<<<<<< HEAD
     caseClass19: Schema.CaseClass19[_, _, _, _, _, _, _, _, _, _, _, _, _, _, _, _, _, _, _, A1, A2, A3, A4, A5, A6, A7, A8, A9, A10, A11, A12, A13, A14, A15, A16, A17, A18, A19, Z]
-  ): Gen[Random with Sized, Z] =
-=======
-    caseClass19: Schema.CaseClass19[A1, A2, A3, A4, A5, A6, A7, A8, A9, A10, A11, A12, A13, A14, A15, A16, A17, A18, A19, Z]
-  ): Gen[Sized, Z] =
->>>>>>> ed9538c5
+  ): Gen[Sized, Z] =
     for {
       f1  <- gen(caseClass19.field1.schema)
       f2  <- gen(caseClass19.field2.schema)
@@ -694,13 +603,8 @@
     } yield caseClass19.construct(f1, f2, f3, f4, f5, f6, f7, f8, f9, f10, f11, f12, f13, f14, f15, f16, f17, f18, f19)
 
   private def genCaseClass20[A1, A2, A3, A4, A5, A6, A7, A8, A9, A10, A11, A12, A13, A14, A15, A16, A17, A18, A19, A20, Z](
-<<<<<<< HEAD
     caseClass20: Schema.CaseClass20[_, _, _, _, _, _, _, _, _, _, _, _, _, _, _, _, _, _, _, _, A1, A2, A3, A4, A5, A6, A7, A8, A9, A10, A11, A12, A13, A14, A15, A16, A17, A18, A19, A20, Z]
-  ): Gen[Random with Sized, Z] =
-=======
-    caseClass20: Schema.CaseClass20[A1, A2, A3, A4, A5, A6, A7, A8, A9, A10, A11, A12, A13, A14, A15, A16, A17, A18, A19, A20, Z]
-  ): Gen[Sized, Z] =
->>>>>>> ed9538c5
+  ): Gen[Sized, Z] =
     for {
       f1  <- gen(caseClass20.field1.schema)
       f2  <- gen(caseClass20.field2.schema)
@@ -725,13 +629,8 @@
     } yield caseClass20.construct(f1, f2, f3, f4, f5, f6, f7, f8, f9, f10, f11, f12, f13, f14, f15, f16, f17, f18, f19, f20)
 
   private def genCaseClass21[A1, A2, A3, A4, A5, A6, A7, A8, A9, A10, A11, A12, A13, A14, A15, A16, A17, A18, A19, A20, A21, Z](
-<<<<<<< HEAD
     caseClass21: Schema.CaseClass21[_, _, _, _, _, _, _, _, _, _, _, _, _, _, _, _, _, _, _, _, _, A1, A2, A3, A4, A5, A6, A7, A8, A9, A10, A11, A12, A13, A14, A15, A16, A17, A18, A19, A20, A21, Z]
-  ): Gen[Random with Sized, Z] =
-=======
-    caseClass21: Schema.CaseClass21[A1, A2, A3, A4, A5, A6, A7, A8, A9, A10, A11, A12, A13, A14, A15, A16, A17, A18, A19, A20, A21, Z]
-  ): Gen[Sized, Z] =
->>>>>>> ed9538c5
+  ): Gen[Sized, Z] =
     for {
       f1  <- gen(caseClass21.field1.schema)
       f2  <- gen(caseClass21.field2.schema)
@@ -757,7 +656,6 @@
     } yield caseClass21.construct(f1, f2, f3, f4, f5, f6, f7, f8, f9, f10, f11, f12, f13, f14, f15, f16, f17, f18, f19, f20, f21)
 
   private def genCaseClass22[A1, A2, A3, A4, A5, A6, A7, A8, A9, A10, A11, A12, A13, A14, A15, A16, A17, A18, A19, A20, A21, A22, Z](
-<<<<<<< HEAD
     caseClass22: Schema.CaseClass22[
       _,
       _,
@@ -805,11 +703,7 @@
       A22,
       Z
     ]
-  ): Gen[Random with Sized, Z] =
-=======
-    caseClass22: Schema.CaseClass22[A1, A2, A3, A4, A5, A6, A7, A8, A9, A10, A11, A12, A13, A14, A15, A16, A17, A18, A19, A20, A21, A22, Z]
-  ): Gen[Sized, Z] =
->>>>>>> ed9538c5
+  ): Gen[Sized, Z] =
     for {
       f1  <- gen(caseClass22.field1.schema)
       f2  <- gen(caseClass22.field2.schema)
