package zio.schema

import java.time.format.DateTimeFormatter

import scala.collection.immutable.ListMap

import zio.Chunk
<<<<<<< HEAD
=======
import zio.random.Random
>>>>>>> a398cd9d
import zio.schema.ast.{ NodePath, SchemaAst }
import zio.test.{ Gen, Sized }

object DeriveGen {

  // scalafmt: { maxColumn = 400 }
  def gen[A](implicit schema: Schema[A]): Gen[Sized, A] =
    schema match {
<<<<<<< HEAD
      case Schema.Enum1(c1, _)                                                                                                                                              => genEnum(c1)
      case Schema.Enum2(c1, c2, _)                                                                                                                                          => genEnum(c1, c2)
      case Schema.Enum3(c1, c2, c3, _)                                                                                                                                      => genEnum(c1, c2, c3)
      case Schema.Enum4(c1, c2, c3, c4, _)                                                                                                                                  => genEnum(c1, c2, c3, c4)
      case Schema.Enum5(c1, c2, c3, c4, c5, _)                                                                                                                              => genEnum(c1, c2, c3, c4, c5)
      case Schema.Enum6(c1, c2, c3, c4, c5, c6, _)                                                                                                                          => genEnum(c1, c2, c3, c4, c5, c6)
      case Schema.Enum7(c1, c2, c3, c4, c5, c6, c7, _)                                                                                                                      => genEnum(c1, c2, c3, c4, c5, c6, c7)
      case Schema.Enum8(c1, c2, c3, c4, c5, c6, c7, c8, _)                                                                                                                  => genEnum(c1, c2, c3, c4, c5, c6, c7, c8)
      case Schema.Enum9(c1, c2, c3, c4, c5, c6, c7, c8, c9, _)                                                                                                              => genEnum(c1, c2, c3, c4, c5, c6, c7, c8, c9)
      case Schema.Enum10(c1, c2, c3, c4, c5, c6, c7, c8, c9, c10, _)                                                                                                        => genEnum(c1, c2, c3, c4, c5, c6, c7, c8, c9, c10)
      case Schema.Enum11(c1, c2, c3, c4, c5, c6, c7, c8, c9, c10, c11, _)                                                                                                   => genEnum(c1, c2, c3, c4, c5, c6, c7, c8, c9, c10, c11)
      case Schema.Enum12(c1, c2, c3, c4, c5, c6, c7, c8, c9, c10, c11, c12, _)                                                                                              => genEnum(c1, c2, c3, c4, c5, c6, c7, c8, c9, c10, c11, c12)
      case Schema.Enum13(c1, c2, c3, c4, c5, c6, c7, c8, c9, c10, c11, c12, c13, _)                                                                                         => genEnum(c1, c2, c3, c4, c5, c6, c7, c8, c9, c10, c11, c12, c13)
      case Schema.Enum14(c1, c2, c3, c4, c5, c6, c7, c8, c9, c10, c11, c12, c13, c14, _)                                                                                    => genEnum(c1, c2, c3, c4, c5, c6, c7, c8, c9, c10, c11, c12, c13, c14)
      case Schema.Enum15(c1, c2, c3, c4, c5, c6, c7, c8, c9, c10, c11, c12, c13, c14, c15, _)                                                                               => genEnum(c1, c2, c3, c4, c5, c6, c7, c8, c9, c10, c11, c12, c13, c14, c15)
      case Schema.Enum16(c1, c2, c3, c4, c5, c6, c7, c8, c9, c10, c11, c12, c13, c14, c15, c16, _)                                                                          => genEnum(c1, c2, c3, c4, c5, c6, c7, c8, c9, c10, c11, c12, c13, c14, c15, c16)
      case Schema.Enum17(c1, c2, c3, c4, c5, c6, c7, c8, c9, c10, c11, c12, c13, c14, c15, c16, c17, _)                                                                     => genEnum(c1, c2, c3, c4, c5, c6, c7, c8, c9, c10, c11, c12, c13, c14, c15, c16, c17)
      case Schema.Enum18(c1, c2, c3, c4, c5, c6, c7, c8, c9, c10, c11, c12, c13, c14, c15, c16, c17, c18, _)                                                                => genEnum(c1, c2, c3, c4, c5, c6, c7, c8, c9, c10, c11, c12, c13, c14, c15, c16, c17, c18)
      case Schema.Enum19(c1, c2, c3, c4, c5, c6, c7, c8, c9, c10, c11, c12, c13, c14, c15, c16, c17, c18, c19, _)                                                           => genEnum(c1, c2, c3, c4, c5, c6, c7, c8, c9, c10, c11, c12, c13, c14, c15, c16, c17, c18, c19)
      case Schema.Enum20(c1, c2, c3, c4, c5, c6, c7, c8, c9, c10, c11, c12, c13, c14, c15, c16, c17, c18, c19, c20, _)                                                      => genEnum(c1, c2, c3, c4, c5, c6, c7, c8, c9, c10, c11, c12, c13, c14, c15, c16, c17, c18, c19, c20)
      case Schema.Enum21(c1, c2, c3, c4, c5, c6, c7, c8, c9, c10, c11, c12, c13, c14, c15, c16, c17, c18, c19, c20, c21, _)                                                 => genEnum(c1, c2, c3, c4, c5, c6, c7, c8, c9, c10, c11, c12, c13, c14, c15, c16, c17, c18, c19, c20, c21)
      case Schema.Enum22(c1, c2, c3, c4, c5, c6, c7, c8, c9, c10, c11, c12, c13, c14, c15, c16, c17, c18, c19, c20, c21, c22, _)                                            => genEnum(c1, c2, c3, c4, c5, c6, c7, c8, c9, c10, c11, c12, c13, c14, c15, c16, c17, c18, c19, c20, c21, c22)
      case Schema.EnumN(caseSet, _)                                                                                                                                         => genEnum(caseSet.toSeq.asInstanceOf[Seq[Schema.Case[_, A]]]: _*)
      case c @ Schema.CaseClass1(_, _, _, _)                                                                                                                                => genCaseClass1(c)
      case c @ Schema.CaseClass2(_, _, _, _, _, _)                                                                                                                          => genCaseClass2(c)
      case c @ Schema.CaseClass3(_, _, _, _, _, _, _, _)                                                                                                                    => genCaseClass3(c)
      case c @ Schema.CaseClass4(_, _, _, _, _, _, _, _, _, _)                                                                                                              => genCaseClass4(c)
      case c @ Schema.CaseClass5(_, _, _, _, _, _, _, _, _, _, _, _)                                                                                                        => genCaseClass5(c)
      case c @ Schema.CaseClass6(_, _, _, _, _, _, _, _, _, _, _, _, _, _)                                                                                                  => genCaseClass6(c)
      case c @ Schema.CaseClass7(_, _, _, _, _, _, _, _, _, _, _, _, _, _, _, _)                                                                                            => genCaseClass7(c)
      case c @ Schema.CaseClass8(_, _, _, _, _, _, _, _, _, _, _, _, _, _, _, _, _, _)                                                                                      => genCaseClass8(c)
      case c @ Schema.CaseClass9(_, _, _, _, _, _, _, _, _, _, _, _, _, _, _, _, _, _, _, _)                                                                                => genCaseClass9(c)
      case c @ Schema.CaseClass10(_, _, _, _, _, _, _, _, _, _, _, _, _, _, _, _, _, _, _, _, _, _)                                                                         => genCaseClass10(c)
      case c @ Schema.CaseClass11(_, _, _, _, _, _, _, _, _, _, _, _, _, _, _, _, _, _, _, _, _, _, _, _)                                                                   => genCaseClass11(c)
      case c @ Schema.CaseClass12(_, _, _, _, _, _, _, _, _, _, _, _, _, _, _, _, _, _, _, _, _, _, _, _, _, _)                                                             => genCaseClass12(c)
      case c @ Schema.CaseClass13(_, _, _, _, _, _, _, _, _, _, _, _, _, _, _, _, _, _, _, _, _, _, _, _, _, _, _, _)                                                       => genCaseClass13(c)
      case c @ Schema.CaseClass14(_, _, _, _, _, _, _, _, _, _, _, _, _, _, _, _, _, _, _, _, _, _, _, _, _, _, _, _, _, _)                                                 => genCaseClass14(c)
      case c @ Schema.CaseClass15(_, _, _, _, _, _, _, _, _, _, _, _, _, _, _, _, _, _, _, _, _, _, _, _, _, _, _, _, _, _, _, _)                                           => genCaseClass15(c)
      case c @ Schema.CaseClass16(_, _, _, _, _, _, _, _, _, _, _, _, _, _, _, _, _, _, _, _, _, _, _, _, _, _, _, _, _, _, _, _, _, _)                                     => genCaseClass16(c)
      case c @ Schema.CaseClass17(_, _, _, _, _, _, _, _, _, _, _, _, _, _, _, _, _, _, _, _, _, _, _, _, _, _, _, _, _, _, _, _, _, _, _, _)                               => genCaseClass17(c)
      case c @ Schema.CaseClass18(_, _, _, _, _, _, _, _, _, _, _, _, _, _, _, _, _, _, _, _, _, _, _, _, _, _, _, _, _, _, _, _, _, _, _, _, _, _)                         => genCaseClass18(c)
      case c @ Schema.CaseClass19(_, _, _, _, _, _, _, _, _, _, _, _, _, _, _, _, _, _, _, _, _, _, _, _, _, _, _, _, _, _, _, _, _, _, _, _, _, _, _, _)                   => genCaseClass19(c)
      case c @ Schema.CaseClass20(_, _, _, _, _, _, _, _, _, _, _, _, _, _, _, _, _, _, _, _, _, _, _, _, _, _, _, _, _, _, _, _, _, _, _, _, _, _, _, _, _, _)             => genCaseClass20(c)
      case c @ Schema.CaseClass21(_, _, _, _, _, _, _, _, _, _, _, _, _, _, _, _, _, _, _, _, _, _, _, _, _, _, _, _, _, _, _, _, _, _, _, _, _, _, _, _, _, _, _, _)       => genCaseClass21(c)
      case c @ Schema.CaseClass22(_, _, _, _, _, _, _, _, _, _, _, _, _, _, _, _, _, _, _, _, _, _, _, _, _, _, _, _, _, _, _, _, _, _, _, _, _, _, _, _, _, _, _, _, _, _) => genCaseClass22(c)
      case generic @ Schema.GenericRecord(_, _)                                                                                                                             => genGenericRecord(generic).map(_.asInstanceOf[A])
      case seq @ Schema.Sequence(_, _, _, _, _)                                                                                                                             => genSequence(seq)
      case map @ Schema.MapSchema(_, _, _)                                                                                                                                  => genMap(map)
      case set @ Schema.SetSchema(_, _)                                                                                                                                     => genSet(set)
      case transform @ Schema.Transform(_, _, _, _, _)                                                                                                                      => genTransform(transform)
      case Schema.Primitive(standardType, _)                                                                                                                                => genPrimitive(standardType)
      case optional @ Schema.Optional(_, _)                                                                                                                                 => genOptional(optional)
      case fail @ Schema.Fail(_, _)                                                                                                                                         => genFail(fail)
      case tuple @ Schema.Tuple(_, _, _)                                                                                                                                    => genTuple(tuple)
      case either @ Schema.EitherSchema(_, _, _)                                                                                                                            => genEither(either)
      case lazzy @ Schema.Lazy(_)                                                                                                                                           => genLazy(lazzy)
      case Schema.Meta(ast, _)                                                                                                                                              => genMeta(ast)
      case Schema.Dynamic(_)                                                                                                                                                => gen(DynamicValueSchema())
      case Schema.SemiDynamic(_, _)                                                                                                                                         => genSemiDynamic
=======
      case Schema.Enum1(_, c1, _)                                                                                                                                              => genEnum(c1)
      case Schema.Enum2(_, c1, c2, _)                                                                                                                                          => genEnum(c1, c2)
      case Schema.Enum3(_, c1, c2, c3, _)                                                                                                                                      => genEnum(c1, c2, c3)
      case Schema.Enum4(_, c1, c2, c3, c4, _)                                                                                                                                  => genEnum(c1, c2, c3, c4)
      case Schema.Enum5(_, c1, c2, c3, c4, c5, _)                                                                                                                              => genEnum(c1, c2, c3, c4, c5)
      case Schema.Enum6(_, c1, c2, c3, c4, c5, c6, _)                                                                                                                          => genEnum(c1, c2, c3, c4, c5, c6)
      case Schema.Enum7(_, c1, c2, c3, c4, c5, c6, c7, _)                                                                                                                      => genEnum(c1, c2, c3, c4, c5, c6, c7)
      case Schema.Enum8(_, c1, c2, c3, c4, c5, c6, c7, c8, _)                                                                                                                  => genEnum(c1, c2, c3, c4, c5, c6, c7, c8)
      case Schema.Enum9(_, c1, c2, c3, c4, c5, c6, c7, c8, c9, _)                                                                                                              => genEnum(c1, c2, c3, c4, c5, c6, c7, c8, c9)
      case Schema.Enum10(_, c1, c2, c3, c4, c5, c6, c7, c8, c9, c10, _)                                                                                                        => genEnum(c1, c2, c3, c4, c5, c6, c7, c8, c9, c10)
      case Schema.Enum11(_, c1, c2, c3, c4, c5, c6, c7, c8, c9, c10, c11, _)                                                                                                   => genEnum(c1, c2, c3, c4, c5, c6, c7, c8, c9, c10, c11)
      case Schema.Enum12(_, c1, c2, c3, c4, c5, c6, c7, c8, c9, c10, c11, c12, _)                                                                                              => genEnum(c1, c2, c3, c4, c5, c6, c7, c8, c9, c10, c11, c12)
      case Schema.Enum13(_, c1, c2, c3, c4, c5, c6, c7, c8, c9, c10, c11, c12, c13, _)                                                                                         => genEnum(c1, c2, c3, c4, c5, c6, c7, c8, c9, c10, c11, c12, c13)
      case Schema.Enum14(_, c1, c2, c3, c4, c5, c6, c7, c8, c9, c10, c11, c12, c13, c14, _)                                                                                    => genEnum(c1, c2, c3, c4, c5, c6, c7, c8, c9, c10, c11, c12, c13, c14)
      case Schema.Enum15(_, c1, c2, c3, c4, c5, c6, c7, c8, c9, c10, c11, c12, c13, c14, c15, _)                                                                               => genEnum(c1, c2, c3, c4, c5, c6, c7, c8, c9, c10, c11, c12, c13, c14, c15)
      case Schema.Enum16(_, c1, c2, c3, c4, c5, c6, c7, c8, c9, c10, c11, c12, c13, c14, c15, c16, _)                                                                          => genEnum(c1, c2, c3, c4, c5, c6, c7, c8, c9, c10, c11, c12, c13, c14, c15, c16)
      case Schema.Enum17(_, c1, c2, c3, c4, c5, c6, c7, c8, c9, c10, c11, c12, c13, c14, c15, c16, c17, _)                                                                     => genEnum(c1, c2, c3, c4, c5, c6, c7, c8, c9, c10, c11, c12, c13, c14, c15, c16, c17)
      case Schema.Enum18(_, c1, c2, c3, c4, c5, c6, c7, c8, c9, c10, c11, c12, c13, c14, c15, c16, c17, c18, _)                                                                => genEnum(c1, c2, c3, c4, c5, c6, c7, c8, c9, c10, c11, c12, c13, c14, c15, c16, c17, c18)
      case Schema.Enum19(_, c1, c2, c3, c4, c5, c6, c7, c8, c9, c10, c11, c12, c13, c14, c15, c16, c17, c18, c19, _)                                                           => genEnum(c1, c2, c3, c4, c5, c6, c7, c8, c9, c10, c11, c12, c13, c14, c15, c16, c17, c18, c19)
      case Schema.Enum20(_, c1, c2, c3, c4, c5, c6, c7, c8, c9, c10, c11, c12, c13, c14, c15, c16, c17, c18, c19, c20, _)                                                      => genEnum(c1, c2, c3, c4, c5, c6, c7, c8, c9, c10, c11, c12, c13, c14, c15, c16, c17, c18, c19, c20)
      case Schema.Enum21(_, c1, c2, c3, c4, c5, c6, c7, c8, c9, c10, c11, c12, c13, c14, c15, c16, c17, c18, c19, c20, c21, _)                                                 => genEnum(c1, c2, c3, c4, c5, c6, c7, c8, c9, c10, c11, c12, c13, c14, c15, c16, c17, c18, c19, c20, c21)
      case Schema.Enum22(_, c1, c2, c3, c4, c5, c6, c7, c8, c9, c10, c11, c12, c13, c14, c15, c16, c17, c18, c19, c20, c21, c22, _)                                            => genEnum(c1, c2, c3, c4, c5, c6, c7, c8, c9, c10, c11, c12, c13, c14, c15, c16, c17, c18, c19, c20, c21, c22)
      case Schema.EnumN(_, caseSet, _)                                                                                                                                         => genEnum(caseSet.toSeq.asInstanceOf[Seq[Schema.Case[_, A]]]: _*)
      case c @ Schema.CaseClass0(_, _, _)                                                                                                                                      => genCaseClass0(c)
      case c @ Schema.CaseClass1(_, _, _, _, _)                                                                                                                                => genCaseClass1(c)
      case c @ Schema.CaseClass2(_, _, _, _, _, _, _)                                                                                                                          => genCaseClass2(c)
      case c @ Schema.CaseClass3(_, _, _, _, _, _, _, _, _)                                                                                                                    => genCaseClass3(c)
      case c @ Schema.CaseClass4(_, _, _, _, _, _, _, _, _, _, _)                                                                                                              => genCaseClass4(c)
      case c @ Schema.CaseClass5(_, _, _, _, _, _, _, _, _, _, _, _, _)                                                                                                        => genCaseClass5(c)
      case c @ Schema.CaseClass6(_, _, _, _, _, _, _, _, _, _, _, _, _, _, _)                                                                                                  => genCaseClass6(c)
      case c @ Schema.CaseClass7(_, _, _, _, _, _, _, _, _, _, _, _, _, _, _, _, _)                                                                                            => genCaseClass7(c)
      case c @ Schema.CaseClass8(_, _, _, _, _, _, _, _, _, _, _, _, _, _, _, _, _, _, _)                                                                                      => genCaseClass8(c)
      case c @ Schema.CaseClass9(_, _, _, _, _, _, _, _, _, _, _, _, _, _, _, _, _, _, _, _, _)                                                                                => genCaseClass9(c)
      case c @ Schema.CaseClass10(_, _, _, _, _, _, _, _, _, _, _, _, _, _, _, _, _, _, _, _, _, _, _)                                                                         => genCaseClass10(c)
      case c @ Schema.CaseClass11(_, _, _, _, _, _, _, _, _, _, _, _, _, _, _, _, _, _, _, _, _, _, _, _, _)                                                                   => genCaseClass11(c)
      case c @ Schema.CaseClass12(_, _, _, _, _, _, _, _, _, _, _, _, _, _, _, _, _, _, _, _, _, _, _, _, _, _, _)                                                             => genCaseClass12(c)
      case c @ Schema.CaseClass13(_, _, _, _, _, _, _, _, _, _, _, _, _, _, _, _, _, _, _, _, _, _, _, _, _, _, _, _, _)                                                       => genCaseClass13(c)
      case c @ Schema.CaseClass14(_, _, _, _, _, _, _, _, _, _, _, _, _, _, _, _, _, _, _, _, _, _, _, _, _, _, _, _, _, _, _)                                                 => genCaseClass14(c)
      case c @ Schema.CaseClass15(_, _, _, _, _, _, _, _, _, _, _, _, _, _, _, _, _, _, _, _, _, _, _, _, _, _, _, _, _, _, _, _, _)                                           => genCaseClass15(c)
      case c @ Schema.CaseClass16(_, _, _, _, _, _, _, _, _, _, _, _, _, _, _, _, _, _, _, _, _, _, _, _, _, _, _, _, _, _, _, _, _, _, _)                                     => genCaseClass16(c)
      case c @ Schema.CaseClass17(_, _, _, _, _, _, _, _, _, _, _, _, _, _, _, _, _, _, _, _, _, _, _, _, _, _, _, _, _, _, _, _, _, _, _, _, _)                               => genCaseClass17(c)
      case c @ Schema.CaseClass18(_, _, _, _, _, _, _, _, _, _, _, _, _, _, _, _, _, _, _, _, _, _, _, _, _, _, _, _, _, _, _, _, _, _, _, _, _, _, _)                         => genCaseClass18(c)
      case c @ Schema.CaseClass19(_, _, _, _, _, _, _, _, _, _, _, _, _, _, _, _, _, _, _, _, _, _, _, _, _, _, _, _, _, _, _, _, _, _, _, _, _, _, _, _, _)                   => genCaseClass19(c)
      case c @ Schema.CaseClass20(_, _, _, _, _, _, _, _, _, _, _, _, _, _, _, _, _, _, _, _, _, _, _, _, _, _, _, _, _, _, _, _, _, _, _, _, _, _, _, _, _, _, _)             => genCaseClass20(c)
      case c @ Schema.CaseClass21(_, _, _, _, _, _, _, _, _, _, _, _, _, _, _, _, _, _, _, _, _, _, _, _, _, _, _, _, _, _, _, _, _, _, _, _, _, _, _, _, _, _, _, _, _)       => genCaseClass21(c)
      case c @ Schema.CaseClass22(_, _, _, _, _, _, _, _, _, _, _, _, _, _, _, _, _, _, _, _, _, _, _, _, _, _, _, _, _, _, _, _, _, _, _, _, _, _, _, _, _, _, _, _, _, _, _) => genCaseClass22(c)
      case generic @ Schema.GenericRecord(_, _, _)                                                                                                                             => genGenericRecord(generic).map(_.asInstanceOf[A])
      case seq @ Schema.Sequence(_, _, _, _, _)                                                                                                                                => genSequence(seq)
      case map @ Schema.MapSchema(_, _, _)                                                                                                                                     => genMap(map)
      case set @ Schema.SetSchema(_, _)                                                                                                                                        => genSet(set)
      case transform @ Schema.Transform(_, _, _, _, _)                                                                                                                         => genTransform(transform)
      case Schema.Primitive(standardType, _)                                                                                                                                   => genPrimitive(standardType)
      case optional @ Schema.Optional(_, _)                                                                                                                                    => genOptional(optional)
      case fail @ Schema.Fail(_, _)                                                                                                                                            => genFail(fail)
      case tuple @ Schema.Tuple(_, _, _)                                                                                                                                       => genTuple(tuple)
      case either @ Schema.EitherSchema(_, _, _)                                                                                                                               => genEither(either)
      case lazzy @ Schema.Lazy(_)                                                                                                                                              => genLazy(lazzy)
      case Schema.Meta(ast, _)                                                                                                                                                 => genMeta(ast)
      case Schema.Dynamic(_)                                                                                                                                                   => gen(DynamicValueSchema())
      case Schema.SemiDynamic(_, _)                                                                                                                                            => genSemiDynamic
>>>>>>> a398cd9d
    } // scalafmt: { maxColumn = 120 }

  private def genEnum[Z](cases: Schema.Case[_, Z]*) =
    Gen.elements(cases: _*).flatMap(c => gen(c.codec).map(_.asInstanceOf[Z]))

<<<<<<< HEAD
  private def genCaseClass1[A, Z](caseClass1: Schema.CaseClass1[A, Z]): Gen[Sized, Z] =
=======
  private def genCaseClass0[Z](caseClass0: Schema.CaseClass0[Z]): Gen[Random with Sized, Z] =
    Gen.elements(caseClass0.construct())

  private def genCaseClass1[A, Z](caseClass1: Schema.CaseClass1[A, Z]): Gen[Random with Sized, Z] =
>>>>>>> a398cd9d
    gen(caseClass1.field.schema).map(caseClass1.construct)

  private def genCaseClass2[A1, A2, Z](caseClass2: Schema.CaseClass2[A1, A2, Z]): Gen[Sized, Z] =
    for {
      f1 <- gen(caseClass2.field1.schema)
      f2 <- gen(caseClass2.field2.schema)
    } yield caseClass2.construct(f1, f2)

  private def genCaseClass3[A1, A2, A3, Z](caseClass3: Schema.CaseClass3[A1, A2, A3, Z]): Gen[Sized, Z] =
    for {
      f1 <- gen(caseClass3.field1.schema)
      f2 <- gen(caseClass3.field2.schema)
      f3 <- gen(caseClass3.field3.schema)
    } yield caseClass3.construct(f1, f2, f3)

  private def genCaseClass4[A1, A2, A3, A4, Z](
    caseClass4: Schema.CaseClass4[A1, A2, A3, A4, Z]
  ): Gen[Sized, Z] =
    for {
      f1 <- gen(caseClass4.field1.schema)
      f2 <- gen(caseClass4.field2.schema)
      f3 <- gen(caseClass4.field3.schema)
      f4 <- gen(caseClass4.field4.schema)
    } yield caseClass4.construct(f1, f2, f3, f4)

  private def genCaseClass5[A1, A2, A3, A4, A5, Z](
    caseClass5: Schema.CaseClass5[A1, A2, A3, A4, A5, Z]
  ): Gen[Sized, Z] =
    for {
      f1 <- gen(caseClass5.field1.schema)
      f2 <- gen(caseClass5.field2.schema)
      f3 <- gen(caseClass5.field3.schema)
      f4 <- gen(caseClass5.field4.schema)
      f5 <- gen(caseClass5.field5.schema)
    } yield caseClass5.construct(f1, f2, f3, f4, f5)

  private def genCaseClass6[A1, A2, A3, A4, A5, A6, Z](
    caseClass6: Schema.CaseClass6[A1, A2, A3, A4, A5, A6, Z]
  ): Gen[Sized, Z] =
    for {
      f1 <- gen(caseClass6.field1.schema)
      f2 <- gen(caseClass6.field2.schema)
      f3 <- gen(caseClass6.field3.schema)
      f4 <- gen(caseClass6.field4.schema)
      f5 <- gen(caseClass6.field5.schema)
      f6 <- gen(caseClass6.field6.schema)
    } yield caseClass6.construct(f1, f2, f3, f4, f5, f6)

  private def genCaseClass7[A1, A2, A3, A4, A5, A6, A7, Z](
    caseClass7: Schema.CaseClass7[A1, A2, A3, A4, A5, A6, A7, Z]
  ): Gen[Sized, Z] =
    for {
      f1 <- gen(caseClass7.field1.schema)
      f2 <- gen(caseClass7.field2.schema)
      f3 <- gen(caseClass7.field3.schema)
      f4 <- gen(caseClass7.field4.schema)
      f5 <- gen(caseClass7.field5.schema)
      f6 <- gen(caseClass7.field6.schema)
      f7 <- gen(caseClass7.field7.schema)
    } yield caseClass7.construct(f1, f2, f3, f4, f5, f6, f7)

  private def genCaseClass8[A1, A2, A3, A4, A5, A6, A7, A8, Z](
    caseClass8: Schema.CaseClass8[A1, A2, A3, A4, A5, A6, A7, A8, Z]
  ): Gen[Sized, Z] =
    for {
      f1 <- gen(caseClass8.field1.schema)
      f2 <- gen(caseClass8.field2.schema)
      f3 <- gen(caseClass8.field3.schema)
      f4 <- gen(caseClass8.field4.schema)
      f5 <- gen(caseClass8.field5.schema)
      f6 <- gen(caseClass8.field6.schema)
      f7 <- gen(caseClass8.field7.schema)
      f8 <- gen(caseClass8.field8.schema)
    } yield caseClass8.construct(f1, f2, f3, f4, f5, f6, f7, f8)

  private def genCaseClass9[A1, A2, A3, A4, A5, A6, A7, A8, A9, Z](
    caseClass9: Schema.CaseClass9[A1, A2, A3, A4, A5, A6, A7, A8, A9, Z]
  ): Gen[Sized, Z] =
    for {
      f1 <- gen(caseClass9.field1.schema)
      f2 <- gen(caseClass9.field2.schema)
      f3 <- gen(caseClass9.field3.schema)
      f4 <- gen(caseClass9.field4.schema)
      f5 <- gen(caseClass9.field5.schema)
      f6 <- gen(caseClass9.field6.schema)
      f7 <- gen(caseClass9.field7.schema)
      f8 <- gen(caseClass9.field8.schema)
      f9 <- gen(caseClass9.field9.schema)
    } yield caseClass9.construct(f1, f2, f3, f4, f5, f6, f7, f8, f9)

  private def genCaseClass10[A1, A2, A3, A4, A5, A6, A7, A8, A9, A10, Z](
    caseClass10: Schema.CaseClass10[A1, A2, A3, A4, A5, A6, A7, A8, A9, A10, Z]
  ): Gen[Sized, Z] =
    for {
      f1  <- gen(caseClass10.field1.schema)
      f2  <- gen(caseClass10.field2.schema)
      f3  <- gen(caseClass10.field3.schema)
      f4  <- gen(caseClass10.field4.schema)
      f5  <- gen(caseClass10.field5.schema)
      f6  <- gen(caseClass10.field6.schema)
      f7  <- gen(caseClass10.field7.schema)
      f8  <- gen(caseClass10.field8.schema)
      f9  <- gen(caseClass10.field9.schema)
      f10 <- gen(caseClass10.field10.schema)
    } yield caseClass10.construct(f1, f2, f3, f4, f5, f6, f7, f8, f9, f10)

  private def genCaseClass11[A1, A2, A3, A4, A5, A6, A7, A8, A9, A10, A11, Z](
    caseClass11: Schema.CaseClass11[A1, A2, A3, A4, A5, A6, A7, A8, A9, A10, A11, Z]
  ): Gen[Sized, Z] =
    for {
      f1  <- gen(caseClass11.field1.schema)
      f2  <- gen(caseClass11.field2.schema)
      f3  <- gen(caseClass11.field3.schema)
      f4  <- gen(caseClass11.field4.schema)
      f5  <- gen(caseClass11.field5.schema)
      f6  <- gen(caseClass11.field6.schema)
      f7  <- gen(caseClass11.field7.schema)
      f8  <- gen(caseClass11.field8.schema)
      f9  <- gen(caseClass11.field9.schema)
      f10 <- gen(caseClass11.field10.schema)
      f11 <- gen(caseClass11.field11.schema)
    } yield caseClass11.construct(f1, f2, f3, f4, f5, f6, f7, f8, f9, f10, f11)

  private def genCaseClass12[A1, A2, A3, A4, A5, A6, A7, A8, A9, A10, A11, A12, Z](
    caseClass12: Schema.CaseClass12[A1, A2, A3, A4, A5, A6, A7, A8, A9, A10, A11, A12, Z]
  ): Gen[Sized, Z] =
    for {
      f1  <- gen(caseClass12.field1.schema)
      f2  <- gen(caseClass12.field2.schema)
      f3  <- gen(caseClass12.field3.schema)
      f4  <- gen(caseClass12.field4.schema)
      f5  <- gen(caseClass12.field5.schema)
      f6  <- gen(caseClass12.field6.schema)
      f7  <- gen(caseClass12.field7.schema)
      f8  <- gen(caseClass12.field8.schema)
      f9  <- gen(caseClass12.field9.schema)
      f10 <- gen(caseClass12.field10.schema)
      f11 <- gen(caseClass12.field11.schema)
      f12 <- gen(caseClass12.field12.schema)
    } yield caseClass12.construct(f1, f2, f3, f4, f5, f6, f7, f8, f9, f10, f11, f12)

  private def genCaseClass13[A1, A2, A3, A4, A5, A6, A7, A8, A9, A10, A11, A12, A13, Z](
    caseClass13: Schema.CaseClass13[A1, A2, A3, A4, A5, A6, A7, A8, A9, A10, A11, A12, A13, Z]
  ): Gen[Sized, Z] =
    for {
      f1  <- gen(caseClass13.field1.schema)
      f2  <- gen(caseClass13.field2.schema)
      f3  <- gen(caseClass13.field3.schema)
      f4  <- gen(caseClass13.field4.schema)
      f5  <- gen(caseClass13.field5.schema)
      f6  <- gen(caseClass13.field6.schema)
      f7  <- gen(caseClass13.field7.schema)
      f8  <- gen(caseClass13.field8.schema)
      f9  <- gen(caseClass13.field9.schema)
      f10 <- gen(caseClass13.field10.schema)
      f11 <- gen(caseClass13.field11.schema)
      f12 <- gen(caseClass13.field12.schema)
      f13 <- gen(caseClass13.field13.schema)
    } yield caseClass13.construct(f1, f2, f3, f4, f5, f6, f7, f8, f9, f10, f11, f12, f13)

  private def genCaseClass14[A1, A2, A3, A4, A5, A6, A7, A8, A9, A10, A11, A12, A13, A14, Z](
    caseClass14: Schema.CaseClass14[A1, A2, A3, A4, A5, A6, A7, A8, A9, A10, A11, A12, A13, A14, Z]
  ): Gen[Sized, Z] =
    for {
      f1  <- gen(caseClass14.field1.schema)
      f2  <- gen(caseClass14.field2.schema)
      f3  <- gen(caseClass14.field3.schema)
      f4  <- gen(caseClass14.field4.schema)
      f5  <- gen(caseClass14.field5.schema)
      f6  <- gen(caseClass14.field6.schema)
      f7  <- gen(caseClass14.field7.schema)
      f8  <- gen(caseClass14.field8.schema)
      f9  <- gen(caseClass14.field9.schema)
      f10 <- gen(caseClass14.field10.schema)
      f11 <- gen(caseClass14.field11.schema)
      f12 <- gen(caseClass14.field12.schema)
      f13 <- gen(caseClass14.field13.schema)
      f14 <- gen(caseClass14.field14.schema)
    } yield caseClass14.construct(f1, f2, f3, f4, f5, f6, f7, f8, f9, f10, f11, f12, f13, f14)

  private def genCaseClass15[A1, A2, A3, A4, A5, A6, A7, A8, A9, A10, A11, A12, A13, A14, A15, Z](
    caseClass15: Schema.CaseClass15[A1, A2, A3, A4, A5, A6, A7, A8, A9, A10, A11, A12, A13, A14, A15, Z]
  ): Gen[Sized, Z] =
    for {
      f1  <- gen(caseClass15.field1.schema)
      f2  <- gen(caseClass15.field2.schema)
      f3  <- gen(caseClass15.field3.schema)
      f4  <- gen(caseClass15.field4.schema)
      f5  <- gen(caseClass15.field5.schema)
      f6  <- gen(caseClass15.field6.schema)
      f7  <- gen(caseClass15.field7.schema)
      f8  <- gen(caseClass15.field8.schema)
      f9  <- gen(caseClass15.field9.schema)
      f10 <- gen(caseClass15.field10.schema)
      f11 <- gen(caseClass15.field11.schema)
      f12 <- gen(caseClass15.field12.schema)
      f13 <- gen(caseClass15.field13.schema)
      f14 <- gen(caseClass15.field14.schema)
      f15 <- gen(caseClass15.field15.schema)
    } yield caseClass15.construct(f1, f2, f3, f4, f5, f6, f7, f8, f9, f10, f11, f12, f13, f14, f15)

  private def genCaseClass16[A1, A2, A3, A4, A5, A6, A7, A8, A9, A10, A11, A12, A13, A14, A15, A16, Z](
    caseClass16: Schema.CaseClass16[A1, A2, A3, A4, A5, A6, A7, A8, A9, A10, A11, A12, A13, A14, A15, A16, Z]
  ): Gen[Sized, Z] =
    for {
      f1  <- gen(caseClass16.field1.schema)
      f2  <- gen(caseClass16.field2.schema)
      f3  <- gen(caseClass16.field3.schema)
      f4  <- gen(caseClass16.field4.schema)
      f5  <- gen(caseClass16.field5.schema)
      f6  <- gen(caseClass16.field6.schema)
      f7  <- gen(caseClass16.field7.schema)
      f8  <- gen(caseClass16.field8.schema)
      f9  <- gen(caseClass16.field9.schema)
      f10 <- gen(caseClass16.field10.schema)
      f11 <- gen(caseClass16.field11.schema)
      f12 <- gen(caseClass16.field12.schema)
      f13 <- gen(caseClass16.field13.schema)
      f14 <- gen(caseClass16.field14.schema)
      f15 <- gen(caseClass16.field15.schema)
      f16 <- gen(caseClass16.field16.schema)
    } yield caseClass16.construct(f1, f2, f3, f4, f5, f6, f7, f8, f9, f10, f11, f12, f13, f14, f15, f16)

  private def genCaseClass17[A1, A2, A3, A4, A5, A6, A7, A8, A9, A10, A11, A12, A13, A14, A15, A16, A17, Z](
    caseClass17: Schema.CaseClass17[A1, A2, A3, A4, A5, A6, A7, A8, A9, A10, A11, A12, A13, A14, A15, A16, A17, Z]
  ): Gen[Sized, Z] =
    for {
      f1  <- gen(caseClass17.field1.schema)
      f2  <- gen(caseClass17.field2.schema)
      f3  <- gen(caseClass17.field3.schema)
      f4  <- gen(caseClass17.field4.schema)
      f5  <- gen(caseClass17.field5.schema)
      f6  <- gen(caseClass17.field6.schema)
      f7  <- gen(caseClass17.field7.schema)
      f8  <- gen(caseClass17.field8.schema)
      f9  <- gen(caseClass17.field9.schema)
      f10 <- gen(caseClass17.field10.schema)
      f11 <- gen(caseClass17.field11.schema)
      f12 <- gen(caseClass17.field12.schema)
      f13 <- gen(caseClass17.field13.schema)
      f14 <- gen(caseClass17.field14.schema)
      f15 <- gen(caseClass17.field15.schema)
      f16 <- gen(caseClass17.field16.schema)
      f17 <- gen(caseClass17.field17.schema)
    } yield caseClass17.construct(f1, f2, f3, f4, f5, f6, f7, f8, f9, f10, f11, f12, f13, f14, f15, f16, f17)

  private def genCaseClass18[A1, A2, A3, A4, A5, A6, A7, A8, A9, A10, A11, A12, A13, A14, A15, A16, A17, A18, Z](
    caseClass18: Schema.CaseClass18[A1, A2, A3, A4, A5, A6, A7, A8, A9, A10, A11, A12, A13, A14, A15, A16, A17, A18, Z]
  ): Gen[Sized, Z] =
    for {
      f1  <- gen(caseClass18.field1.schema)
      f2  <- gen(caseClass18.field2.schema)
      f3  <- gen(caseClass18.field3.schema)
      f4  <- gen(caseClass18.field4.schema)
      f5  <- gen(caseClass18.field5.schema)
      f6  <- gen(caseClass18.field6.schema)
      f7  <- gen(caseClass18.field7.schema)
      f8  <- gen(caseClass18.field8.schema)
      f9  <- gen(caseClass18.field9.schema)
      f10 <- gen(caseClass18.field10.schema)
      f11 <- gen(caseClass18.field11.schema)
      f12 <- gen(caseClass18.field12.schema)
      f13 <- gen(caseClass18.field13.schema)
      f14 <- gen(caseClass18.field14.schema)
      f15 <- gen(caseClass18.field15.schema)
      f16 <- gen(caseClass18.field16.schema)
      f17 <- gen(caseClass18.field17.schema)
      f18 <- gen(caseClass18.field18.schema)
    } yield caseClass18.construct(f1, f2, f3, f4, f5, f6, f7, f8, f9, f10, f11, f12, f13, f14, f15, f16, f17, f18)

  // scalafmt: { maxColumn = 200 }
  private def genCaseClass19[A1, A2, A3, A4, A5, A6, A7, A8, A9, A10, A11, A12, A13, A14, A15, A16, A17, A18, A19, Z](
    caseClass19: Schema.CaseClass19[A1, A2, A3, A4, A5, A6, A7, A8, A9, A10, A11, A12, A13, A14, A15, A16, A17, A18, A19, Z]
  ): Gen[Sized, Z] =
    for {
      f1  <- gen(caseClass19.field1.schema)
      f2  <- gen(caseClass19.field2.schema)
      f3  <- gen(caseClass19.field3.schema)
      f4  <- gen(caseClass19.field4.schema)
      f5  <- gen(caseClass19.field5.schema)
      f6  <- gen(caseClass19.field6.schema)
      f7  <- gen(caseClass19.field7.schema)
      f8  <- gen(caseClass19.field8.schema)
      f9  <- gen(caseClass19.field9.schema)
      f10 <- gen(caseClass19.field10.schema)
      f11 <- gen(caseClass19.field11.schema)
      f12 <- gen(caseClass19.field12.schema)
      f13 <- gen(caseClass19.field13.schema)
      f14 <- gen(caseClass19.field14.schema)
      f15 <- gen(caseClass19.field15.schema)
      f16 <- gen(caseClass19.field16.schema)
      f17 <- gen(caseClass19.field17.schema)
      f18 <- gen(caseClass19.field18.schema)
      f19 <- gen(caseClass19.field19.schema)
    } yield caseClass19.construct(f1, f2, f3, f4, f5, f6, f7, f8, f9, f10, f11, f12, f13, f14, f15, f16, f17, f18, f19)

  private def genCaseClass20[A1, A2, A3, A4, A5, A6, A7, A8, A9, A10, A11, A12, A13, A14, A15, A16, A17, A18, A19, A20, Z](
    caseClass20: Schema.CaseClass20[A1, A2, A3, A4, A5, A6, A7, A8, A9, A10, A11, A12, A13, A14, A15, A16, A17, A18, A19, A20, Z]
  ): Gen[Sized, Z] =
    for {
      f1  <- gen(caseClass20.field1.schema)
      f2  <- gen(caseClass20.field2.schema)
      f3  <- gen(caseClass20.field3.schema)
      f4  <- gen(caseClass20.field4.schema)
      f5  <- gen(caseClass20.field5.schema)
      f6  <- gen(caseClass20.field6.schema)
      f7  <- gen(caseClass20.field7.schema)
      f8  <- gen(caseClass20.field8.schema)
      f9  <- gen(caseClass20.field9.schema)
      f10 <- gen(caseClass20.field10.schema)
      f11 <- gen(caseClass20.field11.schema)
      f12 <- gen(caseClass20.field12.schema)
      f13 <- gen(caseClass20.field13.schema)
      f14 <- gen(caseClass20.field14.schema)
      f15 <- gen(caseClass20.field15.schema)
      f16 <- gen(caseClass20.field16.schema)
      f17 <- gen(caseClass20.field17.schema)
      f18 <- gen(caseClass20.field18.schema)
      f19 <- gen(caseClass20.field19.schema)
      f20 <- gen(caseClass20.field20.schema)
    } yield caseClass20.construct(f1, f2, f3, f4, f5, f6, f7, f8, f9, f10, f11, f12, f13, f14, f15, f16, f17, f18, f19, f20)

  private def genCaseClass21[A1, A2, A3, A4, A5, A6, A7, A8, A9, A10, A11, A12, A13, A14, A15, A16, A17, A18, A19, A20, A21, Z](
    caseClass21: Schema.CaseClass21[A1, A2, A3, A4, A5, A6, A7, A8, A9, A10, A11, A12, A13, A14, A15, A16, A17, A18, A19, A20, A21, Z]
  ): Gen[Sized, Z] =
    for {
      f1  <- gen(caseClass21.field1.schema)
      f2  <- gen(caseClass21.field2.schema)
      f3  <- gen(caseClass21.field3.schema)
      f4  <- gen(caseClass21.field4.schema)
      f5  <- gen(caseClass21.field5.schema)
      f6  <- gen(caseClass21.field6.schema)
      f7  <- gen(caseClass21.field7.schema)
      f8  <- gen(caseClass21.field8.schema)
      f9  <- gen(caseClass21.field9.schema)
      f10 <- gen(caseClass21.field10.schema)
      f11 <- gen(caseClass21.field11.schema)
      f12 <- gen(caseClass21.field12.schema)
      f13 <- gen(caseClass21.field13.schema)
      f14 <- gen(caseClass21.field14.schema)
      f15 <- gen(caseClass21.field15.schema)
      f16 <- gen(caseClass21.field16.schema)
      f17 <- gen(caseClass21.field17.schema)
      f18 <- gen(caseClass21.field18.schema)
      f19 <- gen(caseClass21.field19.schema)
      f20 <- gen(caseClass21.field20.schema)
      f21 <- gen(caseClass21.field21.schema)
    } yield caseClass21.construct(f1, f2, f3, f4, f5, f6, f7, f8, f9, f10, f11, f12, f13, f14, f15, f16, f17, f18, f19, f20, f21)

  private def genCaseClass22[A1, A2, A3, A4, A5, A6, A7, A8, A9, A10, A11, A12, A13, A14, A15, A16, A17, A18, A19, A20, A21, A22, Z](
    caseClass22: Schema.CaseClass22[A1, A2, A3, A4, A5, A6, A7, A8, A9, A10, A11, A12, A13, A14, A15, A16, A17, A18, A19, A20, A21, A22, Z]
  ): Gen[Sized, Z] =
    for {
      f1  <- gen(caseClass22.field1.schema)
      f2  <- gen(caseClass22.field2.schema)
      f3  <- gen(caseClass22.field3.schema)
      f4  <- gen(caseClass22.field4.schema)
      f5  <- gen(caseClass22.field5.schema)
      f6  <- gen(caseClass22.field6.schema)
      f7  <- gen(caseClass22.field7.schema)
      f8  <- gen(caseClass22.field8.schema)
      f9  <- gen(caseClass22.field9.schema)
      f10 <- gen(caseClass22.field10.schema)
      f11 <- gen(caseClass22.field11.schema)
      f12 <- gen(caseClass22.field12.schema)
      f13 <- gen(caseClass22.field13.schema)
      f14 <- gen(caseClass22.field14.schema)
      f15 <- gen(caseClass22.field15.schema)
      f16 <- gen(caseClass22.field16.schema)
      f17 <- gen(caseClass22.field17.schema)
      f18 <- gen(caseClass22.field18.schema)
      f19 <- gen(caseClass22.field19.schema)
      f20 <- gen(caseClass22.field20.schema)
      f21 <- gen(caseClass22.field21.schema)
      f22 <- gen(caseClass22.field22.schema)
    } yield caseClass22.construct(f1, f2, f3, f4, f5, f6, f7, f8, f9, f10, f11, f12, f13, f14, f15, f16, f17, f18, f19, f20, f21, f22)
  // scalafmt: { maxColumn = 120 }

  private def genGenericRecord(record: Schema.GenericRecord): Gen[Sized, ListMap[String, _]] =
    record.structure
      .foldLeft[Gen[Sized, ListMap[String, _]]](Gen.const(ListMap.empty)) {
        case (genListMap, field) =>
          for {
            listMap <- genListMap
            value   <- gen(field.schema)
          } yield listMap.updated(field.label, value)
      }

<<<<<<< HEAD
  private def genSequence[Z, A](seq: Schema.Sequence[Z, A, _]): Gen[Sized, Z] =
=======
  private def genSequence[Z, A](seq: Schema.Sequence[Z, A, _]): Gen[Random with Sized, Z] =
>>>>>>> a398cd9d
    Gen.oneOf(Gen.chunkOfN(2)(gen(seq.schemaA)), Gen.const(Chunk.empty)).map(seq.fromChunk(_))

  private def genMap[K, V](map: Schema.MapSchema[K, V]): Gen[Sized, Map[K, V]] =
    Gen.oneOf(Gen.mapOfN(2)(gen(map.ks), gen(map.vs)), Gen.const(Map.empty[K, V]))

<<<<<<< HEAD
  private def genSet[A](set: Schema.SetSchema[A]): Gen[Sized, Set[A]] =
    Gen.oneOf(Gen.setOf(gen(set.as)), Gen.const(Set.empty[A]))

  private def genTransform[A, B, I](transform: Schema.Transform[A, B, I]): Gen[Sized, B] =
=======
  private def genSet[A](set: Schema.SetSchema[A]): Gen[Random with Sized, Set[A]] =
    Gen.oneOf(Gen.setOf(gen(set.as)), Gen.const(Set.empty[A]))

  private def genTransform[A, B, I](transform: Schema.Transform[A, B, I]): Gen[Random with Sized, B] =
>>>>>>> a398cd9d
    gen(transform.codec).flatMap(a => transform.f(a).fold(_ => Gen.empty, (b: B) => Gen.const(b)))

  def genPrimitive[A](standardType: StandardType[A]): Gen[Sized, A] = {
    val gen = standardType match {
      case StandardType.UnitType              => Gen.unit
<<<<<<< HEAD
      case StandardType.StringType            => Gen.string
      case StandardType.BoolType              => Gen.boolean
      case StandardType.ShortType             => Gen.short
      case StandardType.IntType               => Gen.int
      case StandardType.LongType              => Gen.long
      case StandardType.FloatType             => Gen.float
      case StandardType.DoubleType            => Gen.double
      case StandardType.BinaryType            => Gen.chunkOf1(Gen.byte).map(_.toChunk)
      case StandardType.CharType              => Gen.char
      case StandardType.UUIDType              => Gen.uuid
      case StandardType.BigDecimalType        => Gen.double.map(new java.math.BigDecimal(_))
      case StandardType.BigIntegerType        => Gen.long.map(java.math.BigInteger.valueOf(_))
      case StandardType.DayOfWeekType         => Gen.dayOfWeek
      case StandardType.MonthType             => Gen.month
      case StandardType.MonthDayType          => Gen.monthDay
      case StandardType.PeriodType            => Gen.period
      case StandardType.YearType              => Gen.year
      case StandardType.YearMonthType         => Gen.yearMonth
      case StandardType.ZoneIdType            => Gen.zoneId
      case StandardType.ZoneOffsetType        => Gen.zoneOffset
      case StandardType.DurationType          => Gen.finiteDuration
      case StandardType.InstantType(_)        => Gen.instant
      case StandardType.LocalDateType(_)      => Gen.localDate
      case StandardType.LocalTimeType(_)      => Gen.localTime
      case StandardType.LocalDateTimeType(_)  => Gen.localDateTime
      case StandardType.OffsetTimeType(_)     => Gen.offsetTime
      case StandardType.OffsetDateTimeType(_) => Gen.offsetDateTime
      case StandardType.ZonedDateTimeType(_)  => Gen.zonedDateTime
=======
      case StandardType.ByteType              => Gen.anyByte
      case StandardType.StringType            => Gen.anyString
      case StandardType.BoolType              => Gen.boolean
      case StandardType.ShortType             => Gen.anyShort
      case StandardType.IntType               => Gen.anyInt
      case StandardType.LongType              => Gen.anyLong
      case StandardType.FloatType             => Gen.anyFloat
      case StandardType.DoubleType            => Gen.anyDouble
      case StandardType.BinaryType            => Gen.chunkOf1(Gen.anyByte).map(_.toChunk)
      case StandardType.CharType              => Gen.anyChar
      case StandardType.UUIDType              => Gen.anyUUID
      case StandardType.BigDecimalType        => Gen.anyDouble.map(new java.math.BigDecimal(_))
      case StandardType.BigIntegerType        => Gen.anyLong.map(java.math.BigInteger.valueOf(_))
      case StandardType.DayOfWeekType         => Gen.anyDayOfWeek
      case StandardType.MonthType             => Gen.anyMonth
      case StandardType.MonthDayType          => Gen.anyMonthDay
      case StandardType.PeriodType            => Gen.anyPeriod
      case StandardType.YearType              => Gen.anyYear
      case StandardType.YearMonthType         => Gen.anyYearMonth
      case StandardType.ZoneIdType            => Gen.anyZoneId
      case StandardType.ZoneOffsetType        => Gen.anyZoneOffset
      case StandardType.DurationType          => Gen.anyFiniteDuration
      case StandardType.InstantType(_)        => Gen.anyInstant
      case StandardType.LocalDateType(_)      => Gen.anyLocalDate
      case StandardType.LocalTimeType(_)      => Gen.anyLocalTime
      case StandardType.LocalDateTimeType(_)  => Gen.anyLocalDateTime
      case StandardType.OffsetTimeType(_)     => Gen.anyOffsetTime
      case StandardType.OffsetDateTimeType(_) => Gen.anyOffsetDateTime
      case StandardType.ZonedDateTimeType(_)  => Gen.anyZonedDateTime
>>>>>>> a398cd9d
    }

    gen.map(_.asInstanceOf[A])
  }

  private def genOptional[A](optional: Schema.Optional[A]): Gen[Sized, Option[A]] =
    Gen.option(gen(optional.codec))

  private def genFail[A](fail: Schema.Fail[A]): Gen[Sized, A] = {
    val _ = fail
    Gen.empty
  }

  private def genTuple[A, B](tuple: Schema.Tuple[A, B]): Gen[Sized, (A, B)] =
    gen(tuple.left).zip(gen(tuple.right))

  private def genEither[A, B](either: Schema.EitherSchema[A, B]): Gen[Sized, Either[A, B]] =
    Gen.either(gen(either.left), gen(either.right))

  private def genLazy[A](lazySchema: Schema.Lazy[A]): Gen[Sized, A] =
    Gen.suspend(gen(lazySchema.schema))

  private def genMeta[A](ast: SchemaAst): Gen[Sized, A] =
    gen(ast.toSchema).map(_.asInstanceOf[A])

<<<<<<< HEAD
  private def genSemiDynamic[A]: Gen[Sized, A] =
    genAst().map(_.toSchema).flatMap(schema => gen(schema).map(value => (value, schema).asInstanceOf[A]))

  private def genSchemaAstProduct(path: NodePath): Gen[Sized, SchemaAst.Product] =
    for {
      optional <- Gen.boolean
      fields <- Gen.chunkOf(
                 Gen
                   .string1(Gen.asciiChar)
                   .flatMap(name => genAst(path / name).map(fieldSchema => (name, fieldSchema)))
               )
    } yield SchemaAst.Product(path, fields, optional)

  private def genSchemaAstSum(path: NodePath): Gen[Sized, SchemaAst.Sum] =
    for {
      optional <- Gen.boolean
      fields <- Gen.chunkOf(
                 Gen
                   .string1(Gen.asciiChar)
                   .flatMap(name => genAst(path / name).map(fieldSchema => (name, fieldSchema)))
               )
    } yield SchemaAst.Sum(path, fields, optional)

  private def genSchemaAstValue(path: NodePath): Gen[Any, SchemaAst.Value] =
=======
  private def genSemiDynamic[A]: Gen[Random with Sized, A] =
    genAst().map(_.toSchema).flatMap(schema => gen(schema).map(value => (value, schema).asInstanceOf[A]))

  private def genSchemaAstProduct(path: NodePath): Gen[Random with Sized, SchemaAst.Product] =
    for {
      optional <- Gen.boolean
      id       <- Gen.string(Gen.alphaChar).map(TypeId.parse)
      fields <- Gen.chunkOf(
                 Gen
                   .string1(Gen.anyASCIIChar)
                   .flatMap(name => genAst(path / name).map(fieldSchema => (name, fieldSchema)))
               )
    } yield SchemaAst.Product(id, path, fields, optional)

  private def genSchemaAstSum(path: NodePath): Gen[Random with Sized, SchemaAst.Sum] =
    for {
      optional <- Gen.boolean
      id       <- Gen.string(Gen.alphaChar).map(TypeId.parse)
      fields <- Gen.chunkOf(
                 Gen
                   .string1(Gen.anyASCIIChar)
                   .flatMap(name => genAst(path / name).map(fieldSchema => (name, fieldSchema)))
               )
    } yield SchemaAst.Sum(id, path, fields, optional)

  private def genSchemaAstValue(path: NodePath): Gen[Random, SchemaAst.Value] =
>>>>>>> a398cd9d
    for {
      formatter <- Gen.oneOf(
                    Gen.const(DateTimeFormatter.ISO_LOCAL_DATE_TIME),
                    Gen.const(DateTimeFormatter.RFC_1123_DATE_TIME)
                  )
      valueType <- Gen.oneOf(
                    Gen.const(StandardType.UnitType),
                    Gen.const(StandardType.StringType),
                    Gen.const(StandardType.BoolType),
                    Gen.const(StandardType.ShortType),
                    Gen.const(StandardType.IntType),
                    Gen.const(StandardType.LongType),
                    Gen.const(StandardType.FloatType),
                    Gen.const(StandardType.BinaryType),
                    Gen.const(StandardType.CharType),
                    Gen.const(StandardType.UUIDType),
                    Gen.const(StandardType.BigDecimalType),
                    Gen.const(StandardType.BigIntegerType),
                    Gen.const(StandardType.DayOfWeekType),
                    Gen.const(StandardType.MonthType),
                    Gen.const(StandardType.MonthDayType),
                    Gen.const(StandardType.PeriodType),
                    Gen.const(StandardType.YearType),
                    Gen.const(StandardType.YearMonthType),
                    Gen.const(StandardType.ZoneIdType),
                    Gen.const(StandardType.ZoneOffsetType),
                    Gen.const(StandardType.DurationType),
                    Gen.const(StandardType.InstantType(formatter)),
                    Gen.const(StandardType.LocalDateType(formatter)),
                    Gen.const(StandardType.LocalTimeType(formatter)),
                    Gen.const(StandardType.LocalDateTimeType(formatter)),
                    Gen.const(StandardType.OffsetTimeType(formatter)),
                    Gen.const(StandardType.OffsetDateTimeType(formatter)),
                    Gen.const(StandardType.ZonedDateTimeType(formatter))
                  )
      optional <- Gen.boolean
    } yield SchemaAst.Value(valueType, path, optional)

<<<<<<< HEAD
  private def genSchemaAstDynamic(path: NodePath): Gen[Any, SchemaAst.Dynamic] =
=======
  private def genSchemaAstDynamic(path: NodePath): Gen[Random, SchemaAst.Dynamic] =
>>>>>>> a398cd9d
    for {
      withSchema <- Gen.boolean
      optional   <- Gen.boolean
    } yield SchemaAst.Dynamic(withSchema, path, optional)

<<<<<<< HEAD
  private def genAst(path: NodePath = NodePath.root): Gen[Sized, SchemaAst] =
=======
  private def genAst(path: NodePath = NodePath.root): Gen[Random with Sized, SchemaAst] =
>>>>>>> a398cd9d
    Gen.weighted(
      genSchemaAstProduct(path) -> 3,
      genSchemaAstSum(path)     -> 1,
      genSchemaAstValue(path)   -> 5,
      genSchemaAstDynamic(path) -> 1
    )
}<|MERGE_RESOLUTION|>--- conflicted
+++ resolved
@@ -5,10 +5,6 @@
 import scala.collection.immutable.ListMap
 
 import zio.Chunk
-<<<<<<< HEAD
-=======
-import zio.random.Random
->>>>>>> a398cd9d
 import zio.schema.ast.{ NodePath, SchemaAst }
 import zio.test.{ Gen, Sized }
 
@@ -17,67 +13,6 @@
   // scalafmt: { maxColumn = 400 }
   def gen[A](implicit schema: Schema[A]): Gen[Sized, A] =
     schema match {
-<<<<<<< HEAD
-      case Schema.Enum1(c1, _)                                                                                                                                              => genEnum(c1)
-      case Schema.Enum2(c1, c2, _)                                                                                                                                          => genEnum(c1, c2)
-      case Schema.Enum3(c1, c2, c3, _)                                                                                                                                      => genEnum(c1, c2, c3)
-      case Schema.Enum4(c1, c2, c3, c4, _)                                                                                                                                  => genEnum(c1, c2, c3, c4)
-      case Schema.Enum5(c1, c2, c3, c4, c5, _)                                                                                                                              => genEnum(c1, c2, c3, c4, c5)
-      case Schema.Enum6(c1, c2, c3, c4, c5, c6, _)                                                                                                                          => genEnum(c1, c2, c3, c4, c5, c6)
-      case Schema.Enum7(c1, c2, c3, c4, c5, c6, c7, _)                                                                                                                      => genEnum(c1, c2, c3, c4, c5, c6, c7)
-      case Schema.Enum8(c1, c2, c3, c4, c5, c6, c7, c8, _)                                                                                                                  => genEnum(c1, c2, c3, c4, c5, c6, c7, c8)
-      case Schema.Enum9(c1, c2, c3, c4, c5, c6, c7, c8, c9, _)                                                                                                              => genEnum(c1, c2, c3, c4, c5, c6, c7, c8, c9)
-      case Schema.Enum10(c1, c2, c3, c4, c5, c6, c7, c8, c9, c10, _)                                                                                                        => genEnum(c1, c2, c3, c4, c5, c6, c7, c8, c9, c10)
-      case Schema.Enum11(c1, c2, c3, c4, c5, c6, c7, c8, c9, c10, c11, _)                                                                                                   => genEnum(c1, c2, c3, c4, c5, c6, c7, c8, c9, c10, c11)
-      case Schema.Enum12(c1, c2, c3, c4, c5, c6, c7, c8, c9, c10, c11, c12, _)                                                                                              => genEnum(c1, c2, c3, c4, c5, c6, c7, c8, c9, c10, c11, c12)
-      case Schema.Enum13(c1, c2, c3, c4, c5, c6, c7, c8, c9, c10, c11, c12, c13, _)                                                                                         => genEnum(c1, c2, c3, c4, c5, c6, c7, c8, c9, c10, c11, c12, c13)
-      case Schema.Enum14(c1, c2, c3, c4, c5, c6, c7, c8, c9, c10, c11, c12, c13, c14, _)                                                                                    => genEnum(c1, c2, c3, c4, c5, c6, c7, c8, c9, c10, c11, c12, c13, c14)
-      case Schema.Enum15(c1, c2, c3, c4, c5, c6, c7, c8, c9, c10, c11, c12, c13, c14, c15, _)                                                                               => genEnum(c1, c2, c3, c4, c5, c6, c7, c8, c9, c10, c11, c12, c13, c14, c15)
-      case Schema.Enum16(c1, c2, c3, c4, c5, c6, c7, c8, c9, c10, c11, c12, c13, c14, c15, c16, _)                                                                          => genEnum(c1, c2, c3, c4, c5, c6, c7, c8, c9, c10, c11, c12, c13, c14, c15, c16)
-      case Schema.Enum17(c1, c2, c3, c4, c5, c6, c7, c8, c9, c10, c11, c12, c13, c14, c15, c16, c17, _)                                                                     => genEnum(c1, c2, c3, c4, c5, c6, c7, c8, c9, c10, c11, c12, c13, c14, c15, c16, c17)
-      case Schema.Enum18(c1, c2, c3, c4, c5, c6, c7, c8, c9, c10, c11, c12, c13, c14, c15, c16, c17, c18, _)                                                                => genEnum(c1, c2, c3, c4, c5, c6, c7, c8, c9, c10, c11, c12, c13, c14, c15, c16, c17, c18)
-      case Schema.Enum19(c1, c2, c3, c4, c5, c6, c7, c8, c9, c10, c11, c12, c13, c14, c15, c16, c17, c18, c19, _)                                                           => genEnum(c1, c2, c3, c4, c5, c6, c7, c8, c9, c10, c11, c12, c13, c14, c15, c16, c17, c18, c19)
-      case Schema.Enum20(c1, c2, c3, c4, c5, c6, c7, c8, c9, c10, c11, c12, c13, c14, c15, c16, c17, c18, c19, c20, _)                                                      => genEnum(c1, c2, c3, c4, c5, c6, c7, c8, c9, c10, c11, c12, c13, c14, c15, c16, c17, c18, c19, c20)
-      case Schema.Enum21(c1, c2, c3, c4, c5, c6, c7, c8, c9, c10, c11, c12, c13, c14, c15, c16, c17, c18, c19, c20, c21, _)                                                 => genEnum(c1, c2, c3, c4, c5, c6, c7, c8, c9, c10, c11, c12, c13, c14, c15, c16, c17, c18, c19, c20, c21)
-      case Schema.Enum22(c1, c2, c3, c4, c5, c6, c7, c8, c9, c10, c11, c12, c13, c14, c15, c16, c17, c18, c19, c20, c21, c22, _)                                            => genEnum(c1, c2, c3, c4, c5, c6, c7, c8, c9, c10, c11, c12, c13, c14, c15, c16, c17, c18, c19, c20, c21, c22)
-      case Schema.EnumN(caseSet, _)                                                                                                                                         => genEnum(caseSet.toSeq.asInstanceOf[Seq[Schema.Case[_, A]]]: _*)
-      case c @ Schema.CaseClass1(_, _, _, _)                                                                                                                                => genCaseClass1(c)
-      case c @ Schema.CaseClass2(_, _, _, _, _, _)                                                                                                                          => genCaseClass2(c)
-      case c @ Schema.CaseClass3(_, _, _, _, _, _, _, _)                                                                                                                    => genCaseClass3(c)
-      case c @ Schema.CaseClass4(_, _, _, _, _, _, _, _, _, _)                                                                                                              => genCaseClass4(c)
-      case c @ Schema.CaseClass5(_, _, _, _, _, _, _, _, _, _, _, _)                                                                                                        => genCaseClass5(c)
-      case c @ Schema.CaseClass6(_, _, _, _, _, _, _, _, _, _, _, _, _, _)                                                                                                  => genCaseClass6(c)
-      case c @ Schema.CaseClass7(_, _, _, _, _, _, _, _, _, _, _, _, _, _, _, _)                                                                                            => genCaseClass7(c)
-      case c @ Schema.CaseClass8(_, _, _, _, _, _, _, _, _, _, _, _, _, _, _, _, _, _)                                                                                      => genCaseClass8(c)
-      case c @ Schema.CaseClass9(_, _, _, _, _, _, _, _, _, _, _, _, _, _, _, _, _, _, _, _)                                                                                => genCaseClass9(c)
-      case c @ Schema.CaseClass10(_, _, _, _, _, _, _, _, _, _, _, _, _, _, _, _, _, _, _, _, _, _)                                                                         => genCaseClass10(c)
-      case c @ Schema.CaseClass11(_, _, _, _, _, _, _, _, _, _, _, _, _, _, _, _, _, _, _, _, _, _, _, _)                                                                   => genCaseClass11(c)
-      case c @ Schema.CaseClass12(_, _, _, _, _, _, _, _, _, _, _, _, _, _, _, _, _, _, _, _, _, _, _, _, _, _)                                                             => genCaseClass12(c)
-      case c @ Schema.CaseClass13(_, _, _, _, _, _, _, _, _, _, _, _, _, _, _, _, _, _, _, _, _, _, _, _, _, _, _, _)                                                       => genCaseClass13(c)
-      case c @ Schema.CaseClass14(_, _, _, _, _, _, _, _, _, _, _, _, _, _, _, _, _, _, _, _, _, _, _, _, _, _, _, _, _, _)                                                 => genCaseClass14(c)
-      case c @ Schema.CaseClass15(_, _, _, _, _, _, _, _, _, _, _, _, _, _, _, _, _, _, _, _, _, _, _, _, _, _, _, _, _, _, _, _)                                           => genCaseClass15(c)
-      case c @ Schema.CaseClass16(_, _, _, _, _, _, _, _, _, _, _, _, _, _, _, _, _, _, _, _, _, _, _, _, _, _, _, _, _, _, _, _, _, _)                                     => genCaseClass16(c)
-      case c @ Schema.CaseClass17(_, _, _, _, _, _, _, _, _, _, _, _, _, _, _, _, _, _, _, _, _, _, _, _, _, _, _, _, _, _, _, _, _, _, _, _)                               => genCaseClass17(c)
-      case c @ Schema.CaseClass18(_, _, _, _, _, _, _, _, _, _, _, _, _, _, _, _, _, _, _, _, _, _, _, _, _, _, _, _, _, _, _, _, _, _, _, _, _, _)                         => genCaseClass18(c)
-      case c @ Schema.CaseClass19(_, _, _, _, _, _, _, _, _, _, _, _, _, _, _, _, _, _, _, _, _, _, _, _, _, _, _, _, _, _, _, _, _, _, _, _, _, _, _, _)                   => genCaseClass19(c)
-      case c @ Schema.CaseClass20(_, _, _, _, _, _, _, _, _, _, _, _, _, _, _, _, _, _, _, _, _, _, _, _, _, _, _, _, _, _, _, _, _, _, _, _, _, _, _, _, _, _)             => genCaseClass20(c)
-      case c @ Schema.CaseClass21(_, _, _, _, _, _, _, _, _, _, _, _, _, _, _, _, _, _, _, _, _, _, _, _, _, _, _, _, _, _, _, _, _, _, _, _, _, _, _, _, _, _, _, _)       => genCaseClass21(c)
-      case c @ Schema.CaseClass22(_, _, _, _, _, _, _, _, _, _, _, _, _, _, _, _, _, _, _, _, _, _, _, _, _, _, _, _, _, _, _, _, _, _, _, _, _, _, _, _, _, _, _, _, _, _) => genCaseClass22(c)
-      case generic @ Schema.GenericRecord(_, _)                                                                                                                             => genGenericRecord(generic).map(_.asInstanceOf[A])
-      case seq @ Schema.Sequence(_, _, _, _, _)                                                                                                                             => genSequence(seq)
-      case map @ Schema.MapSchema(_, _, _)                                                                                                                                  => genMap(map)
-      case set @ Schema.SetSchema(_, _)                                                                                                                                     => genSet(set)
-      case transform @ Schema.Transform(_, _, _, _, _)                                                                                                                      => genTransform(transform)
-      case Schema.Primitive(standardType, _)                                                                                                                                => genPrimitive(standardType)
-      case optional @ Schema.Optional(_, _)                                                                                                                                 => genOptional(optional)
-      case fail @ Schema.Fail(_, _)                                                                                                                                         => genFail(fail)
-      case tuple @ Schema.Tuple(_, _, _)                                                                                                                                    => genTuple(tuple)
-      case either @ Schema.EitherSchema(_, _, _)                                                                                                                            => genEither(either)
-      case lazzy @ Schema.Lazy(_)                                                                                                                                           => genLazy(lazzy)
-      case Schema.Meta(ast, _)                                                                                                                                              => genMeta(ast)
-      case Schema.Dynamic(_)                                                                                                                                                => gen(DynamicValueSchema())
-      case Schema.SemiDynamic(_, _)                                                                                                                                         => genSemiDynamic
-=======
       case Schema.Enum1(_, c1, _)                                                                                                                                              => genEnum(c1)
       case Schema.Enum2(_, c1, c2, _)                                                                                                                                          => genEnum(c1, c2)
       case Schema.Enum3(_, c1, c2, c3, _)                                                                                                                                      => genEnum(c1, c2, c3)
@@ -128,7 +63,7 @@
       case seq @ Schema.Sequence(_, _, _, _, _)                                                                                                                                => genSequence(seq)
       case map @ Schema.MapSchema(_, _, _)                                                                                                                                     => genMap(map)
       case set @ Schema.SetSchema(_, _)                                                                                                                                        => genSet(set)
-      case transform @ Schema.Transform(_, _, _, _, _)                                                                                                                         => genTransform(transform)
+      case transform @ Schema.Transform(_, _, _, _)                                                                                                                            => genTransform(transform)
       case Schema.Primitive(standardType, _)                                                                                                                                   => genPrimitive(standardType)
       case optional @ Schema.Optional(_, _)                                                                                                                                    => genOptional(optional)
       case fail @ Schema.Fail(_, _)                                                                                                                                            => genFail(fail)
@@ -138,20 +73,15 @@
       case Schema.Meta(ast, _)                                                                                                                                                 => genMeta(ast)
       case Schema.Dynamic(_)                                                                                                                                                   => gen(DynamicValueSchema())
       case Schema.SemiDynamic(_, _)                                                                                                                                            => genSemiDynamic
->>>>>>> a398cd9d
     } // scalafmt: { maxColumn = 120 }
 
   private def genEnum[Z](cases: Schema.Case[_, Z]*) =
     Gen.elements(cases: _*).flatMap(c => gen(c.codec).map(_.asInstanceOf[Z]))
 
-<<<<<<< HEAD
+  private def genCaseClass0[Z](caseClass0: Schema.CaseClass0[Z]): Gen[Sized, Z] =
+    Gen.elements(caseClass0.construct())
+
   private def genCaseClass1[A, Z](caseClass1: Schema.CaseClass1[A, Z]): Gen[Sized, Z] =
-=======
-  private def genCaseClass0[Z](caseClass0: Schema.CaseClass0[Z]): Gen[Random with Sized, Z] =
-    Gen.elements(caseClass0.construct())
-
-  private def genCaseClass1[A, Z](caseClass1: Schema.CaseClass1[A, Z]): Gen[Random with Sized, Z] =
->>>>>>> a398cd9d
     gen(caseClass1.field.schema).map(caseClass1.construct)
 
   private def genCaseClass2[A1, A2, Z](caseClass2: Schema.CaseClass2[A1, A2, Z]): Gen[Sized, Z] =
@@ -540,35 +470,24 @@
           } yield listMap.updated(field.label, value)
       }
 
-<<<<<<< HEAD
   private def genSequence[Z, A](seq: Schema.Sequence[Z, A, _]): Gen[Sized, Z] =
-=======
-  private def genSequence[Z, A](seq: Schema.Sequence[Z, A, _]): Gen[Random with Sized, Z] =
->>>>>>> a398cd9d
     Gen.oneOf(Gen.chunkOfN(2)(gen(seq.schemaA)), Gen.const(Chunk.empty)).map(seq.fromChunk(_))
 
   private def genMap[K, V](map: Schema.MapSchema[K, V]): Gen[Sized, Map[K, V]] =
     Gen.oneOf(Gen.mapOfN(2)(gen(map.ks), gen(map.vs)), Gen.const(Map.empty[K, V]))
 
-<<<<<<< HEAD
   private def genSet[A](set: Schema.SetSchema[A]): Gen[Sized, Set[A]] =
     Gen.oneOf(Gen.setOf(gen(set.as)), Gen.const(Set.empty[A]))
 
   private def genTransform[A, B, I](transform: Schema.Transform[A, B, I]): Gen[Sized, B] =
-=======
-  private def genSet[A](set: Schema.SetSchema[A]): Gen[Random with Sized, Set[A]] =
-    Gen.oneOf(Gen.setOf(gen(set.as)), Gen.const(Set.empty[A]))
-
-  private def genTransform[A, B, I](transform: Schema.Transform[A, B, I]): Gen[Random with Sized, B] =
->>>>>>> a398cd9d
     gen(transform.codec).flatMap(a => transform.f(a).fold(_ => Gen.empty, (b: B) => Gen.const(b)))
 
   def genPrimitive[A](standardType: StandardType[A]): Gen[Sized, A] = {
     val gen = standardType match {
       case StandardType.UnitType              => Gen.unit
-<<<<<<< HEAD
       case StandardType.StringType            => Gen.string
       case StandardType.BoolType              => Gen.boolean
+      case StandardType.ByteType              => Gen.byte
       case StandardType.ShortType             => Gen.short
       case StandardType.IntType               => Gen.int
       case StandardType.LongType              => Gen.long
@@ -595,37 +514,6 @@
       case StandardType.OffsetTimeType(_)     => Gen.offsetTime
       case StandardType.OffsetDateTimeType(_) => Gen.offsetDateTime
       case StandardType.ZonedDateTimeType(_)  => Gen.zonedDateTime
-=======
-      case StandardType.ByteType              => Gen.anyByte
-      case StandardType.StringType            => Gen.anyString
-      case StandardType.BoolType              => Gen.boolean
-      case StandardType.ShortType             => Gen.anyShort
-      case StandardType.IntType               => Gen.anyInt
-      case StandardType.LongType              => Gen.anyLong
-      case StandardType.FloatType             => Gen.anyFloat
-      case StandardType.DoubleType            => Gen.anyDouble
-      case StandardType.BinaryType            => Gen.chunkOf1(Gen.anyByte).map(_.toChunk)
-      case StandardType.CharType              => Gen.anyChar
-      case StandardType.UUIDType              => Gen.anyUUID
-      case StandardType.BigDecimalType        => Gen.anyDouble.map(new java.math.BigDecimal(_))
-      case StandardType.BigIntegerType        => Gen.anyLong.map(java.math.BigInteger.valueOf(_))
-      case StandardType.DayOfWeekType         => Gen.anyDayOfWeek
-      case StandardType.MonthType             => Gen.anyMonth
-      case StandardType.MonthDayType          => Gen.anyMonthDay
-      case StandardType.PeriodType            => Gen.anyPeriod
-      case StandardType.YearType              => Gen.anyYear
-      case StandardType.YearMonthType         => Gen.anyYearMonth
-      case StandardType.ZoneIdType            => Gen.anyZoneId
-      case StandardType.ZoneOffsetType        => Gen.anyZoneOffset
-      case StandardType.DurationType          => Gen.anyFiniteDuration
-      case StandardType.InstantType(_)        => Gen.anyInstant
-      case StandardType.LocalDateType(_)      => Gen.anyLocalDate
-      case StandardType.LocalTimeType(_)      => Gen.anyLocalTime
-      case StandardType.LocalDateTimeType(_)  => Gen.anyLocalDateTime
-      case StandardType.OffsetTimeType(_)     => Gen.anyOffsetTime
-      case StandardType.OffsetDateTimeType(_) => Gen.anyOffsetDateTime
-      case StandardType.ZonedDateTimeType(_)  => Gen.anyZonedDateTime
->>>>>>> a398cd9d
     }
 
     gen.map(_.asInstanceOf[A])
@@ -651,7 +539,6 @@
   private def genMeta[A](ast: SchemaAst): Gen[Sized, A] =
     gen(ast.toSchema).map(_.asInstanceOf[A])
 
-<<<<<<< HEAD
   private def genSemiDynamic[A]: Gen[Sized, A] =
     genAst().map(_.toSchema).flatMap(schema => gen(schema).map(value => (value, schema).asInstanceOf[A]))
 
@@ -676,34 +563,6 @@
     } yield SchemaAst.Sum(path, fields, optional)
 
   private def genSchemaAstValue(path: NodePath): Gen[Any, SchemaAst.Value] =
-=======
-  private def genSemiDynamic[A]: Gen[Random with Sized, A] =
-    genAst().map(_.toSchema).flatMap(schema => gen(schema).map(value => (value, schema).asInstanceOf[A]))
-
-  private def genSchemaAstProduct(path: NodePath): Gen[Random with Sized, SchemaAst.Product] =
-    for {
-      optional <- Gen.boolean
-      id       <- Gen.string(Gen.alphaChar).map(TypeId.parse)
-      fields <- Gen.chunkOf(
-                 Gen
-                   .string1(Gen.anyASCIIChar)
-                   .flatMap(name => genAst(path / name).map(fieldSchema => (name, fieldSchema)))
-               )
-    } yield SchemaAst.Product(id, path, fields, optional)
-
-  private def genSchemaAstSum(path: NodePath): Gen[Random with Sized, SchemaAst.Sum] =
-    for {
-      optional <- Gen.boolean
-      id       <- Gen.string(Gen.alphaChar).map(TypeId.parse)
-      fields <- Gen.chunkOf(
-                 Gen
-                   .string1(Gen.anyASCIIChar)
-                   .flatMap(name => genAst(path / name).map(fieldSchema => (name, fieldSchema)))
-               )
-    } yield SchemaAst.Sum(id, path, fields, optional)
-
-  private def genSchemaAstValue(path: NodePath): Gen[Random, SchemaAst.Value] =
->>>>>>> a398cd9d
     for {
       formatter <- Gen.oneOf(
                     Gen.const(DateTimeFormatter.ISO_LOCAL_DATE_TIME),
@@ -742,21 +601,13 @@
       optional <- Gen.boolean
     } yield SchemaAst.Value(valueType, path, optional)
 
-<<<<<<< HEAD
   private def genSchemaAstDynamic(path: NodePath): Gen[Any, SchemaAst.Dynamic] =
-=======
-  private def genSchemaAstDynamic(path: NodePath): Gen[Random, SchemaAst.Dynamic] =
->>>>>>> a398cd9d
     for {
       withSchema <- Gen.boolean
       optional   <- Gen.boolean
     } yield SchemaAst.Dynamic(withSchema, path, optional)
 
-<<<<<<< HEAD
   private def genAst(path: NodePath = NodePath.root): Gen[Sized, SchemaAst] =
-=======
-  private def genAst(path: NodePath = NodePath.root): Gen[Random with Sized, SchemaAst] =
->>>>>>> a398cd9d
     Gen.weighted(
       genSchemaAstProduct(path) -> 3,
       genSchemaAstSum(path)     -> 1,
