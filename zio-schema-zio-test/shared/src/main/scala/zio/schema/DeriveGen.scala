--- conflicted
+++ resolved
@@ -4,13 +4,7 @@
 
 import scala.collection.immutable.ListMap
 
-<<<<<<< HEAD
-import zio.schema.ast.SchemaAst
-=======
-import zio.Chunk
-import zio.random.Random
 import zio.schema.ast.{ NodePath, SchemaAst }
->>>>>>> 4d14dc56
 import zio.test.{ Gen, Sized }
 import zio.{ Chunk, Random }
 
@@ -487,7 +481,6 @@
   def genPrimitive[A](standardType: StandardType[A]): Gen[Random with Sized, A] = {
     val gen = standardType match {
       case StandardType.UnitType              => Gen.unit
-<<<<<<< HEAD
       case StandardType.StringType            => Gen.string
       case StandardType.BoolType              => Gen.boolean
       case StandardType.ShortType             => Gen.short
@@ -508,7 +501,7 @@
       case StandardType.YearMonthType         => Gen.yearMonth
       case StandardType.ZoneIdType            => Gen.zoneId
       case StandardType.ZoneOffsetType        => Gen.zoneOffset
-      case StandardType.Duration(_)           => Gen.finiteDuration
+      case StandardType.DurationType          => Gen.finiteDuration
       case StandardType.InstantType(_)        => Gen.instant
       case StandardType.LocalDateType(_)      => Gen.localDate
       case StandardType.LocalTimeType(_)      => Gen.localTime
@@ -516,36 +509,6 @@
       case StandardType.OffsetTimeType(_)     => Gen.offsetTime
       case StandardType.OffsetDateTimeType(_) => Gen.offsetDateTime
       case StandardType.ZonedDateTimeType(_)  => Gen.zonedDateTime
-=======
-      case StandardType.StringType            => Gen.anyString
-      case StandardType.BoolType              => Gen.boolean
-      case StandardType.ShortType             => Gen.anyShort
-      case StandardType.IntType               => Gen.anyInt
-      case StandardType.LongType              => Gen.anyLong
-      case StandardType.FloatType             => Gen.anyFloat
-      case StandardType.DoubleType            => Gen.anyDouble
-      case StandardType.BinaryType            => Gen.chunkOf1(Gen.anyByte).map(_.toChunk)
-      case StandardType.CharType              => Gen.anyChar
-      case StandardType.UUIDType              => Gen.anyUUID
-      case StandardType.BigDecimalType        => Gen.anyDouble.map(new java.math.BigDecimal(_))
-      case StandardType.BigIntegerType        => Gen.anyLong.map(java.math.BigInteger.valueOf(_))
-      case StandardType.DayOfWeekType         => Gen.anyDayOfWeek
-      case StandardType.MonthType             => Gen.anyMonth
-      case StandardType.MonthDayType          => Gen.anyMonthDay
-      case StandardType.PeriodType            => Gen.anyPeriod
-      case StandardType.YearType              => Gen.anyYear
-      case StandardType.YearMonthType         => Gen.anyYearMonth
-      case StandardType.ZoneIdType            => Gen.anyZoneId
-      case StandardType.ZoneOffsetType        => Gen.anyZoneOffset
-      case StandardType.DurationType          => Gen.anyFiniteDuration
-      case StandardType.InstantType(_)        => Gen.anyInstant
-      case StandardType.LocalDateType(_)      => Gen.anyLocalDate
-      case StandardType.LocalTimeType(_)      => Gen.anyLocalTime
-      case StandardType.LocalDateTimeType(_)  => Gen.anyLocalDateTime
-      case StandardType.OffsetTimeType(_)     => Gen.anyOffsetTime
-      case StandardType.OffsetDateTimeType(_) => Gen.anyOffsetDateTime
-      case StandardType.ZonedDateTimeType(_)  => Gen.anyZonedDateTime
->>>>>>> 4d14dc56
     }
 
     gen.map(_.asInstanceOf[A])
