package zio.schema.codec

import java.time.{ ZoneId, ZoneOffset }

import scala.collection.immutable.ListMap

import zio.Console._
import zio._
import zio.json.JsonDecoder.JsonError
import zio.json.{ DeriveJsonEncoder, JsonEncoder }
import zio.schema.CaseSet._
import zio.schema._
import zio.stream.ZStream
import zio.test.Assertion._
import zio.test.TestAspect._
import zio.test._

object JsonCodecSpec extends DefaultRunnableSpec {

  def spec: ZSpec[TestEnvironment, Any] =
    suite("JsonCodec Spec")(
      encoderSuite,
      decoderSuite,
      encoderDecoderSuite
    ) @@ timeout(90.seconds)

  // TODO: Add tests for the pipeline contract.

  private val encoderSuite = suite("encoding")(
    suite("primitive")(
      test("unit") {
        assertEncodesJson(Schema[Unit], (), "{}")
      },
      test("string")(
        check(Gen.string)(s => assertEncodes(Schema[String], s, stringify(s)))
      ),
<<<<<<< HEAD
      test("ZoneOffset") {
        assertEncodesJson(Schema.Primitive(StandardType.ZoneOffset), ZoneOffset.UTC)
      },
      test("ZoneId") {
        assertEncodesJson(Schema.Primitive(StandardType.ZoneId), ZoneId.systemDefault())
=======
      testM("ZoneOffset") {
        assertEncodesJson(Schema.Primitive(StandardType.ZoneOffsetType), ZoneOffset.UTC)
      },
      testM("ZoneId") {
        assertEncodesJson(Schema.Primitive(StandardType.ZoneIdType), ZoneId.systemDefault())
>>>>>>> 7047ee7f
      }
    ),
    suite("optional")(
      test("of primitives") {
        assertEncodesJson(
          Schema.Optional(Schema.Primitive(StandardType.StringType)),
          Some("value")
        ) &>
          assertEncodesJson(
            Schema.Optional(Schema.Primitive(StandardType.StringType)),
            None
          )
      }
    ),
    suite("tuple")(
      test("of primitives") {
        assertEncodesJson(
          Schema.Tuple(
            Schema.Primitive(StandardType.StringType),
            Schema.Primitive(StandardType.IntType)
          ),
          ("L", 1)
        )
      }
    ),
    suite("sequence")(
      test("of primitives") {
        assertEncodesJson(
          Schema.chunk(Schema.Primitive(StandardType.StringType)),
          Chunk("a", "b", "c")
        )
      }
    ),
    suite("Map")(
      test("of complex keys and values") {
        assertEncodes(
          Schema.map[Key, Value],
          Map(Key("a", 0) -> Value(0, true), Key("b", 1) -> Value(1, false)),
          JsonCodec.Encoder.charSequenceToByteChunk(
            """[[{"name":"a","index":0},{"first":0,"second":true}],[{"name":"b","index":1},{"first":1,"second":false}]]"""
          )
        )
      }
    ),
    suite("Set")(
      testM("of complex values") {
        assertEncodes(
          Schema.set[Value],
          Set(Value(0, true), Value(1, false)),
          JsonCodec.Encoder.charSequenceToByteChunk(
            """[{"first":0,"second":true},{"first":1,"second":false}]"""
          )
        )
      }
    ),
    suite("record")(
      test("of primitives") {
        assertEncodes(
          recordSchema,
          ListMap[String, Any]("foo" -> "s", "bar" -> 1),
          JsonCodec.Encoder.charSequenceToByteChunk("""{"foo":"s","bar":1}""")
        )
      },
      test("of records") {
        assertEncodes(
          nestedRecordSchema,
          ListMap[String, Any]("l1" -> "s", "l2" -> ListMap("foo" -> "s", "bar" -> 1)),
          JsonCodec.Encoder.charSequenceToByteChunk("""{"l1":"s","l2":{"foo":"s","bar":1}}""")
        )
      },
      test("case class") {
        check(searchRequestGen) { searchRequest =>
          assertEncodesJson(
            searchRequestSchema,
            searchRequest
          )
        }
      },
      test("case object") {
        assertEncodesJson(
          schemaObject,
          Singleton,
          "{}"
        )
      }
    ),
    suite("enumeration")(
      test("of primitives") {
        assertEncodes(
          enumSchema,
          ("foo"),
          JsonCodec.Encoder.charSequenceToByteChunk("""{"string":"foo"}""")
        )
      },
      test("ADT") {
        assertEncodes(
          Schema[Enumeration],
          Enumeration(StringValue("foo")),
          JsonCodec.Encoder.charSequenceToByteChunk("""{"oneOf":{"StringValue":{"value":"foo"}}}""")
        )
      }
    )
  )

  private val decoderSuite = suite("decoding")(
    suite("primitive")(
      test("unit") {
        assertEncodesJson(Schema[Unit], (), "{}")
      },
      suite("string")(
        test("any") {
          check(Gen.string)(s => assertDecodes(Schema[String], s, stringify(s)))
        }
      )
    ),
    suite("transform")(
      test("string") {
        val stringSchema    = Schema.Primitive(StandardType.StringType)
        val transformSchema = stringSchema.transform[Int](_ => 1, _.toString)
        assertDecodes(transformSchema, 1, stringify("string"))
      },
      test("failed") {
        val errorMessage = "I'm sorry Dave, I can't do that"
        val schema: Schema[Int] = Schema
          .Primitive(StandardType.StringType)
          .transformOrFail[Int](_ => Left(errorMessage), i => Right(i.toString))
        check(Gen.int(Int.MinValue, Int.MaxValue)) { int =>
          assertDecodesToError(
            schema,
            JsonEncoder.string.encodeJson(int.toString, None),
            JsonError.Message(errorMessage) :: Nil
          )
        }
      }
    ),
    suite("case class")(
      test("case object") {
        assertDecodes(schemaObject, Singleton, JsonCodec.Encoder.charSequenceToByteChunk("{}"))
      }
    )
  )

  private val encoderDecoderSuite = suite("encoding then decoding")(
    test("unit") {
      assertEncodesThenDecodes(Schema[Unit], ())
    },
    test("primitive") {
      check(SchemaGen.anyPrimitiveAndValue) {
        case (schema, value) => assertEncodesThenDecodes(schema, value)
      }
    },
    suite("either")(
      test("of primitives") {
        check(SchemaGen.anyEitherAndValue) {
          case (schema, value) => assertEncodesThenDecodes(schema, value)
        }
      },
      test("of tuples") {
        check(
          for {
            left  <- SchemaGen.anyTupleAndValue
            right <- SchemaGen.anyTupleAndValue
          } yield (
            Schema.EitherSchema(left._1.asInstanceOf[Schema[(Any, Any)]], right._1.asInstanceOf[Schema[(Any, Any)]]),
            Right(right._2)
          )
        ) {
          case (schema, value) => assertEncodesThenDecodes(schema, value)
        }
      },
      test("of enums") {
        check(for {
          (left, value) <- SchemaGen.anyEnumerationAndValue
          (right, _)    <- SchemaGen.anyEnumerationAndValue
        } yield (Schema.EitherSchema(left, right), Left(value))) {
          case (schema, value) => assertEncodesThenDecodes(schema, value)
        }
      },
      test("of sequence") {
        check(
          for {
            left  <- SchemaGen.anySequenceAndValue
            right <- SchemaGen.anySequenceAndValue
          } yield (
            Schema.EitherSchema(left._1.asInstanceOf[Schema[Chunk[Any]]], right._1.asInstanceOf[Schema[Chunk[Any]]]),
            Left(left._2)
          )
        ) {
          case (schema, value) => assertEncodesThenDecodes(schema, value)
        }
      },
<<<<<<< HEAD
      test("Map of complex keys and values") {
=======
      testM("of map") {
        checkM(
          for {
            left  <- SchemaGen.anyMapAndValue
            right <- SchemaGen.anyMapAndValue
          } yield (
            Schema
              .EitherSchema(left._1.asInstanceOf[Schema[Map[Any, Any]]], right._1.asInstanceOf[Schema[Map[Any, Any]]]),
            Left(left._2)
          )
        ) {
          case (schema, value) =>
            assertEncodesThenDecodes[Either[Map[Any, Any], Map[Any, Any]]](
              schema.asInstanceOf[Schema[Either[Map[Any, Any], Map[Any, Any]]]],
              value.asInstanceOf[Either[Map[Any, Any], Map[Any, Any]]]
            )
        }
      },
      testM("of set") {
        checkM(
          for {
            left  <- SchemaGen.anySetAndValue
            right <- SchemaGen.anySetAndValue
          } yield (
            Schema
              .EitherSchema(left._1.asInstanceOf[Schema[Set[Any]]], right._1.asInstanceOf[Schema[Set[Any]]]),
            Left(left._2)
          )
        ) {
          case (schema, value) =>
            assertEncodesThenDecodes[Either[Set[Any], Set[Any]]](
              schema.asInstanceOf[Schema[Either[Set[Any], Set[Any]]]],
              value.asInstanceOf[Either[Set[Any], Set[Any]]]
            )
        }
      },
      testM("Map of complex keys and values") {
>>>>>>> 7047ee7f
        assertEncodes(
          Schema.map[Key, Value],
          Map(Key("a", 0) -> Value(0, true), Key("b", 1) -> Value(1, false)),
          JsonCodec.Encoder.charSequenceToByteChunk(
            """[[{"name":"a","index":0},{"first":0,"second":true}],[{"name":"b","index":1},{"first":1,"second":false}]]"""
          )
        )
      },
<<<<<<< HEAD
      test("of records") {
        check(for {
=======
      testM("Set of complex values") {
        assertEncodes(
          Schema.set[Value],
          Set(Value(0, true), Value(1, false)),
          JsonCodec.Encoder.charSequenceToByteChunk(
            """[{"first":0,"second":true},{"first":1,"second":false}]"""
          )
        )
      },
      testM("of records") {
        checkM(for {
>>>>>>> 7047ee7f
          (left, a)       <- SchemaGen.anyRecordAndValue
          primitiveSchema <- SchemaGen.anyPrimitive
        } yield (Schema.EitherSchema(left, primitiveSchema), Left(a))) {
          case (schema, value) => assertEncodesThenDecodes(schema, value)
        }
      },
      test("of records of records") {
        check(for {
          (left, _)  <- SchemaGen.anyRecordOfRecordsAndValue
          (right, b) <- SchemaGen.anyRecordOfRecordsAndValue
        } yield (Schema.EitherSchema(left, right), Right(b))) {
          case (schema, value) =>
            assertEncodesThenDecodes(schema, value)
        }
      },
      test("mixed") {
        check(for {
          (left, _)      <- SchemaGen.anyEnumerationAndValue
          (right, value) <- SchemaGen.anySequenceAndValue
        } yield (Schema.EitherSchema(left, right), Right(value))) {
          case (schema, value) => assertEncodesThenDecodes(schema, value)
        }
      }
    ),
    suite("optional")(
      test("of primitive") {
        check(SchemaGen.anyOptionalAndValue) {
          case (schema, value) => assertEncodesThenDecodes(schema, value)
        }
      },
      test("of tuple") {
        check(SchemaGen.anyTupleAndValue) {
          case (schema, value) =>
            assertEncodesThenDecodes(Schema.Optional(schema), Some(value)) &>
              assertEncodesThenDecodes(Schema.Optional(schema), None)
        }
      },
      test("of record") {
        check(SchemaGen.anyRecordAndValue) {
          case (schema, value) =>
            assertEncodesThenDecodes(Schema.Optional(schema), Some(value)) &>
              assertEncodesThenDecodes(Schema.Optional(schema), None)
        }
      },
      test("of enumeration") {
        check(SchemaGen.anyEnumerationAndValue) {
          case (schema, value) =>
            assertEncodesThenDecodes(Schema.Optional(schema), Some(value)) &>
              assertEncodesThenDecodes(Schema.Optional(schema), None)
        }
      },
      test("of sequence") {
        check(SchemaGen.anySequenceAndValue) {
          case (schema, value) =>
            assertEncodesThenDecodes(Schema.Optional(schema), Some(value)) &>
              assertEncodesThenDecodes(Schema.Optional(schema), None)
        }
      },
      testM("of Map") {
        checkM(SchemaGen.anyMapAndValue) {
          case (schema, value) =>
            assertEncodesThenDecodes(Schema.Optional(schema), Some(value)) &>
              assertEncodesThenDecodes(Schema.Optional(schema), None)
        }
      },
      testM("of Set") {
        checkM(SchemaGen.anySetAndValue) {
          case (schema, value) =>
            assertEncodesThenDecodes(Schema.Optional(schema), Some(value)) &>
              assertEncodesThenDecodes(Schema.Optional(schema), None)
        }
      }
    ),
    test("tuple") {
      check(SchemaGen.anyTupleAndValue) {
        case (schema, value) => assertEncodesThenDecodes(schema, value)
      }
    },
    suite("sequence")(
      test("of primitives") {
        check(SchemaGen.anySequenceAndValue) {
          case (schema, value) => assertEncodesThenDecodes(schema, value)
        }
      },
      test("of records") {
        check(SchemaGen.anyCaseClassAndValue) {
          case (schema, value) =>
            assertEncodesThenDecodes(Schema.chunk(schema), Chunk.fill(3)(value))
        }
      },
      test("of java.time.ZoneOffset") {
        //FIXME test independently because including ZoneOffset in StandardTypeGen.anyStandardType wreaks havoc.
        check(Gen.chunkOf(JavaTimeGen.anyZoneOffset)) { chunk =>
          assertEncodesThenDecodes(
            Schema.chunk(Schema.Primitive(StandardType.ZoneOffsetType)),
            chunk
          )
        }
      },
      testM("of map") {
        checkM(SchemaGen.anyMapAndValue) {
          case (schema, value) =>
            assertEncodesThenDecodes(Schema.chunk(schema), Chunk.fill(3)(value))
        }
      },
      testM("of set") {
        checkM(SchemaGen.anySetAndValue) {
          case (schema, value) =>
            assertEncodesThenDecodes(Schema.chunk(schema), Chunk.fill(3)(value))
        }
      }
    ),
    suite("map")(
      testM("encodes and decodes a Map") {
        checkM(SchemaGen.anyMapAndValue) {
          case (schema, value) =>
            assertEncodesThenDecodes(schema, value)
        }
      }
    ),
    suite("set")(
      testM("encodes and decodes a Set") {
        checkM(SchemaGen.anySetAndValue) {
          case (schema, value) =>
            assertEncodesThenDecodes(schema, value)
        }
      }
    ),
    suite("case class")(
      test("basic") {
        check(searchRequestGen) { value =>
          assertEncodesThenDecodes(searchRequestSchema, value)
        }
      },
      test("object") {
        assertEncodesThenDecodes(schemaObject, Singleton)
      }
    ),
    suite("record")(
      test("any") {
        check(SchemaGen.anyRecordAndValue) {
          case (schema, value) => assertEncodesThenDecodes(schema, value)
        }
      },
      test("minimal test case") {
        SchemaGen.anyRecordAndValue.runHead.flatMap {
          case Some((schema, value)) =>
            val key      = new String(Array('\u0007', '\n'))
            val embedded = Schema.record(Schema.Field(key, schema))
            assertEncodesThenDecodes(embedded, ListMap(key -> value))
          case None => ZIO.fail("Should never happen!")
        }
      },
      test("record of records") {
        check(SchemaGen.anyRecordOfRecordsAndValue) {
          case (schema, value) =>
            assertEncodesThenDecodes(schema, value)
        }
      },
      test("of primitives") {
        check(SchemaGen.anyRecordAndValue) {
          case (schema, value) => assertEncodesThenDecodes(schema, value)
        }
      },
      test("of ZoneOffsets") {
        check(JavaTimeGen.anyZoneOffset) { zoneOffset =>
          assertEncodesThenDecodes(
            Schema.record(Schema.Field("zoneOffset", Schema.Primitive(StandardType.ZoneOffsetType))),
            ListMap[String, Any]("zoneOffset" -> zoneOffset)
          )
        }
      },
      test("of record") {
        assertEncodesThenDecodes(
          nestedRecordSchema,
          ListMap[String, Any]("l1" -> "s", "l2" -> ListMap[String, Any]("foo" -> "s", "bar" -> 1))
        )
      }
    ),
    suite("enumeration")(
      test("of primitives") {
        assertEncodesThenDecodes(
          enumSchema,
          "foo"
        )
      },
      test("ADT") {
        assertEncodesThenDecodes(
          Schema[Enumeration],
          Enumeration(StringValue("foo"))
        ) &> assertEncodesThenDecodes(Schema[Enumeration], Enumeration(IntValue(-1))) &> assertEncodesThenDecodes(
          Schema[Enumeration],
          Enumeration(BooleanValue(false))
        )
      }
    ),
    suite("transform")(
      test("any") {
        check(SchemaGen.anyTransformAndValue) {
          case (schema, value) =>
            assertEncodesThenDecodes(schema, value)
        }
      }
    ),
    suite("any schema")(
      test("leaf") {
        check(SchemaGen.anyLeafAndValue) {
          case (schema, value) =>
            assertEncodesThenDecodes(schema, value)
        }
      },
      test("recursive schema") {
        check(SchemaGen.anyTreeAndValue) {
          case (schema, value) =>
            assertEncodesThenDecodes(schema, value)
        }
      },
      test("recursive data type") {
        check(SchemaGen.anyRecursiveTypeAndValue) {
          case (schema, value) =>
            assertEncodesThenDecodes(schema, value)
        }
      }
    )
  )

  private def assertEncodes[A](schema: Schema[A], value: A, chunk: Chunk[Byte]) = {
    val stream = ZStream
      .succeed(value)
      .via(JsonCodec.encoder(schema))
      .runCollect
    assertM(stream)(equalTo(chunk))
  }

  private def assertEncodesJson[A](schema: Schema[A], value: A, json: String) = {
    val stream = ZStream
      .succeed(value)
      .via(JsonCodec.encoder(schema))
      .runCollect
      .map(chunk => new String(chunk.toArray))
    assertM(stream)(equalTo(json))
  }

  private def assertEncodesJson[A](schema: Schema[A], value: A)(implicit enc: JsonEncoder[A]) = {
    val stream = ZStream
      .succeed(value)
      .via(JsonCodec.encoder(schema))
      .runCollect
    assertM(stream)(equalTo(jsonEncoded(value)))
  }

  private def assertDecodesToError[A](schema: Schema[A], json: CharSequence, errors: List[JsonError]) = {
    val stream = ZStream
      .fromChunk(JsonCodec.Encoder.charSequenceToByteChunk(json))
      .via(JsonCodec.decoder(schema))
      .catchAll(ZStream.succeed[String](_))
      .runHead
    assertM(stream)(isSome(equalTo(JsonError.render(errors))))
  }

  private def assertDecodes[A](schema: Schema[A], value: A, chunk: Chunk[Byte]) = {
    val result = ZStream.fromChunk(chunk).via(JsonCodec.decoder(schema)).runCollect
    assertM(result)(equalTo(Chunk(value)))
  }

  private def assertEncodesThenDecodes[A](schema: Schema[A], value: A, print: Boolean = false) = {
    val result = ZStream
      .succeed(value)
      .tap(value => printLine(s"Input Value: $value").when(print).ignore)
      .via(JsonCodec.encoder(schema))
      .runCollect
      .tap(encoded => printLine(s"Encoded: ${new String(encoded.toArray)}").when(print).ignore)
      .flatMap { encoded =>
        ZStream
          .fromChunk(encoded)
          .via(JsonCodec.decoder(schema))
          .runCollect
          .tapError { err =>
            printLineError(s"Decoding failed for input ${new String(encoded.toArray)}\nError Message: $err")
          }
      }
      .tap(decoded => printLine(s"Decoded: $decoded").when(print).ignore)
      .either
    assertM(result)(isRight(equalTo(Chunk(value))))
  }

  private def flatten[A](value: A): A = value match {
    case Some(None)    => None.asInstanceOf[A]
    case Some(Some(a)) => flatten(Some(flatten(a))).asInstanceOf[A]
    case _             => value
  }

  implicit def mapEncoder[K, V](
    implicit keyEncoder: JsonEncoder[K],
    valueEncoder: JsonEncoder[V]
  ): JsonEncoder[Map[K, V]] =
    JsonEncoder.chunk(keyEncoder.both(valueEncoder)).contramap[Map[K, V]](m => Chunk.fromIterable(m))

  private def jsonEncoded[A](value: A)(implicit enc: JsonEncoder[A]): Chunk[Byte] =
    JsonCodec.Encoder.charSequenceToByteChunk(enc.encodeJson(value, None))

  private def stringify(s: String): Chunk[Byte] = {
    val encoded = JsonEncoder.string.encodeJson(s, None)
    JsonCodec.Encoder.charSequenceToByteChunk(encoded)
  }

  case class SearchRequest(query: String, pageNumber: Int, resultPerPage: Int)

  object SearchRequest {
    implicit val encoder: JsonEncoder[SearchRequest] = DeriveJsonEncoder.gen[SearchRequest]
  }

  private val searchRequestGen: Gen[Random with Sized, SearchRequest] =
    for {
      query      <- Gen.string
      pageNumber <- Gen.int(Int.MinValue, Int.MaxValue)
      results    <- Gen.int(Int.MinValue, Int.MaxValue)
    } yield SearchRequest(query, pageNumber, results)

  val searchRequestSchema: Schema[SearchRequest] = DeriveSchema.gen[SearchRequest]

  val recordSchema: Schema[ListMap[String, _]] = Schema.record(
    Schema.Field("foo", Schema.Primitive(StandardType.StringType)),
    Schema.Field("bar", Schema.Primitive(StandardType.IntType))
  )

  val nestedRecordSchema: Schema[ListMap[String, _]] = Schema.record(
    Schema.Field("l1", Schema.Primitive(StandardType.StringType)),
    Schema.Field("l2", recordSchema)
  )

  val enumSchema: Schema[Any] = Schema.enumeration[Any, CaseSet.Aux[Any]](
    caseOf[String, Any]("string")(_.asInstanceOf[String]) ++ caseOf[Int, Any]("int")(_.asInstanceOf[Int]) ++ caseOf[
      Boolean,
      Any
    ]("boolean")(_.asInstanceOf[Boolean])
  )

  sealed trait OneOf
  case class StringValue(value: String)   extends OneOf
  case class IntValue(value: Int)         extends OneOf
  case class BooleanValue(value: Boolean) extends OneOf

  object OneOf {
    implicit val schema: Schema[OneOf] = DeriveSchema.gen[OneOf]
  }

  case class Enumeration(oneOf: OneOf)

  object Enumeration {
    implicit val schema: Schema[Enumeration] = DeriveSchema.gen[Enumeration]
  }

  case object Singleton
  implicit val schemaObject: Schema[Singleton.type] = DeriveSchema.gen[Singleton.type]

  case class Key(name: String, index: Int)

  object Key {
    implicit lazy val schema: Schema[Key] = DeriveSchema.gen[Key]
  }
  case class Value(first: Int, second: Boolean)

  object Value {
    implicit lazy val schema: Schema[Value] = DeriveSchema.gen[Value]
  }
}<|MERGE_RESOLUTION|>--- conflicted
+++ resolved
@@ -34,19 +34,11 @@
       test("string")(
         check(Gen.string)(s => assertEncodes(Schema[String], s, stringify(s)))
       ),
-<<<<<<< HEAD
       test("ZoneOffset") {
         assertEncodesJson(Schema.Primitive(StandardType.ZoneOffset), ZoneOffset.UTC)
       },
       test("ZoneId") {
         assertEncodesJson(Schema.Primitive(StandardType.ZoneId), ZoneId.systemDefault())
-=======
-      testM("ZoneOffset") {
-        assertEncodesJson(Schema.Primitive(StandardType.ZoneOffsetType), ZoneOffset.UTC)
-      },
-      testM("ZoneId") {
-        assertEncodesJson(Schema.Primitive(StandardType.ZoneIdType), ZoneId.systemDefault())
->>>>>>> 7047ee7f
       }
     ),
     suite("optional")(
@@ -87,17 +79,6 @@
           Map(Key("a", 0) -> Value(0, true), Key("b", 1) -> Value(1, false)),
           JsonCodec.Encoder.charSequenceToByteChunk(
             """[[{"name":"a","index":0},{"first":0,"second":true}],[{"name":"b","index":1},{"first":1,"second":false}]]"""
-          )
-        )
-      }
-    ),
-    suite("Set")(
-      testM("of complex values") {
-        assertEncodes(
-          Schema.set[Value],
-          Set(Value(0, true), Value(1, false)),
-          JsonCodec.Encoder.charSequenceToByteChunk(
-            """[{"first":0,"second":true},{"first":1,"second":false}]"""
           )
         )
       }
@@ -238,47 +219,7 @@
           case (schema, value) => assertEncodesThenDecodes(schema, value)
         }
       },
-<<<<<<< HEAD
       test("Map of complex keys and values") {
-=======
-      testM("of map") {
-        checkM(
-          for {
-            left  <- SchemaGen.anyMapAndValue
-            right <- SchemaGen.anyMapAndValue
-          } yield (
-            Schema
-              .EitherSchema(left._1.asInstanceOf[Schema[Map[Any, Any]]], right._1.asInstanceOf[Schema[Map[Any, Any]]]),
-            Left(left._2)
-          )
-        ) {
-          case (schema, value) =>
-            assertEncodesThenDecodes[Either[Map[Any, Any], Map[Any, Any]]](
-              schema.asInstanceOf[Schema[Either[Map[Any, Any], Map[Any, Any]]]],
-              value.asInstanceOf[Either[Map[Any, Any], Map[Any, Any]]]
-            )
-        }
-      },
-      testM("of set") {
-        checkM(
-          for {
-            left  <- SchemaGen.anySetAndValue
-            right <- SchemaGen.anySetAndValue
-          } yield (
-            Schema
-              .EitherSchema(left._1.asInstanceOf[Schema[Set[Any]]], right._1.asInstanceOf[Schema[Set[Any]]]),
-            Left(left._2)
-          )
-        ) {
-          case (schema, value) =>
-            assertEncodesThenDecodes[Either[Set[Any], Set[Any]]](
-              schema.asInstanceOf[Schema[Either[Set[Any], Set[Any]]]],
-              value.asInstanceOf[Either[Set[Any], Set[Any]]]
-            )
-        }
-      },
-      testM("Map of complex keys and values") {
->>>>>>> 7047ee7f
         assertEncodes(
           Schema.map[Key, Value],
           Map(Key("a", 0) -> Value(0, true), Key("b", 1) -> Value(1, false)),
@@ -287,22 +228,8 @@
           )
         )
       },
-<<<<<<< HEAD
       test("of records") {
         check(for {
-=======
-      testM("Set of complex values") {
-        assertEncodes(
-          Schema.set[Value],
-          Set(Value(0, true), Value(1, false)),
-          JsonCodec.Encoder.charSequenceToByteChunk(
-            """[{"first":0,"second":true},{"first":1,"second":false}]"""
-          )
-        )
-      },
-      testM("of records") {
-        checkM(for {
->>>>>>> 7047ee7f
           (left, a)       <- SchemaGen.anyRecordAndValue
           primitiveSchema <- SchemaGen.anyPrimitive
         } yield (Schema.EitherSchema(left, primitiveSchema), Left(a))) {
@@ -360,20 +287,6 @@
             assertEncodesThenDecodes(Schema.Optional(schema), Some(value)) &>
               assertEncodesThenDecodes(Schema.Optional(schema), None)
         }
-      },
-      testM("of Map") {
-        checkM(SchemaGen.anyMapAndValue) {
-          case (schema, value) =>
-            assertEncodesThenDecodes(Schema.Optional(schema), Some(value)) &>
-              assertEncodesThenDecodes(Schema.Optional(schema), None)
-        }
-      },
-      testM("of Set") {
-        checkM(SchemaGen.anySetAndValue) {
-          case (schema, value) =>
-            assertEncodesThenDecodes(Schema.Optional(schema), Some(value)) &>
-              assertEncodesThenDecodes(Schema.Optional(schema), None)
-        }
       }
     ),
     test("tuple") {
@@ -397,37 +310,9 @@
         //FIXME test independently because including ZoneOffset in StandardTypeGen.anyStandardType wreaks havoc.
         check(Gen.chunkOf(JavaTimeGen.anyZoneOffset)) { chunk =>
           assertEncodesThenDecodes(
-            Schema.chunk(Schema.Primitive(StandardType.ZoneOffsetType)),
+            Schema.chunk(Schema.Primitive(StandardType.ZoneOffset)),
             chunk
           )
-        }
-      },
-      testM("of map") {
-        checkM(SchemaGen.anyMapAndValue) {
-          case (schema, value) =>
-            assertEncodesThenDecodes(Schema.chunk(schema), Chunk.fill(3)(value))
-        }
-      },
-      testM("of set") {
-        checkM(SchemaGen.anySetAndValue) {
-          case (schema, value) =>
-            assertEncodesThenDecodes(Schema.chunk(schema), Chunk.fill(3)(value))
-        }
-      }
-    ),
-    suite("map")(
-      testM("encodes and decodes a Map") {
-        checkM(SchemaGen.anyMapAndValue) {
-          case (schema, value) =>
-            assertEncodesThenDecodes(schema, value)
-        }
-      }
-    ),
-    suite("set")(
-      testM("encodes and decodes a Set") {
-        checkM(SchemaGen.anySetAndValue) {
-          case (schema, value) =>
-            assertEncodesThenDecodes(schema, value)
         }
       }
     ),
@@ -470,7 +355,7 @@
       test("of ZoneOffsets") {
         check(JavaTimeGen.anyZoneOffset) { zoneOffset =>
           assertEncodesThenDecodes(
-            Schema.record(Schema.Field("zoneOffset", Schema.Primitive(StandardType.ZoneOffsetType))),
+            Schema.record(Schema.Field("zoneOffset", Schema.Primitive(StandardType.ZoneOffset))),
             ListMap[String, Any]("zoneOffset" -> zoneOffset)
           )
         }
@@ -599,7 +484,7 @@
     implicit keyEncoder: JsonEncoder[K],
     valueEncoder: JsonEncoder[V]
   ): JsonEncoder[Map[K, V]] =
-    JsonEncoder.chunk(keyEncoder.both(valueEncoder)).contramap[Map[K, V]](m => Chunk.fromIterable(m))
+    JsonEncoder.chunk(keyEncoder.zip(valueEncoder)).contramap[Map[K, V]](m => Chunk.fromIterable(m))
 
   private def jsonEncoded[A](value: A)(implicit enc: JsonEncoder[A]): Chunk[Byte] =
     JsonCodec.Encoder.charSequenceToByteChunk(enc.encodeJson(value, None))
