package zio.schema.codec

import java.time.{ ZoneId, ZoneOffset }

import scala.collection.immutable.ListMap

import zio.Console._
import zio._
import zio.json.JsonDecoder.JsonError
import zio.json.ast.Json
import zio.json.{ DeriveJsonEncoder, JsonEncoder }
import zio.schema.CaseSet._
import zio.schema._
import zio.schema.annotation._
import zio.schema.codec.DecodeError.ReadError
import zio.schema.codec.JsonCodec.JsonEncoder.charSequenceToByteChunk
import zio.schema.codec.JsonCodecSpec.PaymentMethod.{ CreditCard, PayPal, WireTransfer }
import zio.schema.codec.JsonCodecSpec.Subscription.{ OneTime, Recurring }
import zio.schema.meta.MetaSchema
import zio.stream.ZStream
import zio.test.Assertion._
import zio.test.TestAspect._
import zio.test._

object JsonCodecSpec extends ZIOSpecDefault {

  case class Person(name: String, age: Int)
  val personSchema: Schema[Person] = DeriveSchema.gen[Person]

  def spec: Spec[TestEnvironment, Any] =
    suite("JsonCodec Spec")(
      encoderSuite,
      decoderSuite,
      encoderDecoderSuite
    ) @@ timeout(180.seconds)

  // TODO: Add tests for the pipeline contract.

  private val encoderSuite = suite("encoding")(
    suite("primitive")(
      test("unit") {
        assertEncodesJson(Schema[Unit], (), "{}")
      },
      test("string")(
        check(Gen.string)(s => assertEncodes(Schema[String], s, stringify(s)))
      ),
      test("ZoneOffset") {
        assertEncodesJson(Schema.Primitive(StandardType.ZoneOffsetType), ZoneOffset.UTC)
      },
      test("ZoneId") {
        assertEncodesJson(Schema.Primitive(StandardType.ZoneIdType), ZoneId.systemDefault())
      },
      test("Currency") {
        assertEncodesJson(
          Schema.Primitive(StandardType.CurrencyType),
          java.util.Currency.getInstance("USD")
        )
      } @@ TestAspect.jvmOnly
    ),
    suite("fallback")(
      test("left") {
        assertEncodesJson(
          Schema.Fallback(Schema[Int], Schema[String]),
          Fallback.Left(3),
          "3"
        )
      },
      test("right") {
        assertEncodesJson(
          Schema.Fallback(Schema[Int], Schema[String]),
          Fallback.Right("hello"),
          """"hello""""
        )
      },
      test("both") {
        assertEncodesJson(
          Schema.Fallback(Schema[Int], Schema[String]),
          Fallback.Both(3, "hello"),
          """[3,"hello"]"""
        )
      }
    ),
    suite("optional")(
      test("of primitives") {
        assertEncodesJson(
          Schema.Optional(Schema.Primitive(StandardType.StringType)),
          Some("value")
        ) &>
          assertEncodesJson(
            Schema.Optional(Schema.Primitive(StandardType.StringType)),
            None
          )
      }
    ),
    suite("optional field annotation")(
      test("list empty") {
        assertEncodesJson(
          Schema[WithOptField],
          WithOptField(Nil, Map("foo" -> 1)),
          """{"map":{"foo":1}}"""
        )
      },
      test("map empty") {
        assertEncodesJson(
          Schema[WithOptField],
          WithOptField(List("foo"), Map.empty),
          """{"list":["foo"]}"""
        )
      },
      test("all empty") {
        assertEncodesJson(
          Schema[WithOptField],
          WithOptField(Nil, Map.empty),
          """{}"""
        )
      }
    ),
    suite("empty collections config")(
      test("list empty") {
        assertEncodesJson(
          Schema[ListAndMapAndOption],
          ListAndMapAndOption(Nil, Map("foo" -> 1), Some("foo")),
          """{"map":{"foo":1},"option":"foo"}""",
          JsonCodec.Config(ignoreEmptyCollections = true, explicitNulls = false)
        )
      },
      test("map empty") {
        assertEncodesJson(
          Schema[ListAndMapAndOption],
          ListAndMapAndOption(List("foo"), Map.empty, Some("foo")),
          """{"list":["foo"],"option":"foo"}""",
          JsonCodec.Config(ignoreEmptyCollections = true, explicitNulls = false)
        )
      },
      test("option empty") {
        assertEncodesJson(
          Schema[ListAndMapAndOption],
          ListAndMapAndOption(List("foo"), Map("foo" -> 1), None),
          """{"list":["foo"],"map":{"foo":1}}""",
          JsonCodec.Config(ignoreEmptyCollections = true, explicitNulls = false)
        )
      },
      test("all empty") {
        assertEncodesJson(
          Schema[ListAndMapAndOption],
          ListAndMapAndOption(Nil, Map.empty, None),
          """{}""",
          JsonCodec.Config(ignoreEmptyCollections = true, explicitNulls = false)
        )
      },
      test("all empty, but don't ignore empty collections") {
        assertEncodesJson(
          Schema[ListAndMapAndOption],
          ListAndMapAndOption(Nil, Map.empty, None),
          """{"list":[],"map":{},"option":null}""",
          JsonCodec.Config(ignoreEmptyCollections = false, explicitNulls = true)
        )
      }
    ),
    suite("tuple")(
      test("of primitives") {
        assertEncodesJson(
          Schema.Tuple2(
            Schema.Primitive(StandardType.StringType),
            Schema.Primitive(StandardType.IntType)
          ),
          ("L", 1)
        )
      }
    ),
    suite("sequence")(
      test("of primitives") {
        assertEncodesJson(
          Schema.chunk(Schema.Primitive(StandardType.StringType)),
          Chunk("a", "b", "c")
        )
      }
    ),
    suite("Map")(
      test("of complex keys and values") {
        assertEncodes(
          Schema.map[Key, Value],
          Map(Key("a", 0) -> Value(0, true), Key("b", 1) -> Value(1, false)),
          charSequenceToByteChunk(
            """[[{"name":"a","index":0},{"first":0,"second":true}],[{"name":"b","index":1},{"first":1,"second":false}]]"""
          )
        )
      },
      test("of simple keys and values") {
        assertEncodes(
          Schema.map[Int, Value],
          Map(0 -> Value(0, true), 1 -> Value(1, false)),
          charSequenceToByteChunk(
            """{"0":{"first":0,"second":true},"1":{"first":1,"second":false}}"""
          )
        )
      },
      test("of simple keys and values where the key's schema is lazy") {
        assertEncodes(
          Schema.map[Int, Value](Schema.defer(Schema[Int]), Schema[Value]),
          Map(0 -> Value(0, true), 1 -> Value(1, false)),
          charSequenceToByteChunk(
            """{"0":{"first":0,"second":true},"1":{"first":1,"second":false}}"""
          )
        )
      },
      test("of complex keys with transformation to primitive keys") {
        assertEncodes(
          Schema
            .map[KeyWrapper, ValueWrapper],
          Map(
            KeyWrapper("wrapped_key_1") -> ValueWrapper(value = "some_value"),
            KeyWrapper("wrapped_key_2") -> ValueWrapper(value = "some_other_value")
          ),
          charSequenceToByteChunk(
            """{"wrapped_key_1":{"value":"some_value"},"wrapped_key_2":{"value":"some_other_value"}}"""
          )
        )
      }
    ),
    suite("Set")(
      test("of complex values") {
        assertEncodes(
          Schema.set[Value],
          Set(Value(0, true), Value(1, false)),
          charSequenceToByteChunk(
            """[{"first":0,"second":true},{"first":1,"second":false}]"""
          )
        )
      }
    ),
    suite("record")(
      test("missing fields should be replaced by default values") {
        assertDecodes(
          recordSchema,
          ListMap[String, Any]("foo" -> "s", "bar" -> 1),
          charSequenceToByteChunk("""{"foo":"s"}""")
        )
      },
      test("of primitives") {
        assertEncodes(
          recordSchema,
          ListMap[String, Any]("foo" -> "s", "bar" -> 1),
          charSequenceToByteChunk("""{"foo":"s","bar":1}""")
        )
      },
      test("of records") {
        assertEncodes(
          nestedRecordSchema,
          ListMap[String, Any]("l1" -> "s", "l2" -> ListMap("foo" -> "s", "bar" -> 1)),
          charSequenceToByteChunk("""{"l1":"s","l2":{"foo":"s","bar":1}}""")
        )
      },
      test("case class") {
        check(searchRequestGen) { searchRequest =>
          assertEncodesJson(
            searchRequestSchema,
            searchRequest
          )
        }
      },
      test("case object") {
        assertEncodesJson(
          schemaObject,
          Singleton,
          "{}"
        )
      },
      test("record with option fields encoded as null") {
        assertEncodes(
          recordWithOptionSchema,
          ListMap[String, Any]("foo" -> Some("s"), "bar" -> None),
          charSequenceToByteChunk("""{"foo":"s","bar":null}""")
        )
      },
      test("case class with option fields omitted when empty") {
        assertEncodes(
          WithOptionFields.schema,
          WithOptionFields(Some("s"), None),
          charSequenceToByteChunk("""{"a":"s"}""")
        )
      }
    ),
    suite("enumeration")(
      test("of primitives") {
        assertEncodes(
          enumSchema,
          ("foo"),
          charSequenceToByteChunk("""{"string":"foo"}""")
        )
      },
      test("ADT") {
        assertEncodes(
          Schema[Enumeration],
          Enumeration(StringValue("foo")),
          charSequenceToByteChunk("""{"oneOf":{"StringValue":{"value":"foo"}}}""")
        )
      },
      test("ADT with annotation") {
        assertEncodes(
          Schema[Enumeration2],
          Enumeration2(StringValue2("foo2")),
          charSequenceToByteChunk("""{"oneOf":{"_type":"StringValue2","value":"foo2"}}""")
        )
      },
      test("transient field annotation") {
        assertEncodes(
          searchRequestWithTransientFieldSchema,
          SearchRequestWithTransientField("foo", 10, 20, "bar"),
          charSequenceToByteChunk("""{"query":"foo","pageNumber":10,"resultPerPage":20}""")
        )
      },
      test("case name annotation") {
        assertEncodes(
          PaymentMethod.schema,
          WireTransfer("foo", "bar"),
          charSequenceToByteChunk("""{"wire_transfer":{"accountNumber":"foo","bankCode":"bar"}}""")
        )
      },
      test("transient case annotation") {
        assertEncodes(
          PaymentMethod.schema,
          PayPal("foo@bar.com"),
          charSequenceToByteChunk("""{}""")
        )
      },
      test("case name annotation with discriminator") {
        assertEncodes(
          Subscription.schema,
          Recurring("monthly", 10),
          charSequenceToByteChunk("""{"type":"recurring","period":"monthly","amount":10}""")
        )
      },
      test("case name annotation with empty fields") {
        assertEncodes(
          Subscription.schema,
          Subscription.Unlimited(None),
          charSequenceToByteChunk("""{"type":"unlimited"}""")
        )
      },
      suite("with no discriminator")(
        test("example 1") {
          assertEncodes(
            Prompt.schema,
            Prompt.Single("hello"),
            charSequenceToByteChunk("""{"value":"hello"}""")
          )
        },
        test("example 2") {
          assertEncodes(
            Prompt.schema,
            Prompt.Multiple(List("hello", "world")),
            charSequenceToByteChunk("""{"value":["hello","world"]}""")
          )
        }
      )
    ),
    suite("dynamic direct mapping")(
      test("record") {
        assertEncodes(
          Schema.dynamicValue.annotate(directDynamicMapping()),
          DynamicValue.Record(
            TypeId.Structural,
            ListMap(
              "foo" -> DynamicValue.Primitive("s", StandardType.StringType),
              "bar" -> DynamicValue.Primitive(1, StandardType.IntType)
            )
          ),
          charSequenceToByteChunk("""{"foo":"s","bar":1}""")
        )
      }
    ),
    suite("zio.json.ast.Json encoding")(
      test("Json.Obj") {
        assertEncodes(
          zio.schema.codec.json.schemaJson,
          Json.Obj("foo" -> Json.Str("bar"), "null" -> Json.Null),
          charSequenceToByteChunk("""{"foo":"bar","null":null}""")
        )
      },
      test("Json.Arr") {
        assertEncodes(
          zio.schema.codec.json.schemaJson,
          Json.Arr(Json.Str("foo"), Json.Num(1)),
          charSequenceToByteChunk("""["foo",1]""")
        )
      },
      test("Json.Num Int") {
        assertEncodes(
          zio.schema.codec.json.schemaJson,
          Json.Num(1),
          charSequenceToByteChunk("""1""")
        )
      },
      test("Json.Num Long") {
        assertEncodes(
          zio.schema.codec.json.schemaJson,
          Json.Num(1L),
          charSequenceToByteChunk("""1""")
        )
      },
      test("Json.Num Double") {
        assertEncodes(
          zio.schema.codec.json.schemaJson,
          Json.Num(1.1),
          charSequenceToByteChunk("""1.1""")
        )
      },
      test("Json.Str") {
        assertEncodes(
          zio.schema.codec.json.schemaJson,
          Json.Str("foo"),
          charSequenceToByteChunk(""""foo"""")
        )
      },
      test("Json.Bool") {
        assertEncodes(
          zio.schema.codec.json.schemaJson,
          Json.Bool(true),
          charSequenceToByteChunk("""true""")
        )
      },
      test("Json.Null") {
        assertEncodes(
          zio.schema.codec.json.schemaJson,
          Json.Null,
          charSequenceToByteChunk("""null""")
        )
      }
    ),
    suite("Generic Record")(
      test("Do not encode transient field") {
        assertEncodes(
          RecordExample.schema,
          RecordExample(f1 = Some("test"), f3 = Some("transient")),
          charSequenceToByteChunk(
            """{"$f1":"test"}""".stripMargin
          )
        )
      }
    ),
    suite("EnumN")(
      test("Respects the case name annotation") {
        assertEncodesJson(
          Enum23Cases.schema,
          Enum23Cases.Case1("foo"),
          """{"NumberOne":{"value":"foo"}}"""
        )
      }
    ),
    suite("Streams")(
      suite("Streams of integers")(
        test("Encodes a stream with multiple integers") {
          assertEncodesMany(Schema[Int], 1 to 5, charSequenceToByteChunk("1\n2\n3\n4\n5"))
        },
        test("Encodes a stream with multiple integers to an array") {
          assertEncodesMany(
            Schema[Int],
            1 to 5,
            charSequenceToByteChunk("[1,2,3,4,5]"),
            JsonCodec.Config(ignoreEmptyCollections = false, treatStreamsAsArrays = true)
          )
        },
        test("Decodes a stream with multiple integers separated by newlines") {
          assertDecodesMany(Schema[Int], Chunk.fromIterable(1 to 5), charSequenceToByteChunk("1\n2\n3\n4\n5"))
        },
        test("Decodes a stream with multiple integers separated by spaces") {
          assertDecodesMany(Schema[Int], Chunk.fromIterable(1 to 5), charSequenceToByteChunk("1 2 3 4 5"))
        },
        test("Decodes a stream with multiple integers separated by commas and other non JSON number characters") {
          assertDecodesMany(Schema[Int], Chunk.fromIterable(1 to 5), charSequenceToByteChunk("1 2, 3;;; 4x5"))
        },
        test("Decodes a stream with multiple integers encoded as an array") {
          assertDecodesMany(
            Schema[Int],
            Chunk.fromIterable(1 to 5),
            charSequenceToByteChunk("[1,2,3,4,5]"),
            JsonCodec.Config(ignoreEmptyCollections = false, treatStreamsAsArrays = true)
          )
        },
        test("Decodes a stream with multiple integers encoded as an array with additional whitespace") {
          assertDecodesMany(
            Schema[Int],
            Chunk.fromIterable(1 to 5),
            charSequenceToByteChunk("""
                                      |   [1,
                                      |2,3,
                                      |4,   5]   """.stripMargin),
            JsonCodec.Config(ignoreEmptyCollections = false, treatStreamsAsArrays = true)
          )
        }
      ),
      suite("Streams of booleans")(
        test("Encodes a stream with multiple booleans") {
          assertEncodesMany(Schema[Boolean], List(true, true, false), charSequenceToByteChunk("true\ntrue\nfalse"))
        },
        test("Encodes a stream with multiple booleans to an array") {
          assertEncodesMany(
            Schema[Boolean],
            List(true, true, false),
            charSequenceToByteChunk("[true,true,false]"),
            JsonCodec.Config(ignoreEmptyCollections = false, treatStreamsAsArrays = true)
          )
        },
        test("Decodes a stream with multiple booleans separated by newlines") {
          assertDecodesMany(Schema[Boolean], Chunk(true, true, false), charSequenceToByteChunk("true\ntrue\nfalse"))
        },
        test("Decodes a stream with multiple booleans separated by spaces") {
          assertDecodesMany(Schema[Boolean], Chunk(true, true, false), charSequenceToByteChunk("true true false"))
        },
        test("Decodes a stream with multiple booleans as an array") {
          assertDecodesMany(
            Schema[Boolean],
            Chunk(true, true, false),
            charSequenceToByteChunk("[true, true, false]"),
            JsonCodec.Config(ignoreEmptyCollections = false, treatStreamsAsArrays = true)
          )
        },
        test(
          "Decodes a stream with multiple booleans separated by commas and other non JSON boolean characters and not separated at all"
        ) {
          assertDecodesMany(
            Schema[Boolean],
            Chunk(true, true, false, false),
            charSequenceToByteChunk("true true, falsefalse")
          )
        }
      ),
      suite("Streams of strings")(
        test("Encodes a stream with multiple strings") {
          assertEncodesMany(Schema[String], List("a", "b", "c"), charSequenceToByteChunk("\"a\"\n\"b\"\n\"c\""))
        },
        test("Encodes a stream with multiple strings as an array") {
          assertEncodesMany(
            Schema[String],
            List("a", "b", "c"),
            charSequenceToByteChunk("[\"a\",\"b\",\"c\"]"),
            JsonCodec.Config(ignoreEmptyCollections = false, treatStreamsAsArrays = true)
          )
        },
        test("Decodes a stream with multiple strings separated by newlines") {
          assertDecodesMany(Schema[String], Chunk("a", "b", "c"), charSequenceToByteChunk("\"a\"\n\"b\"\n\"c\""))
        },
        test("Decodes a stream with multiple strings as an array") {
          assertDecodesMany(
            Schema[String],
            Chunk("a", "b", "c"),
            charSequenceToByteChunk("[\"a\", \"b\",\n\"c\"]"),
            JsonCodec.Config(ignoreEmptyCollections = false, treatStreamsAsArrays = true)
          )
        },
        test("Decodes a stream with multiple strings separated by spaces, commas and not separated at all") {
          assertDecodesMany(Schema[String], Chunk("a", "b", "c", "d"), charSequenceToByteChunk(""""a" "b","c""d""""))
        }
      ),
      suite("Stream of records")(
        test("Encodes a stream with multiple records") {
          assertEncodesMany(
            personSchema,
            List(
              Person("Alice", 1),
              Person("Bob", 2),
              Person("Charlie", 3)
            ),
            charSequenceToByteChunk(
              """{"name":"Alice","age":1}
                |{"name":"Bob","age":2}
                |{"name":"Charlie","age":3}""".stripMargin
            )
          )
        },
        test("Encodes a stream with multiple records as an array") {
          assertEncodesMany(
            personSchema,
            List(
              Person("Alice", 1),
              Person("Bob", 2),
              Person("Charlie", 3)
            ),
            charSequenceToByteChunk(
              """[{"name":"Alice","age":1},{"name":"Bob","age":2},{"name":"Charlie","age":3}]"""
            ),
            JsonCodec.Config(ignoreEmptyCollections = false, treatStreamsAsArrays = true)
          )
        },
        test("Decodes a stream with multiple records separated by newlines") {
          assertDecodesMany(
            personSchema,
            Chunk(
              Person("Alice", 1),
              Person("Bob", 2),
              Person("Charlie", 3)
            ),
            charSequenceToByteChunk(
              """{"name":"Alice","age":1}
                |{"name":"Bob","age":2}
                |{"name":"Charlie","age":3}""".stripMargin
            )
          )
        },
        test("Decodes a stream with multiple records, not separated with internal newlines") {
          assertDecodesMany(
            personSchema,
            Chunk(
              Person("Alice", 1),
              Person("Bob", 2),
              Person("Charlie", 3)
            ),
            charSequenceToByteChunk(
              """{"name":"Alice","age":1}{"name":"Bob",
                |"age"
                |:2}{"name":"Charlie","age":3}""".stripMargin
            )
          )
        },
        test("Decodes a stream with multiple records formatted as an array") {
          assertDecodesMany(
            personSchema,
            Chunk(
              Person("Alice", 1),
              Person("Bob", 2),
              Person("Charlie", 3)
            ),
            charSequenceToByteChunk(
              """[{"name":"Alice","age":1},   {"name":"Bob","age":2},
                |{"name":"Charlie","age"
                |: 3}]""".stripMargin
            ),
            JsonCodec.Config(ignoreEmptyCollections = false, treatStreamsAsArrays = true)
          )
        },
        test("Encodes a stream with no records") {
          assertEncodesMany(
            personSchema,
            List.empty[Person],
            charSequenceToByteChunk("")
          )
        },
        test("Encodes a stream with no records") {
          assertEncodesMany(
            personSchema,
            List.empty[Person],
            charSequenceToByteChunk("[]"),
            JsonCodec.Config(ignoreEmptyCollections = false, treatStreamsAsArrays = true)
          )
        },
        test("Decodes a stream with no records") {
          assertDecodesMany(
            personSchema,
            Chunk.empty,
            charSequenceToByteChunk("")
          )
        },
        test("Decodes a stream with no records from an array") {
          assertDecodesMany(
            personSchema,
            Chunk.empty,
            charSequenceToByteChunk("   [ ]  "),
            JsonCodec.Config(ignoreEmptyCollections = false, treatStreamsAsArrays = true)
          )
        }
      )
    )
  )

  private val decoderSuite = suite("decoding")(
    suite("primitive")(
      test("unit") {
        assertEncodesJson(Schema[Unit], (), "{}")
      },
      suite("string")(
        test("any") {
          check(Gen.string)(s => assertDecodes(Schema[String], s, stringify(s)))
        }
      ),
      test("Currency") {
        check(Gen.currency)(
          currency => assertDecodes(Schema[java.util.Currency], currency, stringify(currency.getCurrencyCode))
        )
      } @@ TestAspect.jvmOnly
    ),
    suite("Generic record")(
      test("with extra fields") {
        assertDecodes(
          recordSchema,
          ListMap[String, Any]("foo" -> "s", "bar" -> 1),
          charSequenceToByteChunk("""{"foo":"s","bar":1,"baz":2}""")
        )
      },
      test("with missing fields") {
        assertDecodes(
          RecordExample.schema,
          RecordExample(f1 = Some("test"), f2 = None),
          charSequenceToByteChunk("""{"$f1":"test"}""")
        )
      },
      test("aliased field") {
        assertDecodes(
          RecordExample.schema,
          RecordExample(f1 = Some("test"), f2 = Some("alias")),
          charSequenceToByteChunk("""{"$f1":"test", "field2":"alias"}""")
        )
      },
      test("reject extra fields") {
        assertDecodes(
          RecordExample.schema.annotate(rejectExtraFields()),
          RecordExample(f1 = Some("test")),
          charSequenceToByteChunk("""{"$f1":"test", "extraField":"extra"}""")
        ).flip.map(err => assertTrue(err.getMessage() == "(unexpected field: extraField)"))
      },
      test("reject duplicated fields") {
        assertDecodesToError(
          recordSchema,
          """{"foo":"test","bar":10,"foo":10}""",
          JsonError.Message("duplicate") :: Nil
        ) &>
          assertDecodesToError(
            recordSchema,
            """{"bar":10,"foo":"test","bar":"100"}""",
            JsonError.Message("duplicate") :: Nil
          )
      },
      test("optional field with schema or annotated default value") {
        assertDecodes(
          RecordExampleWithOptField.schema,
          RecordExampleWithOptField(f1 = Some("test"), f2 = None, f4 = "", f5 = "hello"),
          charSequenceToByteChunk("""{"$f1":"test"}""")
        )
      }
    ),
    suite("EnumN")(
      test("Respects the case name annotation") {
        assertDecodes(
          Enum23Cases.schema,
          Enum23Cases.Case1("foo"),
          charSequenceToByteChunk("""{"NumberOne":{"value":"foo"}}""")
        )
      },
      test("Respects case aliases") {
        assertDecodes(
          Enum23Cases.schema,
          Enum23Cases.Case1("foo"),
          charSequenceToByteChunk("""{"One":{"value":"foo"}}""")
        )
      }
    ),
    suite("transform")(
      test("string") {
        val stringSchema    = Schema.Primitive(StandardType.StringType)
        val transformSchema = stringSchema.transform[Int](_ => 1, _.toString)
        assertDecodes(transformSchema, 1, stringify("string"))
      },
      test("failed") {
        val errorMessage = "I'm sorry Dave, I can't do that"
        val schema: Schema[Int] = Schema
          .Primitive(StandardType.StringType)
          .transformOrFail[Int](_ => Left(errorMessage), i => Right(i.toString))
        check(Gen.int(Int.MinValue, Int.MaxValue)) { int =>
          assertDecodesToError(
            schema,
            JsonEncoder.string.encodeJson(int.toString, None),
            JsonError.Message(errorMessage) :: Nil
          )
        }
      }
    ),
    suite("fallback")(
      test("correctly fallbacks to right") {
        assertDecodes(
          Schema.Fallback(Schema[Int], Schema[String]),
          Fallback.Right("hello"),
          charSequenceToByteChunk("""["wrong","hello"]""")
        )
      },
      test("correctly fallbacks to left") {
        assertDecodes(
          Schema.Fallback(Schema[Int], Schema[String]),
          Fallback.Left(30),
          charSequenceToByteChunk("""[30,"hello"]""")
        )
      },
      test("correctly fallbacks to right with full decode") {
        assertDecodes(
          Schema.Fallback(Schema[Int], Schema[String], true),
          Fallback.Right("hello"),
          charSequenceToByteChunk("""[ "wrong", "hello"]""")
        )
      },
      test("correctly fallbacks to both with full decode") {
        assertDecodes(
          Schema.Fallback(Schema[Int], Schema[String], true),
          Fallback.Both(30, "hello"),
          charSequenceToByteChunk("""[ 30, "hello"]""")
        )
      },
      test("correctly fallbacks to left with full decode") {
        assertDecodes(
          Schema.Fallback(Schema[Int], Schema[String], true),
          Fallback.Left(30),
          charSequenceToByteChunk("""[30,30]""")
        )
      }
    ),
    suite("case class")(
      test("case object") {
        assertDecodes(schemaObject, Singleton, charSequenceToByteChunk("{}"))
      },
      test("optional") {
        assertDecodes(
          optionalSearchRequestSchema,
          OptionalSearchRequest("test", 0, 10, Schema[String].defaultValue.getOrElse("")),
          charSequenceToByteChunk("""{"query":"test","pageNumber":0,"resultPerPage":10}""")
        )
      },
      test("reject extra fields") {
        assertDecodesToError(
          PersonWithRejectExtraFields.schema,
          """{"name":"test","age":10,"extraField":10}""",
          JsonError.Message("extra field") :: Nil
        ) &>
          assertDecodesToError(
            schemaObject.annotate(rejectExtraFields()),
            """{"extraField":10}""",
            JsonError.Message("extra field") :: Nil
          )
      },
<<<<<<< HEAD
      test("reject duplicated fields") {
        assertDecodesToError(
          personSchema,
          """{"name":"test","age":10,"name":10}""",
          JsonError.Message("duplicate") :: Nil
        ) &>
          assertDecodesToError(
            personSchema,
            """{"age":10,"name":"test","age":"100"}""",
            JsonError.Message("duplicate") :: Nil
          )
      },
      test("transient field annotation") {
=======
      test("transient field annotation with default value in class definition") {
>>>>>>> ffe48081
        assertDecodes(
          searchRequestWithTransientFieldSchema,
          SearchRequestWithTransientField("test", 0, 10),
          charSequenceToByteChunk("""{"query":"test","pageNumber":0,"resultPerPage":10}""")
        )
      },
      test("transient field annotation with default value implicitly available for the field type") {
        case class CaseClassWithTransientField(transient: String)
        assertDecodes(
          Schema.CaseClass1[String, CaseClassWithTransientField](
            id0 = TypeId.fromTypeName("SearchRequestWithTransientField"),
            field0 = Schema.Field(
              name0 = "transient",
              schema0 = Schema[String],
              get0 = _.transient,
              set0 = (x, transient) => x.copy(transient = transient),
              annotations0 = Chunk(new transientField())
            ),
            defaultConstruct0 = new CaseClassWithTransientField(_)
          ),
          CaseClassWithTransientField(Schema[String].defaultValue.toOption.get),
          charSequenceToByteChunk("""{}""")
        )
      },
      test("fieldDefaultValue") {
        assertDecodes(
          fieldDefaultValueSearchRequestSchema,
          FieldDefaultValueSearchRequest("test", 0, 10, "test"),
          charSequenceToByteChunk("""{"query":"test","pageNumber":0,"resultPerPage":10}""")
        )
      },
      test("field name with alias - id") {
        assertDecodes(
          Order.schema,
          Order(1, BigDecimal.valueOf(10), "test"),
          charSequenceToByteChunk("""{"id":1,"value":10,"description":"test"}""")
        )
      },
      test("field name with alias - order_id") {
        assertDecodes(
          Order.schema,
          Order(1, BigDecimal.valueOf(10), "test"),
          charSequenceToByteChunk("""{"id":1,"value":10,"description":"test"}""")
        )
      },
      test("field name with alias - no alias") {
        assertDecodes(
          Order.schema,
          Order(1, BigDecimal.valueOf(10), "test"),
          charSequenceToByteChunk("""{"orderId":1,"value":10,"description":"test"}""")
        )
      },
      test("with option fields encoded as null") {
        assertDecodes(
          recordWithOptionSchema,
          ListMap[String, Any]("foo" -> Some("s"), "bar" -> None),
          charSequenceToByteChunk("""{"foo":"s","bar":null}""")
        )
      },
      test("with transient fields encoded as implicitly available schema default values") {
        assertDecodes(
          recordWithTransientSchema,
          ListMap[String, Any]("foo" -> "", "bar" -> 0),
          charSequenceToByteChunk("""{}""")
        )
      },
      test("case class with option fields encoded as null") {
        assertDecodes(
          WithOptionFields.schema,
          WithOptionFields(Some("s"), None),
          charSequenceToByteChunk("""{"a":"s","b":null}""")
        )
      },
      test("case class with int option field present (at end) from pretty printed json") {
        assertDecodes(
          WithOptionFields.schema,
          WithOptionFields(Some("s"), Some(1)),
          charSequenceToByteChunk(
            """
              |{
              |  "a": "s",
              |  "b": 1
              |}
              |""".stripMargin
          )
        )
      },
      test("case class with option fields omitted when empty") {
        assertDecodes(
          WithOptionFields.schema,
          WithOptionFields(Some("s"), None),
          charSequenceToByteChunk("""{"a":"s"}""")
        )
      },
      test("case class with option fields accept empty json object as value") {
        assertDecodes(
          WithOptionFields.schema,
          WithOptionFields(Some("s"), None),
          charSequenceToByteChunk("""{"a":"s", "b":{}}""")
        )
      },
      test("case class with complex option field accept empty json object as value") {
        assertDecodes(
          WithComplexOptionField.schema,
          WithComplexOptionField(None),
          charSequenceToByteChunk("""{"order":{}}""")
        )
      },
      test("case class with complex option field correctly decodes") {
        assertDecodes(
          WithComplexOptionField.schema,
          WithComplexOptionField(Some(Order(1, BigDecimal.valueOf(10), "test"))),
          charSequenceToByteChunk("""{"order":{"id":1,"value":10,"description":"test"}}""")
        )
      }
    ),
    suite("enums")(
      test("case name aliases - default") {
        assertDecodes(
          PaymentMethod.schema,
          CreditCard("foo", 12, 2022),
          charSequenceToByteChunk("""{"CreditCard":{"number":"foo","expirationMonth":12,"expirationYear":2022}}""")
        )
      },
      test("case name aliases - first alias") {
        assertDecodes(
          PaymentMethod.schema,
          CreditCard("foo", 12, 2022),
          charSequenceToByteChunk("""{"credit_card":{"number":"foo","expirationMonth":12,"expirationYear":2022}}""")
        )
      },
      test("case name aliases - second alias") {
        assertDecodes(
          PaymentMethod.schema,
          CreditCard("foo", 12, 2022),
          charSequenceToByteChunk("""{"cc":{"number":"foo","expirationMonth":12,"expirationYear":2022}}""")
        )
      },
      test("case name") {
        assertDecodes(
          PaymentMethod.schema,
          WireTransfer("foo", "bar"),
          charSequenceToByteChunk("""{"wire_transfer":{"accountNumber":"foo","bankCode":"bar"}}""")
        )
      }
    ),
    suite("enums - with discriminator")(
      test("case name") {
        assertDecodes(
          Subscription.schema,
          Recurring("monthly", 100),
          charSequenceToByteChunk("""{"type":"recurring","period":"monthly","amount":100}""")
        )
      },
      test("case name aliases - first alias") {
        assertDecodes(
          Subscription.schema,
          OneTime(1000),
          charSequenceToByteChunk("""{"type":"one_time","amount":1000}""")
        )
      },
      test("case name aliases - second alias") {
        assertDecodes(
          Subscription.schema,
          OneTime(1000),
          charSequenceToByteChunk("""{"type":"onetime","amount":1000}""")
        )
      },
      test("case name aliases - type in the middle") {
        assertDecodes(
          Subscription.schema,
          Recurring("monthly", 100),
          charSequenceToByteChunk("""{"period":"monthly","type":"recurring","amount":100}""")
        )
      },
      test("case name aliases - type in the last place") {
        assertDecodes(
          Subscription.schema,
          OneTime(1000),
          charSequenceToByteChunk("""{"amount":1000, "type":"onetime"}""")
        )
      },
      test("case name - empty fields") {
        assertDecodes(
          Subscription.schema,
          Subscription.Unlimited(None),
          charSequenceToByteChunk("""{"type":"unlimited"}""")
        )
      }
    ),
    suite("enums - with no discriminator")(
      test("example 1") {
        assertDecodes(
          Prompt.schema,
          Prompt.Single("hello"),
          charSequenceToByteChunk("""{"value":"hello"}""")
        )
      },
      test("example 2") {
        assertDecodes(
          Prompt.schema,
          Prompt.Multiple(List("hello", "world")),
          charSequenceToByteChunk("""{"value":["hello","world"]}""")
        )
      }
    ),
    suite("dynamic direct mapping")(
      test("record") {
        assertDecodes(
          Schema.dynamicValue.annotate(directDynamicMapping()),
          DynamicValue.Record(
            TypeId.Structural,
            ListMap(
              "foo" -> DynamicValue.Primitive("s", StandardType.StringType),
              "bar" -> DynamicValue.Primitive(java.math.BigDecimal.valueOf(1), StandardType.BigDecimalType)
            )
          ),
          charSequenceToByteChunk("""{"foo":"s","bar":1}""")
        )
      }
    ),
    suite("Map")(
      test("of complex keys and values") {
        assertDecodes(
          Schema.map[Key, Value],
          Map(Key("a", 0) -> Value(0, true), Key("b", 1) -> Value(1, false)),
          charSequenceToByteChunk(
            """[[{"name":"a","index":0},{"first":0,"second":true}],[{"name":"b","index":1},{"first":1,"second":false}]]"""
          )
        )
      },
      test("of simple keys and values") {
        assertDecodes(
          Schema.map[Int, Value],
          Map(0 -> Value(0, true), 1 -> Value(1, false)),
          charSequenceToByteChunk(
            """{"0":{"first":0,"second":true},"1":{"first":1,"second":false}}"""
          )
        )
      },
      test("of simple keys and values where the key schema is lazy") {
        assertDecodes(
          Schema.map[Int, Value](Schema.defer(Schema[Int]), Schema[Value]),
          Map(0 -> Value(0, true), 1 -> Value(1, false)),
          charSequenceToByteChunk(
            """{"0":{"first":0,"second":true},"1":{"first":1,"second":false}}"""
          )
        )
      },
      test("of primitive keys with transformation to complex keys") {
        assertDecodes(
          Schema
            .map[KeyWrapper, ValueWrapper],
          Map(
            KeyWrapper("wrapped_key_1") -> ValueWrapper(value = "some_value"),
            KeyWrapper("wrapped_key_2") -> ValueWrapper(value = "some_other_value")
          ),
          charSequenceToByteChunk(
            """{"wrapped_key_1":{"value":"some_value"},"wrapped_key_2":{"value":"some_other_value"}}"""
          )
        )
      }
    ),
    suite("Missing collection fields")(
      test("map") {
        assertDecodes(
          Schema[ListAndMapAndOption],
          ListAndMapAndOption(Nil, Map.empty, None),
          charSequenceToByteChunk("""{"list":[]}""")
        )
      },
      test("list") {
        assertDecodes(
          Schema[ListAndMapAndOption],
          ListAndMapAndOption(Nil, Map.empty, None),
          charSequenceToByteChunk("""{"map":{}}""")
        )
      },
      test("set") {
        assertDecodes(
          Schema[SetWrapper],
          SetWrapper(Set.empty),
          charSequenceToByteChunk("""{}""")
        )
      },
      test("vector") {
        assertDecodes(
          Schema[VectorWrapper],
          VectorWrapper(Vector.empty),
          charSequenceToByteChunk("""{}""")
        )
      },
      test("chunck") {
        assertDecodes(
          Schema[ChunckWrapper],
          ChunckWrapper(Chunk.empty),
          charSequenceToByteChunk("""{}""")
        )
      }
    ),
    suite("zio.json.ast.Json decoding")(
      test("Json.Obj") {
        assertDecodes(
          zio.schema.codec.json.schemaJson,
          Json.Obj("foo" -> Json.Str("bar"), "null" -> Json.Null),
          charSequenceToByteChunk("""{"foo":"bar","null":null}""")
        )
      },
      test("Json.Arr") {
        assertDecodes(
          zio.schema.codec.json.schemaJson,
          Json.Arr(Json.Str("foo"), Json.Num(1)),
          charSequenceToByteChunk("""["foo",1]""")
        )
      },
      test("Json.Num Int") {
        assertDecodes(
          zio.schema.codec.json.schemaJson,
          Json.Num(1),
          charSequenceToByteChunk("""1""")
        )
      },
      test("Json.Num Long") {
        assertDecodes(
          zio.schema.codec.json.schemaJson,
          Json.Num(1L),
          charSequenceToByteChunk("""1""")
        )
      },
      test("Json.Num Double") {
        assertDecodes(
          zio.schema.codec.json.schemaJson,
          Json.Num(1.1),
          charSequenceToByteChunk("""1.1""")
        )
      },
      test("Json.Str") {
        assertDecodes(
          zio.schema.codec.json.schemaJson,
          Json.Str("foo"),
          charSequenceToByteChunk(""""foo"""")
        )
      },
      test("Json.Bool") {
        assertDecodes(
          zio.schema.codec.json.schemaJson,
          Json.Bool(true),
          charSequenceToByteChunk("""true""")
        )
      },
      test("Json.Null") {
        assertDecodes(
          zio.schema.codec.json.schemaJson,
          Json.Null,
          charSequenceToByteChunk("""null""")
        )
      }
    )
  )

  private val encoderDecoderSuite = suite("encoding then decoding")(
    test("unit") {
      assertEncodesThenDecodes(Schema[Unit], ())
    },
    test("primitive") {
      check(SchemaGen.anyPrimitiveAndValue) {
        case (schema, value) => assertEncodesThenDecodes(schema, value)
      }
    },
    suite("either")(
      test("of primitives") {
        check(SchemaGen.anyEitherAndValue) {
          case (schema, value) => assertEncodesThenDecodes(schema, value)
        }
      },
      test("of tuples") {
        check(
          for {
            left  <- SchemaGen.anyTupleAndValue
            right <- SchemaGen.anyTupleAndValue
          } yield (
            Schema.Either(left._1.asInstanceOf[Schema[(Any, Any)]], right._1.asInstanceOf[Schema[(Any, Any)]]),
            Right(right._2)
          )
        ) {
          case (schema, value) => assertEncodesThenDecodes(schema, value)
        }
      },
      test("of enums") {
        check(for {
          (left, value) <- SchemaGen.anyEnumerationAndValue
          (right, _)    <- SchemaGen.anyEnumerationAndValue
        } yield (Schema.Either(left, right), Left(value))) {
          case (schema, value) => assertEncodesThenDecodes(schema, value)
        }
      },
      test("of sequence") {
        check(
          for {
            left  <- SchemaGen.anySequenceAndValue
            right <- SchemaGen.anySequenceAndValue
          } yield (
            Schema.Either(left._1.asInstanceOf[Schema[Chunk[Any]]], right._1.asInstanceOf[Schema[Chunk[Any]]]),
            Left(left._2)
          )
        ) {
          case (schema, value) => assertEncodesThenDecodes(schema, value)
        }
      },
      test("of map") {
        check(
          for {
            left  <- SchemaGen.anyMapAndValue
            right <- SchemaGen.anyMapAndValue
          } yield (
            Schema
              .Either(left._1.asInstanceOf[Schema[Map[Any, Any]]], right._1.asInstanceOf[Schema[Map[Any, Any]]]),
            Left(left._2)
          )
        ) {
          case (schema, value) =>
            assertEncodesThenDecodes[scala.util.Either[Map[Any, Any], Map[Any, Any]]](
              schema.asInstanceOf[Schema[scala.util.Either[Map[Any, Any], Map[Any, Any]]]],
              value.asInstanceOf[scala.util.Either[Map[Any, Any], Map[Any, Any]]]
            )
        }
      },
      test("of set") {
        check(
          for {
            left  <- SchemaGen.anySetAndValue
            right <- SchemaGen.anySetAndValue
          } yield (
            Schema
              .Either(left._1.asInstanceOf[Schema[Set[Any]]], right._1.asInstanceOf[Schema[Set[Any]]]),
            Left(left._2)
          )
        ) {
          case (schema, value) =>
            assertEncodesThenDecodes[scala.util.Either[Set[Any], Set[Any]]](
              schema.asInstanceOf[Schema[scala.util.Either[Set[Any], Set[Any]]]],
              value.asInstanceOf[scala.util.Either[Set[Any], Set[Any]]]
            )
        }
      },
      test("Map of complex keys and values") {
        assertEncodes(
          Schema.map[Key, Value],
          Map(Key("a", 0) -> Value(0, true), Key("b", 1) -> Value(1, false)),
          charSequenceToByteChunk(
            """[[{"name":"a","index":0},{"first":0,"second":true}],[{"name":"b","index":1},{"first":1,"second":false}]]"""
          )
        )
      },
      test("Set of complex values") {
        assertEncodes(
          Schema.set[Value],
          Set(Value(0, true), Value(1, false)),
          charSequenceToByteChunk(
            """[{"first":0,"second":true},{"first":1,"second":false}]"""
          )
        )
      },
      test("of records") {
        check(for {
          (left, a)       <- SchemaGen.anyRecordAndValue()
          primitiveSchema <- SchemaGen.anyPrimitive
        } yield (Schema.Either(left, primitiveSchema), Left(a))) {
          case (schema, value) => assertEncodesThenDecodes(schema, value)
        }
      },
      test("of records of records") {
        check(for {
          (left, _)  <- SchemaGen.anyRecordOfRecordsAndValue
          (right, b) <- SchemaGen.anyRecordOfRecordsAndValue
        } yield (Schema.Either(left, right), Right(b))) {
          case (schema, value) =>
            assertEncodesThenDecodes(schema, value)
        }
      },
      test("mixed") {
        check(for {
          (left, _)      <- SchemaGen.anyEnumerationAndValue
          (right, value) <- SchemaGen.anySequenceAndValue
        } yield (Schema.Either(left, right), Right(value))) {
          case (schema, value) => assertEncodesThenDecodes(schema, value)
        }
      }
    ),
    suite("fallback")(
      test("of enums") {
        check(for {
          (left, value) <- SchemaGen.anyEnumerationAndValue
          (right, _)    <- SchemaGen.anyEnumerationAndValue
        } yield (Schema.Fallback(left, right), Fallback.Left(value))) {
          case (schema, value) => assertEncodesThenDecodesFallback(schema, value)
        }
      },
      test("of map") {
        check(
          for {
            left  <- SchemaGen.anyMapAndValue
            right <- SchemaGen.anyMapAndValue
          } yield (
            Schema
              .Fallback(left._1.asInstanceOf[Schema[Map[Any, Any]]], right._1.asInstanceOf[Schema[Map[Any, Any]]]),
            Fallback.Left(left._2)
          )
        ) {
          case (schema, value) =>
            assertEncodesThenDecodesFallback[Map[Any, Any], Map[Any, Any]](
              schema,
              value.asInstanceOf[Fallback[Map[Any, Any], Map[Any, Any]]]
            )
        }
      },
      test("of records") {
        check(for {
          (left, a)       <- SchemaGen.anyRecordAndValue()
          primitiveSchema <- SchemaGen.anyPrimitive
        } yield (Schema.Fallback(left, primitiveSchema), Fallback.Left(a))) {
          case (schema, value) => assertEncodesThenDecodesFallback(schema, value)
        }
      }
    ),
    suite("optional")(
      test("of primitive") {
        check(SchemaGen.anyOptionalAndValue) {
          case (schema, value) => assertEncodesThenDecodes(schema, value)
        }
      },
      test("of tuple") {
        check(SchemaGen.anyTupleAndValue) {
          case (schema, value) =>
            assertEncodesThenDecodes(Schema.Optional(schema), Some(value)) &>
              assertEncodesThenDecodes(Schema.Optional(schema), None)
        }
      },
      test("of record") {
        check(SchemaGen.anyRecordAndValue()) {
          case (schema, value) =>
            assertEncodesThenDecodes(Schema.Optional(schema), Some(value)) &>
              assertEncodesThenDecodes(Schema.Optional(schema), None)
        }
      },
      test("of enumeration") {
        check(SchemaGen.anyEnumerationAndValue) {
          case (schema, value) =>
            assertEncodesThenDecodes(Schema.Optional(schema), Some(value)) &>
              assertEncodesThenDecodes(Schema.Optional(schema), None)
        }
      },
      test("of sequence") {
        check(SchemaGen.anySequenceAndValue) {
          case (schema, value) =>
            assertEncodesThenDecodes(Schema.Optional(schema), Some(value)) &>
              assertEncodesThenDecodes(Schema.Optional(schema), None)
        }
      },
      test("of Map") {
        check(SchemaGen.anyMapAndValue) {
          case (schema, value) =>
            assertEncodesThenDecodes(Schema.Optional(schema), Some(value)) &>
              assertEncodesThenDecodes(Schema.Optional(schema), None)
        }
      },
      test("of Set") {
        check(SchemaGen.anySetAndValue) {
          case (schema, value) =>
            assertEncodesThenDecodes(Schema.Optional(schema), Some(value)) &>
              assertEncodesThenDecodes(Schema.Optional(schema), None)
        }
      },
      test("of Map") {
        check(SchemaGen.anyMapAndValue) {
          case (schema, value) =>
            assertEncodesThenDecodes(Schema.Optional(schema), Some(value)) &>
              assertEncodesThenDecodes(Schema.Optional(schema), None)
        }
      },
      test("of Set") {
        check(SchemaGen.anySetAndValue) {
          case (schema, value) =>
            assertEncodesThenDecodes(Schema.Optional(schema), Some(value)) &>
              assertEncodesThenDecodes(Schema.Optional(schema), None)
        }
      },
      test("of Map") {
        check(SchemaGen.anyMapAndValue) {
          case (schema, value) =>
            assertEncodesThenDecodes(Schema.Optional(schema), Some(value)) &>
              assertEncodesThenDecodes(Schema.Optional(schema), None)
        }
      },
      test("of Set") {
        check(SchemaGen.anySetAndValue) {
          case (schema, value) =>
            assertEncodesThenDecodes(Schema.Optional(schema), Some(value)) &>
              assertEncodesThenDecodes(Schema.Optional(schema), None)
        }
      }
    ),
    test("tuple") {
      check(SchemaGen.anyTupleAndValue) {
        case (schema, value) => assertEncodesThenDecodes(schema, value)
      }
    },
    suite("sequence")(
      test("of primitives") {
        check(SchemaGen.anySequenceAndValue) {
          case (schema, value) => assertEncodesThenDecodes(schema, value)
        }
      },
      test("of records") {
        check(SchemaGen.anyCaseClassAndValue) {
          case (schema, value) =>
            assertEncodesThenDecodes(Schema.chunk(schema), Chunk.fill(3)(value))
        }
      },
      test("of java.time.ZoneOffset") {
        //FIXME test independently because including ZoneOffset in StandardTypeGen.anyStandardType wreaks havoc.
        check(Gen.chunkOf(JavaTimeGen.anyZoneOffset)) { chunk =>
          assertEncodesThenDecodes(
            Schema.chunk(Schema.Primitive(StandardType.ZoneOffsetType)),
            chunk
          )
        }
      },
      test("of map") {
        check(SchemaGen.anyMapAndValue) {
          case (schema, value) =>
            assertEncodesThenDecodes(Schema.chunk(schema), Chunk.fill(3)(value))
        }
      },
      test("of set") {
        check(SchemaGen.anySetAndValue) {
          case (schema, value) =>
            assertEncodesThenDecodes(Schema.chunk(schema), Chunk.fill(3)(value))
        }
      }
    ),
    suite("map")(
      test("encodes and decodes a Map") {
        check(SchemaGen.anyMapAndValue) {
          case (schema, value) =>
            assertEncodesThenDecodes(schema, value)
        }
      }
    ),
    suite("set")(
      test("encodes and decodes a Set") {
        check(SchemaGen.anySetAndValue) {
          case (schema, value) =>
            assertEncodesThenDecodes(schema, value)
        }
      }
    ),
    suite("case class")(
      test("basic") {
        check(searchRequestGen) { value =>
          assertEncodesThenDecodes(searchRequestSchema, value)
        }
      },
      test("optional") {
        check(optionalSearchRequestGen) { value =>
          assertEncodesThenDecodes(optionalSearchRequestSchema, value)
        }
      },
      test("object") {
        assertEncodesThenDecodes(schemaObject, Singleton)
      },
      test("all optional fields empty") {
        assertEncodesThenDecodes(AllOptionalFields.schema, AllOptionalFields(None, None, None))
      },
      test("recursive data structure")(
        assertDecodes(
          Schema[Recursive],
          Recursive(Some(Recursive(None))),
          charSequenceToByteChunk("""{"n":{"n":null}}""")
        )
      )
    ),
    suite("record")(
      test("any") {
        check(SchemaGen.anyRecordAndValue()) {
          case (schema, value) => assertEncodesThenDecodes(schema, value)
        }
      },
      test("minimal test case") {
        SchemaGen.anyRecordAndValue().runHead.flatMap {
          case Some((schema, value)) =>
            val key = new String(Array('\u0007', '\n'))
            val embedded = Schema.record(
              TypeId.Structural,
              Schema
                .Field[ListMap[String, _], ListMap[String, _]](
                  key,
                  schema,
                  get0 = (p: ListMap[String, _]) => p(key).asInstanceOf[ListMap[String, _]],
                  set0 = (p: ListMap[String, _], v: ListMap[String, _]) => p.updated(key, v)
                )
            )
            assertEncodesThenDecodes(embedded, ListMap(key -> value))
          case None => ZIO.fail("Should never happen!")
        }
      },
      test("record of records") {
        check(SchemaGen.anyRecordOfRecordsAndValue) {
          case (schema, value) =>
            assertEncodesThenDecodes(schema, value)
        }
      },
      test("of primitives") {
        check(SchemaGen.anyRecordAndValue()) {
          case (schema, value) => assertEncodesThenDecodes(schema, value)
        }
      },
      test("of ZoneOffsets") {
        check(JavaTimeGen.anyZoneOffset) { zoneOffset =>
          assertEncodesThenDecodes(
            Schema.record(
              TypeId.parse("java.time.ZoneOffset"),
              Schema.Field(
                "zoneOffset",
                Schema.Primitive(StandardType.ZoneOffsetType),
                get0 = (p: ListMap[String, _]) => p("zoneOffset").asInstanceOf[ZoneOffset],
                set0 = (p: ListMap[String, _], v: ZoneOffset) => p.updated("zoneOffset", v)
              )
            ),
            ListMap[String, Any]("zoneOffset" -> zoneOffset)
          )
        }
      },
      test("of record") {
        assertEncodesThenDecodes(
          nestedRecordSchema,
          ListMap[String, Any]("l1" -> "s", "l2" -> ListMap[String, Any]("foo" -> "s", "bar" -> 1))
        )
      }
    ),
    suite("enumeration")(
      test("of primitives") {
        assertEncodesThenDecodes(
          enumSchema,
          "foo"
        )
      },
      test("ADT") {
        assertEncodesThenDecodes(
          Schema[Enumeration],
          Enumeration(StringValue("foo"))
        ) &> assertEncodesThenDecodes(Schema[Enumeration], Enumeration(IntValue(-1))) &> assertEncodesThenDecodes(
          Schema[Enumeration],
          Enumeration(BooleanValue(false))
        )
      },
      test("ADT with annotation") {
        assertEncodesThenDecodes(
          Schema[Enumeration2],
          Enumeration2(StringValue2("foo"))
        ) &> assertEncodesThenDecodes(
          Schema[Enumeration2],
          Enumeration2(StringValue2Multi("foo", "bar"))
        ) &> assertEncodesThenDecodes(Schema[Enumeration2], Enumeration2(IntValue2(-1))) &> assertEncodesThenDecodes(
          Schema[Enumeration2],
          Enumeration2(BooleanValue2(false))
        )
      },
      test("ADT with noDiscriminator") {
        assertEncodesThenDecodes(
          Schema[Enumeration3],
          Enumeration3(StringValue3("foo"))
        ) &> assertEncodesThenDecodes(
          Schema[Enumeration3],
          Enumeration3(StringValue3Multi("foo", "bar"))
        )
      },
      test("of case classes with discriminator") {
        assertEncodesThenDecodes(Schema[Command], Command.Cash) &>
          assertEncodesThenDecodes(Schema[Command], Command.Buy(100))
      },
      test("decode discriminated case objects in array")(
        assertDecodes(Schema[List[Command]], Command.Cash :: Nil, charSequenceToByteChunk("""[{"type":"Cash"}]"""))
      ),
      test("decode discriminated case objects with extra fields")(
        assertDecodes(Schema[Command], Command.Cash, charSequenceToByteChunk("""{"type":"Cash","extraField":1}""")) &>
          assertDecodes(Schema[Command], Command.Cash, charSequenceToByteChunk("""{"extraField":1,"type":"Cash"}"""))
      ),
      suite("of case objects")(
        test("without annotation")(
          assertEncodesThenDecodes(Schema[Color], Color.Red)
        ),
        test("with caseName")(
          assertEncodesThenDecodes(Schema[Color], Color.Grass) &>
            assertEncodesJson(Schema[Color], Color.Grass, "\"Green\"") &>
            assertDecodes(Schema[Color], Color.Grass, charSequenceToByteChunk("\"Green\""))
        ),
        test("with caseAliases")(
          assertEncodesThenDecodes(Schema[Color], Color.Blue) &>
            assertEncodesJson(Schema[Color], Color.Blue, "\"Blue\"") &>
            assertDecodes(Schema[Color], Color.Blue, charSequenceToByteChunk("\"Blue\"")) &>
            assertDecodes(Schema[Color], Color.Blue, charSequenceToByteChunk("\"LightBlue\"")) &>
            assertDecodes(Schema[Color], Color.Blue, charSequenceToByteChunk("\"DarkBlue\""))
        ),
        test("invalid case")(
          assertDecodesToError(Schema[Color], "\"not a color\"", JsonError.Message("unrecognized string") :: Nil)
        )
      )
    ),
    suite("transform")(
      test("any") {
        check(SchemaGen.anyTransformAndValue) {
          case (schema, value) =>
            assertEncodesThenDecodes(schema, value)
        }
      }
    ),
    suite("any schema")(
      test("leaf") {
        check(SchemaGen.anyLeafAndValue) {
          case (schema, value) =>
            assertEncodesThenDecodes(schema, value)
        }
      },
      test("recursive schema") {
        check(SchemaGen.anyTreeAndValue) {
          case (schema, value) =>
            assertEncodesThenDecodes(schema, value)
        }
      },
      test("recursive data type") {
        check(SchemaGen.anyRecursiveTypeAndValue) {
          case (schema, value) =>
            assertEncodesThenDecodes(schema, value)
        }
      },
      test("deep recursive data type") {
        check(SchemaGen.anyDeepRecursiveTypeAndValue) {
          case (schema, value) =>
            assertEncodesThenDecodes(schema, value)
        }
      } @@ TestAspect.size(200),
      suite("dynamic")(
        test("dynamic int") {
          check(
            DynamicValueGen.anyPrimitiveDynamicValue(StandardType.IntType)
          ) { dynamicValue =>
            assertEncodesThenDecodes(Schema.dynamicValue, dynamicValue)
          }
        },
        test("dynamic instant") {
          check(
            DynamicValueGen.anyPrimitiveDynamicValue(StandardType.InstantType)
          ) { dynamicValue =>
            assertEncodesThenDecodes(Schema.dynamicValue, dynamicValue)
          }
        },
        test("dynamic zoned date time") {
          check(
            DynamicValueGen.anyPrimitiveDynamicValue(
              StandardType.ZonedDateTimeType
            )
          ) { dynamicValue =>
            assertEncodesThenDecodes(Schema.dynamicValue, dynamicValue)
          }
        },
        test("dynamic duration") {
          check(
            DynamicValueGen.anyPrimitiveDynamicValue(StandardType.DurationType)
          ) { dynamicValue =>
            assertEncodesThenDecodes(Schema.dynamicValue, dynamicValue)
          }
        },
        test("dynamic string") {
          check(
            DynamicValueGen.anyPrimitiveDynamicValue(StandardType.StringType)
          ) { dynamicValue =>
            assertEncodesThenDecodes(Schema.dynamicValue, dynamicValue)
          }
        },
        test("dynamic unit") {
          check(
            DynamicValueGen.anyPrimitiveDynamicValue(StandardType.UnitType)
          ) { dynamicValue =>
            assertEncodesThenDecodes(Schema.dynamicValue, dynamicValue)
          }
        },
        test("dynamic json") {
          check(
            DynamicValueGen.anyDynamicValueOfSchema(SchemaGen.Json.schema)
          ) { dynamicValue =>
            assertEncodesThenDecodes(Schema.dynamicValue, dynamicValue)
          }
        },
        test("dynamic tuple") {
          check(
            DynamicValueGen.anyDynamicTupleValue(Schema[String], Schema[Int])
          ) { dynamicValue =>
            assertEncodesThenDecodes(Schema.dynamicValue, dynamicValue)
          }
        },
        test("dynamic record") {
          check(
            SchemaGen.anyRecord.flatMap(DynamicValueGen.anyDynamicValueOfSchema)
          ) { dynamicValue =>
            assertEncodesThenDecodes(Schema.dynamicValue, dynamicValue)
          }
        },
        test("dynamic (string, record)") {
          check(
            SchemaGen.anyRecord.flatMap(record => DynamicValueGen.anyDynamicTupleValue(Schema[String], record))
          ) { dynamicValue =>
            assertEncodesThenDecodes(Schema.dynamicValue, dynamicValue)
          }
        },
        test("dynamic sequence") {
          check(SchemaGen.anyRecord.flatMap(DynamicValueGen.anyDynamicSequence)) { dynamicValue =>
            assertEncodesThenDecodes(Schema.dynamicValue, dynamicValue)
          }
        },
        test("dynamic set") {
          check(SchemaGen.anyRecord.flatMap(DynamicValueGen.anyDynamicSet)) { dynamicValue =>
            assertEncodesThenDecodes(Schema.dynamicValue, dynamicValue)
          }
        }
      ),
      test("deserialized dynamic record converted to typed value") {
        check(SchemaGen.anyRecordAndValue(maxFieldCount = 15)) {
          case (schema, value) =>
            val dyn = DynamicValue.fromSchemaAndValue(schema, value)
            ZStream
              .succeed(dyn)
              .via(JsonCodec.schemaBasedBinaryCodec(Schema.dynamicValue).streamEncoder)
              .via(JsonCodec.schemaBasedBinaryCodec(Schema.dynamicValue).streamDecoder)
              .map(_.toTypedValue(schema))
              .runHead
              .map { result =>
                val resultList = result.get.toOption.get.toList
                assertTrue(
                  resultList == value.toList
                )
              }
        }
      } @@ TestAspect.size(1000) @@ TestAspect.samples(1000) @@ TestAspect.exceptNative,
      suite("meta schema")(
        test("primitive string meta schema") {
          assertEncodesThenDecodes(MetaSchema.schema, Schema[String].ast)
        },
        test("case class meta schema") {
          assertEncodesThenDecodes(MetaSchema.schema, Schema[SchemaGen.Arity1].ast)
        },
        test("recursive class meta schema") {
          assertEncodesThenDecodes(MetaSchema.schema, Schema[SchemaGen.Json].ast)
        },
        test("dynamic value meta schema") {
          assertEncodesThenDecodes(MetaSchema.schema, Schema[DynamicValue].ast)
        },
        test("any meta schema") {
          check(SchemaGen.anySchema) { schema =>
            val metaSchema = schema.ast
            assertEncodesThenDecodes(MetaSchema.schema, metaSchema)
          }
        }
      )
    )
  )

  private def assertEncodes[A](
    schema: Schema[A],
    value: A,
    chunk: Chunk[Byte],
    cfg: JsonCodec.Config = JsonCodec.Config.default,
    print: Boolean = false
  ) = {
    val stream = ZStream
      .succeed(value)
      .via(JsonCodec.schemaBasedBinaryCodec(cfg)(schema).streamEncoder)
      .runCollect
      .tap { chunk =>
        printLine(s"${new String(chunk.toArray)}").when(print).ignore
      }
    assertZIO(stream)(equalTo(chunk))
  }

  private def assertEncodesMany[A](
    schema: Schema[A],
    values: Seq[A],
    chunk: Chunk[Byte],
    cfg: JsonCodec.Config = JsonCodec.Config.default,
    print: Boolean = false
  ) = {
    val stream = ZStream
      .fromIterable(values)
      .via(JsonCodec.schemaBasedBinaryCodec(cfg)(schema).streamEncoder)
      .runCollect
      .tap { chunk =>
        printLine(s"${new String(chunk.toArray)}").when(print).ignore
      }
    assertZIO(stream)(equalTo(chunk))
  }

  private def assertEncodesJson[A](
    schema: Schema[A],
    value: A,
    json: String,
    cfg: JsonCodec.Config = JsonCodec.Config.default
  ) = {
    val stream = ZStream
      .succeed(value)
      .via(JsonCodec.schemaBasedBinaryCodec[A](cfg)(schema).streamEncoder)
      .runCollect
      .map(chunk => new String(chunk.toArray))
    assertZIO(stream)(equalTo(json))
  }

  def assertEncodesJson[A](schema: Schema[A], value: A)(implicit enc: JsonEncoder[A]): ZIO[Any, Nothing, TestResult] = {
    val stream = ZStream
      .succeed(value)
      .via(JsonCodec.schemaBasedBinaryCodec[A](schema).streamEncoder)
      .runCollect
    assertZIO(stream)(equalTo(jsonEncoded(value)))
  }

  private def assertDecodesToError[A](
    schema: Schema[A],
    json: CharSequence,
    errors: List[JsonError],
    cfg: JsonCodec.Config = JsonCodec.Config.default
  ) = {
    val stream = ZStream
      .fromChunk(charSequenceToByteChunk(json))
      .via(JsonCodec.schemaBasedBinaryCodec[A](cfg)(schema).streamDecoder)
      .catchAll(ZStream.succeed[DecodeError](_))
      .runHead
    assertZIO(stream)(isSome(equalTo(ReadError(Cause.empty, JsonError.render(errors)))))
  }

  private def assertDecodes[A](
    schema: Schema[A],
    value: A,
    chunk: Chunk[Byte],
    cfg: JsonCodec.Config = JsonCodec.Config.default
  ) = {
    val result = ZStream.fromChunk(chunk).via(JsonCodec.schemaBasedBinaryCodec[A](cfg)(schema).streamDecoder).runCollect
    assertZIO(result)(equalTo(Chunk(value)))
  }

  private def assertDecodesMany[A](
    schema: Schema[A],
    values: Chunk[A],
    chunk: Chunk[Byte],
    cfg: JsonCodec.Config = JsonCodec.Config.default
  ) = {
    val result = ZStream.fromChunk(chunk).via(JsonCodec.schemaBasedBinaryCodec[A](cfg)(schema).streamDecoder).runCollect
    assertZIO(result)(equalTo(values))
  }

  private def assertEncodesThenDecodesFallback[A, B](
    schema: Schema.Fallback[A, B],
    value: Fallback[A, B]
  ): ZIO[Any, Nothing, TestResult] =
    ZStream
      .succeed(value)
      .via(JsonCodec.schemaBasedBinaryCodec[zio.schema.Fallback[A, B]](JsonCodec.Config.default)(schema).streamEncoder)
      .runCollect
      .flatMap { encoded =>
        ZStream
          .fromChunk(encoded)
          .via(
            JsonCodec.schemaBasedBinaryCodec[zio.schema.Fallback[A, B]](JsonCodec.Config.default)(schema).streamDecoder
          )
          .runCollect
      }
      .either
      .flatMap { result =>
        val expected = if (schema.fullDecode) value else value.simplify
        result.map(_.headOption.getOrElse(expected)) match {
          case Right(obtained) =>
            if (expected == obtained)
              ZIO.succeed(assertTrue(expected == obtained))
            else
              assertEncodesThenDecodesFallback(schema, obtained)
          case Left(_) => ZIO.succeed(assertTrue(false))
        }

      }

  private def assertEncodesThenDecodes[A](schema: Schema[A], value: A, print: Boolean = false) =
    assertEncodesThenDecodesWithDifferentSchemas(schema, schema, value, (x: A, y: A) => x == y, print)

  private def assertEncodesThenDecodesWithDifferentSchemas[A1, A2](
    encodingSchema: Schema[A1],
    decodingSchema: Schema[A2],
    value: A1,
    compare: (A1, A2) => Boolean,
    print: Boolean,
    cfg: JsonCodec.Config = JsonCodec.Config.default
  ) =
    ZStream
      .succeed(value)
      .tap(value => printLine(s"Input Value: $value").when(print).ignore)
      .via(JsonCodec.schemaBasedBinaryCodec[A1](cfg)(encodingSchema).streamEncoder)
      .runCollect
      .tap(encoded => printLine(s"Encoded: ${new String(encoded.toArray)}").when(print).ignore)
      .flatMap { encoded =>
        ZStream
          .fromChunk(encoded)
          .via(JsonCodec.schemaBasedBinaryCodec[A2](cfg)(decodingSchema).streamDecoder)
          .runCollect
          .tapError { err =>
            printLineError(s"Decoding failed for input ${new String(encoded.toArray)}\nError Message: $err")
          }
      }
      .tap(decoded => printLine(s"Decoded: $decoded").when(print).ignore)
      .either
      .map { result =>
        assertTrue(
          compare(value, result.toOption.get.head)
        )
      }

  private def flatten[A](value: A): A = value match {
    case Some(None)    => None.asInstanceOf[A]
    case Some(Some(a)) => flatten(Some(flatten(a))).asInstanceOf[A]
    case _             => value
  }

  implicit def mapEncoder[K, V](
    implicit keyEncoder: JsonEncoder[K],
    valueEncoder: JsonEncoder[V]
  ): JsonEncoder[Map[K, V]] =
    JsonEncoder.chunk(keyEncoder.zip(valueEncoder)).contramap[Map[K, V]](m => Chunk.fromIterable(m))

  private def jsonEncoded[A](value: A)(implicit enc: JsonEncoder[A]): Chunk[Byte] =
    charSequenceToByteChunk(enc.encodeJson(value, None))

  private def stringify(s: String): Chunk[Byte] = {
    val encoded = JsonEncoder.string.encodeJson(s, None)
    charSequenceToByteChunk(encoded)
  }

  case class SearchRequest(query: String, pageNumber: Int, resultPerPage: Int, nextPage: Option[String])

  object SearchRequest {
    implicit val encoder: JsonEncoder[SearchRequest] = DeriveJsonEncoder.gen[SearchRequest]
  }

  case class OptionalSearchRequest(
    query: String,
    pageNumber: Int,
    resultPerPage: Int,
    @optionalField nextPage: String
  )

  object OptionalSearchRequest {
    implicit val encoder: JsonEncoder[OptionalSearchRequest] = DeriveJsonEncoder.gen[OptionalSearchRequest]
  }

  @rejectExtraFields final case class PersonWithRejectExtraFields(name: String, age: Int)

  object PersonWithRejectExtraFields {
    implicit val encoder: JsonEncoder[PersonWithRejectExtraFields] =
      DeriveJsonEncoder.gen[PersonWithRejectExtraFields]

    val schema: Schema[PersonWithRejectExtraFields] = DeriveSchema.gen[PersonWithRejectExtraFields]
  }

  case class FieldDefaultValueSearchRequest(
    query: String,
    pageNumber: Int,
    resultPerPage: Int,
    @fieldDefaultValue("test") nextPage: String
  )

  object FieldDefaultValueSearchRequest {
    implicit val encoder: JsonEncoder[FieldDefaultValueSearchRequest] =
      DeriveJsonEncoder.gen[FieldDefaultValueSearchRequest]
  }

  private val searchRequestGen: Gen[Sized, SearchRequest] =
    for {
      query      <- Gen.string
      pageNumber <- Gen.int(Int.MinValue, Int.MaxValue)
      results    <- Gen.int(Int.MinValue, Int.MaxValue)
      nextPage   <- Gen.option(Gen.asciiString)
    } yield SearchRequest(query, pageNumber, results, nextPage)

  private val optionalSearchRequestGen: Gen[Sized, OptionalSearchRequest] =
    for {
      query      <- Gen.string
      pageNumber <- Gen.int(Int.MinValue, Int.MaxValue)
      results    <- Gen.int(Int.MinValue, Int.MaxValue)
      nextPage   <- Gen.asciiString
    } yield OptionalSearchRequest(query, pageNumber, results, nextPage)

  val searchRequestSchema: Schema[SearchRequest] = DeriveSchema.gen[SearchRequest]

  val optionalSearchRequestSchema: Schema[OptionalSearchRequest] = DeriveSchema.gen[OptionalSearchRequest]

  case class SearchRequestWithTransientField(
    query: String,
    pageNumber: Int,
    resultPerPage: Int,
    @transientField nextPage: String = "transient"
  )

  val searchRequestWithTransientFieldSchema: Schema[SearchRequestWithTransientField] =
    DeriveSchema.gen[SearchRequestWithTransientField]

  val fieldDefaultValueSearchRequestSchema: Schema[FieldDefaultValueSearchRequest] =
    DeriveSchema.gen[FieldDefaultValueSearchRequest]

  val recordSchema: Schema[ListMap[String, _]] = Schema.record(
    TypeId.Structural,
    Schema.Field(
      "foo",
      Schema.Primitive(StandardType.StringType),
      get0 = (p: ListMap[String, _]) => p("foo").asInstanceOf[String],
      set0 = (p: ListMap[String, _], v: String) => p.updated("foo", v)
    ),
    Schema
      .Field(
        "bar",
        Schema.Primitive(StandardType.IntType),
        annotations0 = Chunk(fieldDefaultValue(1)),
        get0 = (p: ListMap[String, _]) => p("bar").asInstanceOf[Int],
        set0 = (p: ListMap[String, _], v: Int) => p.updated("bar", v)
      )
  )

  val recordWithOptionSchema: Schema[ListMap[String, _]] = Schema.record(
    TypeId.Structural,
    Schema.Field(
      "foo",
      Schema.Primitive(StandardType.StringType).optional,
      get0 = (p: ListMap[String, _]) => p("foo").asInstanceOf[Option[String]],
      set0 = (p: ListMap[String, _], v: Option[String]) => p.updated("foo", v)
    ),
    Schema
      .Field(
        "bar",
        Schema.Primitive(StandardType.IntType).optional,
        get0 = (p: ListMap[String, _]) => p("bar").asInstanceOf[Option[Int]],
        set0 = (p: ListMap[String, _], v: Option[Int]) => p.updated("bar", v)
      )
  )

  val recordWithTransientSchema: Schema[ListMap[String, _]] = Schema.record(
    TypeId.Structural,
    Schema.Field(
      "foo",
      Schema.Primitive(StandardType.StringType),
      annotations0 = Chunk(transientField()),
      get0 = (p: ListMap[String, _]) => p("foo").asInstanceOf[String],
      set0 = (p: ListMap[String, _], v: String) => p.updated("foo", v)
    ),
    Schema
      .Field(
        "bar",
        Schema.Primitive(StandardType.IntType),
        annotations0 = Chunk(transientField()),
        get0 = (p: ListMap[String, _]) => p("bar").asInstanceOf[Int],
        set0 = (p: ListMap[String, _], v: Int) => p.updated("bar", v)
      )
  )

  val nestedRecordSchema: Schema[ListMap[String, _]] = Schema.record(
    TypeId.Structural,
    Schema.Field(
      "l1",
      Schema.Primitive(StandardType.StringType),
      get0 = (p: ListMap[String, _]) => p("l1").asInstanceOf[String],
      set0 = (p: ListMap[String, _], v: String) => p.updated("l1", v)
    ),
    Schema.Field(
      "l2",
      recordSchema,
      get0 = (p: ListMap[String, _]) => p("l2").asInstanceOf[ListMap[String, _]],
      set0 = (p: ListMap[String, _], v: ListMap[String, _]) => p.updated("l2", v)
    )
  )

  val enumSchema: Schema[Any] = Schema.enumeration[Any, CaseSet.Aux[Any]](
    TypeId.Structural,
    caseOf[String, Any]("string")(_.asInstanceOf[String])(_.asInstanceOf[Any])(_.isInstanceOf[String]) ++ caseOf[
      Int,
      Any
    ]("int")(_.asInstanceOf[Int])(_.asInstanceOf[Any])(_.isInstanceOf[Int]) ++ caseOf[
      Boolean,
      Any
    ]("boolean")(_.asInstanceOf[Boolean])(_.asInstanceOf[Any])(_.isInstanceOf[Boolean])
  )

  sealed trait OneOf
  case class StringValue(value: String)   extends OneOf
  case class IntValue(value: Int)         extends OneOf
  case class BooleanValue(value: Boolean) extends OneOf

  object OneOf {
    implicit val schema: Schema[OneOf] = DeriveSchema.gen[OneOf]
  }

  case class Enumeration(oneOf: OneOf)

  object Enumeration {
    implicit val schema: Schema[Enumeration] = DeriveSchema.gen[Enumeration]
  }

  @discriminatorName("_type")
  sealed trait OneOf2
  case class StringValue2(value: String)                       extends OneOf2
  case class IntValue2(value: Int)                             extends OneOf2
  case class BooleanValue2(value: Boolean)                     extends OneOf2
  case class StringValue2Multi(value1: String, value2: String) extends OneOf2

  case class Enumeration2(oneOf: OneOf2)

  object Enumeration2 {
    implicit val schema: Schema[Enumeration2] = DeriveSchema.gen[Enumeration2]
  }

  @noDiscriminator
  sealed trait OneOf3
  case class StringValue3(value: String)                       extends OneOf3
  case class IntValue3(value: Int)                             extends OneOf3
  case class BooleanValue3(value: Boolean)                     extends OneOf3
  case class StringValue3Multi(value1: String, value2: String) extends OneOf3
  case class Nested(oneOf: OneOf3)                             extends OneOf3

  case class Enumeration3(oneOf: OneOf3)

  object Enumeration3 {
    implicit val schema: Schema[Enumeration3] = DeriveSchema.gen[Enumeration3]
  }

  sealed trait Color

  object Color {
    case object Red extends Color

    @caseName("Green")
    case object Grass extends Color

    @caseNameAliases("LightBlue", "DarkBlue")
    case object Blue extends Color

    implicit val schema: Schema[Color] = DeriveSchema.gen[Color]
  }

  @annotation.discriminatorName("type")
  sealed trait Command

  object Command {
    case class Buy(credits: Int) extends Command
    case object Cash             extends Command

    implicit val schema: Schema[Command] = DeriveSchema.gen[Command]
  }

  case object Singleton
  implicit val schemaObject: Schema[Singleton.type] = DeriveSchema.gen[Singleton.type]

  case class Key(name: String, index: Int)

  object Key {
    implicit lazy val schema: Schema[Key] = DeriveSchema.gen[Key]
  }
  case class Value(first: Int, second: Boolean)

  object Value {
    implicit lazy val schema: Schema[Value] = DeriveSchema.gen[Value]
  }

  sealed trait PaymentMethod

  object PaymentMethod {

    @caseNameAliases("credit_card", "cc") final case class CreditCard(
      number: String,
      expirationMonth: Int,
      expirationYear: Int
    ) extends PaymentMethod

    @caseName("wire_transfer") final case class WireTransfer(accountNumber: String, bankCode: String)
        extends PaymentMethod

    @transientCase final case class PayPal(email: String) extends PaymentMethod

    implicit lazy val schema: Schema[PaymentMethod] = DeriveSchema.gen[PaymentMethod]
  }

  @discriminatorName("type") sealed trait Subscription

  object Subscription {

    @caseName("recurring") final case class Recurring(
      period: String,
      amount: Int
    ) extends Subscription

    @caseNameAliases("one_time", "onetime") final case class OneTime(
      amount: Int
    ) extends Subscription

    @caseName("unlimited") final case class Unlimited(until: Option[Long]) extends Subscription

    implicit lazy val schema: Schema[Subscription] = DeriveSchema.gen[Subscription]
  }

  case class Order(@fieldNameAliases("order_id", "id") orderId: Int, value: BigDecimal, description: String)

  object Order {
    implicit lazy val schema: Schema[Order] = DeriveSchema.gen[Order]
  }
  @noDiscriminator sealed trait Prompt

  object Prompt {
    final case class Single(value: String)         extends Prompt
    final case class Multiple(value: List[String]) extends Prompt

    implicit lazy val schema: Schema[Prompt] = DeriveSchema.gen[Prompt]
  }

  final case class WithOptionFields(a: Option[String], b: Option[Int])

  object WithOptionFields {
    implicit lazy val schema: Schema[WithOptionFields] = DeriveSchema.gen[WithOptionFields]
  }

  final case class WithComplexOptionField(order: Option[Order])

  object WithComplexOptionField {
    implicit lazy val schema: Schema[WithComplexOptionField] = DeriveSchema.gen[WithComplexOptionField]
  }

  final case class WithOptField(@optionalField list: List[String], @optionalField map: Map[String, Int])

  object WithOptField {
    implicit lazy val schema: Schema[WithOptField] = DeriveSchema.gen[WithOptField]
  }

  final case class ListAndMapAndOption(list: List[String], map: Map[String, Int], option: Option[String])

  object ListAndMapAndOption {
    implicit lazy val schema: Schema[ListAndMapAndOption] = DeriveSchema.gen[ListAndMapAndOption]
  }

  final case class SetWrapper(set: Set[String])

  object SetWrapper {
    implicit lazy val schema: Schema[SetWrapper] = DeriveSchema.gen[SetWrapper]
  }

  final case class VectorWrapper(sequence: Vector[String])

  object VectorWrapper {
    implicit lazy val schema: Schema[VectorWrapper] = DeriveSchema.gen[VectorWrapper]
  }

  final case class ChunckWrapper(chunk: Chunk[String])

  object ChunckWrapper {
    implicit lazy val schema: Schema[ChunckWrapper] = DeriveSchema.gen[ChunckWrapper]
  }

  final case class KeyWrapper(key: String)

  object KeyWrapper {
    implicit lazy val schema: Schema[KeyWrapper] = Schema[String].transform(KeyWrapper.apply, _.key)
  }

  final case class ValueWrapper(value: String)

  object ValueWrapper {
    implicit lazy val schema: Schema[ValueWrapper] = DeriveSchema.gen[ValueWrapper]
  }

  final case class MapOfComplexKeysAndValues(map: Map[KeyWrapper, ValueWrapper])

  object MapOfComplexKeysAndValues {
    implicit lazy val mapSchema: Schema[Map[KeyWrapper, ValueWrapper]] = Schema.map[KeyWrapper, ValueWrapper]
    implicit lazy val schema: Schema[MapOfComplexKeysAndValues]        = DeriveSchema.gen[MapOfComplexKeysAndValues]
  }

  final case class AllOptionalFields(
    name: Option[String],
    mode: Option[Int],
    active: Option[Boolean]
  )

  object AllOptionalFields {
    implicit lazy val schema: Schema[AllOptionalFields] = DeriveSchema.gen[AllOptionalFields]
  }

  case class RecordExample(
    @fieldName("$f1") f1: Option[String], // the only field that does not have a default value
    @fieldNameAliases("field2") f2: Option[String] = None,
    @transientField f3: Option[String] = None,
    f4: Option[String] = None,
    f5: Option[String] = None,
    f6: Option[String] = None,
    f7: Option[String] = None,
    f8: Option[String] = None,
    f9: Option[String] = None,
    f10: Option[String] = None,
    f11: Option[String] = None,
    f12: Option[String] = None,
    f13: Option[String] = None,
    f14: Option[String] = None,
    f15: Option[String] = None,
    f16: Option[String] = None,
    f17: Option[String] = None,
    f18: Option[String] = None,
    f19: Option[String] = None,
    f20: Option[String] = None,
    f21: Option[String] = None,
    f22: Option[String] = None,
    @fieldName("$f23") f23: Option[String] = None
  )

  case class RecordExampleWithOptField(
    @fieldName("$f1") f1: Option[String], // the only field that does not have a default value
    @optionalField @fieldNameAliases("field2") f2: Option[String] = None,
    @transientField f3: Option[String] = None,
    @optionalField f4: String,
    @optionalField @fieldDefaultValue("hello") f5: String,
    f6: Option[String] = None,
    f7: Option[String] = None,
    f8: Option[String] = None,
    f9: Option[String] = None,
    f10: Option[String] = None,
    f11: Option[String] = None,
    f12: Option[String] = None,
    f13: Option[String] = None,
    f14: Option[String] = None,
    f15: Option[String] = None,
    f16: Option[String] = None,
    f17: Option[String] = None,
    f18: Option[String] = None,
    f19: Option[String] = None,
    f20: Option[String] = None,
    f21: Option[String] = None,
    f22: Option[String] = None,
    @fieldName("$f23") f23: Option[String] = None
  )

  object RecordExample {
    implicit lazy val schema: Schema[RecordExample] = DeriveSchema.gen[RecordExample]
  }

  object RecordExampleWithOptField {
    implicit lazy val schema: Schema[RecordExampleWithOptField] =
      DeriveSchema.gen[RecordExampleWithOptField]
  }

  sealed trait Enum23Cases

  object Enum23Cases {
    implicit lazy val schema: Schema[Enum23Cases] = DeriveSchema.gen[Enum23Cases]

    @caseName("NumberOne") @caseNameAliases("One") case class Case1(value: String) extends Enum23Cases

    case class Case2(value: Int) extends Enum23Cases

    case class Case3(value: String) extends Enum23Cases

    case class Case4(value: String) extends Enum23Cases

    case class Case5(value: String) extends Enum23Cases

    case class Case6(value: String) extends Enum23Cases

    case class Case7(value: String) extends Enum23Cases

    case class Case8(value: String) extends Enum23Cases

    case class Case9(value: String) extends Enum23Cases

    case class Case10(value: String) extends Enum23Cases

    case class Case11(value: String) extends Enum23Cases

    case class Case12(value: String) extends Enum23Cases

    case class Case13(value: String) extends Enum23Cases

    case class Case14(value: String) extends Enum23Cases

    case class Case15(value: String) extends Enum23Cases

    case class Case16(value: String) extends Enum23Cases

    case class Case17(value: String) extends Enum23Cases

    case class Case18(value: String) extends Enum23Cases

    case class Case19(value: String) extends Enum23Cases

    case class Case20(value: String) extends Enum23Cases

    case class Case21(value: String) extends Enum23Cases

    case class Case22(value: String) extends Enum23Cases

    case class Case23(value: String) extends Enum23Cases
  }

  case class Recursive(n: Option[Recursive] = None)

  object Recursive {
    implicit val schema: Schema[Recursive] = DeriveSchema.gen
  }
}<|MERGE_RESOLUTION|>--- conflicted
+++ resolved
@@ -824,7 +824,6 @@
             JsonError.Message("extra field") :: Nil
           )
       },
-<<<<<<< HEAD
       test("reject duplicated fields") {
         assertDecodesToError(
           personSchema,
@@ -837,10 +836,7 @@
             JsonError.Message("duplicate") :: Nil
           )
       },
-      test("transient field annotation") {
-=======
       test("transient field annotation with default value in class definition") {
->>>>>>> ffe48081
         assertDecodes(
           searchRequestWithTransientFieldSchema,
           SearchRequestWithTransientField("test", 0, 10),
