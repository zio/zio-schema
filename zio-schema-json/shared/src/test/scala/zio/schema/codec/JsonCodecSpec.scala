package zio.schema.codec

// import java.time.Year
import java.time.{ ZoneId, ZoneOffset }

import scala.collection.immutable.ListMap



import zio.json.JsonDecoder.JsonError
import zio.json.{ DeriveJsonEncoder, JsonEncoder }
import zio.schema.CaseSet._
import zio.schema.{ CaseSet, DeriveSchema, JavaTimeGen, Schema, SchemaGen, StandardType }
import zio.stream.ZStream
import zio.test.Assertion._
import zio.test.TestAspect._
import zio.test._
import zio.test.environment.TestEnvironment
import zio.{ Chunk, ZIO }
import zio.{ Has, Random, _ }
import zio.Console.{ printLine, printLineError, _ }
import zio.test.{ Gen, Sized }

object JsonCodecSpec extends DefaultRunnableSpec {

  def spec: ZSpec[TestEnvironment, Any] =
    suite("JsonCodec Spec")(
      encoderSuite,
      decoderSuite,
      encoderDecoderSuite
    ) @@ timeout(90.seconds)

  // TODO: Add tests for the transducer contract.

  private val encoderSuite = suite("encoding")(
    suite("primitive")(
      test("unit") {
        assertEncodesJson(Schema[Unit], (), "{}")
      },
      test("string")(
        check(Gen.string)(s => assertEncodes(Schema[String], s, stringify(s)))
      ),
      test("ZoneOffset") {
        assertEncodesJson(Schema.Primitive(StandardType.ZoneOffset), ZoneOffset.UTC)
      },
      test("ZoneId") {
        assertEncodesJson(Schema.Primitive(StandardType.ZoneId), ZoneId.systemDefault())
      }
    ),
    suite("optional")(
      test("of primitives") {
        assertEncodesJson(
          Schema.Optional(Schema.Primitive(StandardType.StringType)),
          Some("value")
        ) &>
          assertEncodesJson(
            Schema.Optional(Schema.Primitive(StandardType.StringType)),
            None
          )
      }
    ),
    suite("tuple")(
      test("of primitives") {
        assertEncodesJson(
          Schema.Tuple(
            Schema.Primitive(StandardType.StringType),
            Schema.Primitive(StandardType.IntType)
          ),
          ("L", 1)
        )
      }
    ),
    suite("sequence")(
      test("of primitives") {
        assertEncodesJson(
          Schema.chunk(Schema.Primitive(StandardType.StringType)),
          Chunk("a", "b", "c")
        )
      }
    ),
    suite("Map")(
      testM("of complex keys and values") {
        assertEncodes(
          Schema.map[Key, Value],
          Map(Key("a", 0) -> Value(0, true), Key("b", 1) -> Value(1, false)),
          JsonCodec.Encoder.charSequenceToByteChunk(
            """[[{"name":"a","index":0},{"first":0,"second":true}],[{"name":"b","index":1},{"first":1,"second":false}]]"""
          )
        )
      }
    ),
    suite("record")(
      test("of primitives") {
        assertEncodes(
          recordSchema,
          ListMap[String, Any]("foo" -> "s", "bar" -> 1),
          JsonCodec.Encoder.charSequenceToByteChunk("""{"foo":"s","bar":1}""")
        )
      },
      test("of records") {
        assertEncodes(
          nestedRecordSchema,
          ListMap[String, Any]("l1" -> "s", "l2" -> ListMap("foo" -> "s", "bar" -> 1)),
          JsonCodec.Encoder.charSequenceToByteChunk("""{"l1":"s","l2":{"foo":"s","bar":1}}""")
        )
      },
      test("case class") {
        check(searchRequestGen) { searchRequest =>
          assertEncodesJson(
            searchRequestSchema,
            searchRequest
          )
        }
      },
      test("case object") {
        assertEncodesJson(
          schemaObject,
          Singleton,
          "{}"
        )
      }
    ),
    suite("enumeration")(
      test("of primitives") {
        assertEncodes(
          enumSchema,
          ("foo"),
          JsonCodec.Encoder.charSequenceToByteChunk("""{"string":"foo"}""")
        )
      },
      test("ADT") {
        assertEncodes(
          Schema[Enumeration],
          Enumeration(StringValue("foo")),
          JsonCodec.Encoder.charSequenceToByteChunk("""{"oneOf":{"StringValue":{"value":"foo"}}}""")
        )
      }
    )
  )

  private val decoderSuite = suite("decoding")(
    suite("primitive")(
      test("unit") {
        assertEncodesJson(Schema[Unit], (), "{}")
      },
      suite("string")(
        test("any") {
          check(Gen.string)(s => assertDecodes(Schema[String], s, stringify(s)))
        }
      )
    ),
    suite("transform")(
      test("string") {
        val stringSchema    = Schema.Primitive(StandardType.StringType)
        val transformSchema = stringSchema.transform[Int](_ => 1, _.toString)
        assertDecodes(transformSchema, 1, stringify("string"))
      },
      test("failed") {
        val errorMessage = "I'm sorry Dave, I can't do that"
        val schema: Schema[Int] = Schema
          .Primitive(StandardType.StringType)
          .transformOrFail[Int](_ => Left(errorMessage), i => Right(i.toString))
        check(Gen.int(Int.MinValue, Int.MaxValue)) { int =>
          assertDecodesToError(
            schema,
            JsonEncoder.string.encodeJson(int.toString, None),
            JsonError.Message(errorMessage) :: Nil
          )
        }
      }
    ),
    suite("case class")(
      test("case object") {
        assertDecodes(schemaObject, Singleton, JsonCodec.Encoder.charSequenceToByteChunk("{}"))
      }
    )
  )

  private val encoderDecoderSuite = suite("encoding then decoding")(
    test("unit") {
      assertEncodesThenDecodes(Schema[Unit], ())
    },
    test("primitive") {
      check(SchemaGen.anyPrimitiveAndValue) {
        case (schema, value) => assertEncodesThenDecodes(schema, value)
      }
    },
    suite("either")(
      test("of primitives") {
        check(SchemaGen.anyEitherAndValue) {
          case (schema, value) => assertEncodesThenDecodes(schema, value)
        }
      },
      test("of tuples") {
        check(
          for {
            left  <- SchemaGen.anyTupleAndValue
            right <- SchemaGen.anyTupleAndValue
          } yield (
            Schema.EitherSchema(left._1.asInstanceOf[Schema[(Any, Any)]], right._1.asInstanceOf[Schema[(Any, Any)]]),
            Right(right._2)
          )
        ) {
          case (schema, value) => assertEncodesThenDecodes(schema, value)
        }
      },
      test("of enums") {
        check(for {
          (left, value) <- SchemaGen.anyEnumerationAndValue
          (right, _)    <- SchemaGen.anyEnumerationAndValue
        } yield (Schema.EitherSchema(left, right), Left(value))) {
          case (schema, value) => assertEncodesThenDecodes(schema, value)
        }
      },
      test("of sequence") {
        check(
          for {
            left  <- SchemaGen.anySequenceAndValue
            right <- SchemaGen.anySequenceAndValue
          } yield (
            Schema.EitherSchema(left._1.asInstanceOf[Schema[Chunk[Any]]], right._1.asInstanceOf[Schema[Chunk[Any]]]),
            Left(left._2)
          )
        ) {
          case (schema, value) => assertEncodesThenDecodes(schema, value)
        }
      },
<<<<<<< HEAD
      test("Map of complex keys and values") {
        case class Key(name: String, index: Int)
        case class Value(first: Int, second: Boolean)

        assertDecodes(
          Schema.map(
            DeriveSchema.gen[Key],
            DeriveSchema.gen[Value]
          ),
=======
      testM("Map of complex keys and values") {
        assertEncodes(
          Schema.map[Key, Value],
>>>>>>> b079e20d
          Map(Key("a", 0) -> Value(0, true), Key("b", 1) -> Value(1, false)),
          JsonCodec.Encoder.charSequenceToByteChunk(
            """[[{"name":"a","index":0},{"first":0,"second":true}],[{"name":"b","index":1},{"first":1,"second":false}]]"""
          )
        )
      },
      test("of records") {
        check(for {
          (left, a)       <- SchemaGen.anyRecordAndValue
          primitiveSchema <- SchemaGen.anyPrimitive
        } yield (Schema.EitherSchema(left, primitiveSchema), Left(a))) {
          case (schema, value) => assertEncodesThenDecodes(schema, value)
        }
      },
      test("of records of records") {
        check(for {
          (left, _)  <- SchemaGen.anyRecordOfRecordsAndValue
          (right, b) <- SchemaGen.anyRecordOfRecordsAndValue
        } yield (Schema.EitherSchema(left, right), Right(b))) {
          case (schema, value) =>
            assertEncodesThenDecodes(schema, value)
        }
      },
      test("mixed") {
        check(for {
          (left, _)      <- SchemaGen.anyEnumerationAndValue
          (right, value) <- SchemaGen.anySequenceAndValue
        } yield (Schema.EitherSchema(left, right), Right(value))) {
          case (schema, value) => assertEncodesThenDecodes(schema, value)
        }
      }
    ),
    suite("optional")(
      test("of primitive") {
        check(SchemaGen.anyOptionalAndValue) {
          case (schema, value) => assertEncodesThenDecodes(schema, value)
        }
      },
      test("of tuple") {
        check(SchemaGen.anyTupleAndValue) {
          case (schema, value) =>
            assertEncodesThenDecodes(Schema.Optional(schema), Some(value)) &>
              assertEncodesThenDecodes(Schema.Optional(schema), None)
        }
      },
      test("of record") {
        check(SchemaGen.anyRecordAndValue) {
          case (schema, value) =>
            assertEncodesThenDecodes(Schema.Optional(schema), Some(value)) &>
              assertEncodesThenDecodes(Schema.Optional(schema), None)
        }
      },
      test("of enumeration") {
        check(SchemaGen.anyEnumerationAndValue) {
          case (schema, value) =>
            assertEncodesThenDecodes(Schema.Optional(schema), Some(value)) &>
              assertEncodesThenDecodes(Schema.Optional(schema), None)
        }
      },
      test("of sequence") {
        check(SchemaGen.anySequenceAndValue) {
          case (schema, value) =>
            assertEncodesThenDecodes(Schema.Optional(schema), Some(value)) &>
              assertEncodesThenDecodes(Schema.Optional(schema), None)
        }
      }
    ),
    test("tuple") {
      check(SchemaGen.anyTupleAndValue) {
        case (schema, value) => assertEncodesThenDecodes(schema, value)
      }
    },
    suite("sequence")(
      test("of primitives") {
        check(SchemaGen.anySequenceAndValue) {
          case (schema, value) => assertEncodesThenDecodes(schema, value)
        }
      },
      test("of records") {
        check(SchemaGen.anyCaseClassAndValue) {
          case (schema, value) =>
            assertEncodesThenDecodes(Schema.chunk(schema), Chunk.fill(3)(value))
        }
      },
      test("of java.time.ZoneOffset") {
        //FIXME test independently because including ZoneOffset in StandardTypeGen.anyStandardType wreaks havoc.
        check(Gen.chunkOf(JavaTimeGen.anyZoneOffset)) { chunk =>
          assertEncodesThenDecodes(
            Schema.chunk(Schema.Primitive(StandardType.ZoneOffset)),
            chunk
          )
        }
      }
    ),
    suite("case class")(
      test("basic") {
        check(searchRequestGen) { value =>
          assertEncodesThenDecodes(searchRequestSchema, value)
        }
      },
      test("object") {
        assertEncodesThenDecodes(schemaObject, Singleton)
      }
    ),
    suite("record")(
      test("any") {
        check(SchemaGen.anyRecordAndValue) {
          case (schema, value) => assertEncodesThenDecodes(schema, value)
        }
      },
      test("minimal test case") {
        SchemaGen.anyRecordAndValue.runHead.flatMap {
          case Some((schema, value)) =>
            val key      = new String(Array('\u0007', '\n'))
            val embedded = Schema.record(Schema.Field(key, schema))
            assertEncodesThenDecodes(embedded, ListMap(key -> value))
          case None => ZIO.fail("Should never happen!")
        }
      },
      test("record of records") {
        check(SchemaGen.anyRecordOfRecordsAndValue) {
          case (schema, value) =>
            assertEncodesThenDecodes(schema, value)
        }
      },
      test("of primitives") {
        check(SchemaGen.anyRecordAndValue) {
          case (schema, value) => assertEncodesThenDecodes(schema, value)
        }
      },
      test("of ZoneOffsets") {
        check(JavaTimeGen.anyZoneOffset) { zoneOffset =>
          assertEncodesThenDecodes(
            Schema.record(Schema.Field("zoneOffset", Schema.Primitive(StandardType.ZoneOffset))),
            ListMap[String, Any]("zoneOffset" -> zoneOffset)
          )
        }
      },
      test("of record") {
        assertEncodesThenDecodes(
          nestedRecordSchema,
          ListMap[String, Any]("l1" -> "s", "l2" -> ListMap[String, Any]("foo" -> "s", "bar" -> 1))
        )
      }
    ),
    suite("enumeration")(
      test("of primitives") {
        assertEncodesThenDecodes(
          enumSchema,
          "foo"
        )
      },
      test("ADT") {
        assertEncodesThenDecodes(
          Schema[Enumeration],
          Enumeration(StringValue("foo"))
        ) &> assertEncodesThenDecodes(Schema[Enumeration], Enumeration(IntValue(-1))) &> assertEncodesThenDecodes(
          Schema[Enumeration],
          Enumeration(BooleanValue(false))
        )
      }
    ),
    suite("transform")(
      test("any") {
        check(SchemaGen.anyTransformAndValue) {
          case (schema, value) =>
            assertEncodesThenDecodes(schema, value)
        }
      }
    ),
    suite("any schema")(
      test("leaf") {
        check(SchemaGen.anyLeafAndValue) {
          case (schema, value) =>
            assertEncodesThenDecodes(schema, value)
        }
      },
      test("recursive schema") {
        check(SchemaGen.anyTreeAndValue) {
          case (schema, value) =>
            assertEncodesThenDecodes(schema, value)
        }
      },
      test("recursive data type") {
        check(SchemaGen.anyRecursiveTypeAndValue) {
          case (schema, value) =>
            assertEncodesThenDecodes(schema, value)
        }
      }
    )
  )

  private def assertEncodes[A](schema: Schema[A], value: A, chunk: Chunk[Byte]) = {
    val stream = ZStream
      .succeed(value)
      .transduce(JsonCodec.encoder(schema))
      .runCollect
    assertM(stream)(equalTo(chunk))
  }

  private def assertEncodesJson[A](schema: Schema[A], value: A, json: String) = {
    val stream = ZStream
      .succeed(value)
      .transduce(JsonCodec.encoder(schema))
      .runCollect
      .map(chunk => new String(chunk.toArray))
    assertM(stream)(equalTo(json))
  }

  private def assertEncodesJson[A](schema: Schema[A], value: A)(implicit enc: JsonEncoder[A]) = {
    val stream = ZStream
      .succeed(value)
      .transduce(JsonCodec.encoder(schema))
      .runCollect
    assertM(stream)(equalTo(jsonEncoded(value)))
  }

  private def assertDecodesToError[A](schema: Schema[A], json: CharSequence, errors: List[JsonError]) = {
    val stream = ZStream
      .fromChunk(JsonCodec.Encoder.charSequenceToByteChunk(json))
      .transduce(JsonCodec.decoder(schema))
      .catchAll(ZStream.succeed[String](_))
      .runHead
    assertM(stream)(isSome(equalTo(JsonError.render(errors))))
  }

  private def assertDecodes[A](schema: Schema[A], value: A, chunk: Chunk[Byte]) = {
    val result = ZStream.fromChunk(chunk).transduce(JsonCodec.decoder(schema)).runCollect
    assertM(result)(equalTo(Chunk(value)))
  }

  private def assertEncodesThenDecodes[A](schema: Schema[A], value: A, print: Boolean = false) = {
    val result = ZStream
      .succeed(value)
      .tap(value => printLine(s"Input Value: $value").when(print).ignore)
      .transduce(JsonCodec.encoder(schema))
      .runCollect
      .tap(encoded => printLine(s"Encoded: ${new String(encoded.toArray)}").when(print).ignore)
      .flatMap { encoded =>
        ZStream
          .fromChunk(encoded)
          .transduce(JsonCodec.decoder(schema))
          .runCollect
          .tapError { err =>
            printLineError(s"Decoding failed for input ${new String(encoded.toArray)}\nError Message: $err")
          }
      }
      .tap(decoded => printLine(s"Decoded: $decoded").when(print).ignore)
      .either
    assertM(result)(isRight(equalTo(Chunk(value))))
  }

  private def flatten[A](value: A): A = value match {
    case Some(None)    => None.asInstanceOf[A]
    case Some(Some(a)) => flatten(Some(flatten(a))).asInstanceOf[A]
    case _             => value
  }

  implicit def mapEncoder[K, V](
    implicit keyEncoder: JsonEncoder[K],
    valueEncoder: JsonEncoder[V]
  ): JsonEncoder[Map[K, V]] =
    JsonEncoder.chunk(keyEncoder.both(valueEncoder)).contramap[Map[K, V]](m => Chunk.fromIterable(m))

  private def jsonEncoded[A](value: A)(implicit enc: JsonEncoder[A]): Chunk[Byte] =
    JsonCodec.Encoder.charSequenceToByteChunk(enc.encodeJson(value, None))

  private def stringify(s: String): Chunk[Byte] = {
    val encoded = JsonEncoder.string.encodeJson(s, None)
    JsonCodec.Encoder.charSequenceToByteChunk(encoded)
  }

  case class SearchRequest(query: String, pageNumber: Int, resultPerPage: Int)

  object SearchRequest {
    implicit val encoder: JsonEncoder[SearchRequest] = DeriveJsonEncoder.gen[SearchRequest]
  }

  private val searchRequestGen: Gen[Has[Random] with Has[Sized], SearchRequest] =
    for {
      query      <- Gen.string
      pageNumber <- Gen.int(Int.MinValue, Int.MaxValue)
      results    <- Gen.int(Int.MinValue, Int.MaxValue)
    } yield SearchRequest(query, pageNumber, results)

  val searchRequestSchema: Schema[SearchRequest] = DeriveSchema.gen[SearchRequest]

  val recordSchema: Schema[ListMap[String, _]] = Schema.record(
    Schema.Field("foo", Schema.Primitive(StandardType.StringType)),
    Schema.Field("bar", Schema.Primitive(StandardType.IntType))
  )

  val nestedRecordSchema: Schema[ListMap[String, _]] = Schema.record(
    Schema.Field("l1", Schema.Primitive(StandardType.StringType)),
    Schema.Field("l2", recordSchema)
  )

  val enumSchema: Schema[Any] = Schema.enumeration[Any, CaseSet.Aux[Any]](
    caseOf[String, Any]("string")(_.asInstanceOf[String]) ++ caseOf[Int, Any]("int")(_.asInstanceOf[Int]) ++ caseOf[
      Boolean,
      Any
    ]("boolean")(_.asInstanceOf[Boolean])
  )

  sealed trait OneOf
  case class StringValue(value: String)   extends OneOf
  case class IntValue(value: Int)         extends OneOf
  case class BooleanValue(value: Boolean) extends OneOf

  object OneOf {
    implicit val schema: Schema[OneOf] = DeriveSchema.gen[OneOf]
  }

  case class Enumeration(oneOf: OneOf)

  object Enumeration {
    implicit val schema: Schema[Enumeration] = DeriveSchema.gen[Enumeration]
  }

  case object Singleton
  implicit val schemaObject: Schema[Singleton.type] = DeriveSchema.gen[Singleton.type]

  case class Key(name: String, index: Int)

  object Key {
    implicit lazy val schema: Schema[Key] = DeriveSchema.gen[Key]
  }
  case class Value(first: Int, second: Boolean)

  object Value {
    implicit lazy val schema: Schema[Value] = DeriveSchema.gen[Value]
  }
}<|MERGE_RESOLUTION|>--- conflicted
+++ resolved
@@ -225,21 +225,9 @@
           case (schema, value) => assertEncodesThenDecodes(schema, value)
         }
       },
-<<<<<<< HEAD
       test("Map of complex keys and values") {
-        case class Key(name: String, index: Int)
-        case class Value(first: Int, second: Boolean)
-
-        assertDecodes(
-          Schema.map(
-            DeriveSchema.gen[Key],
-            DeriveSchema.gen[Value]
-          ),
-=======
-      testM("Map of complex keys and values") {
         assertEncodes(
           Schema.map[Key, Value],
->>>>>>> b079e20d
           Map(Key("a", 0) -> Value(0, true), Key("b", 1) -> Value(1, false)),
           JsonCodec.Encoder.charSequenceToByteChunk(
             """[[{"name":"a","index":0},{"first":0,"second":true}],[{"name":"b","index":1},{"first":1,"second":false}]]"""
