--- conflicted
+++ resolved
@@ -16,11 +16,7 @@
   JsonFieldEncoder
 }
 import zio.schema._
-<<<<<<< HEAD
 import zio.schema.annotation._
-=======
-import zio.schema.annotation.{ fieldDefaultValue, optionalField, rejectExtraFields, transientField }
->>>>>>> 991e3138
 import zio.schema.codec.BinaryCodec._
 import zio.schema.codec.DecodeError.ReadError
 import zio.stream.ZPipeline
@@ -547,33 +543,21 @@
 
     private[codec] def caseClass1Decoder[A, Z](hasDiscriminator: Boolean, schema: Schema.CaseClass1[A, Z]): ZJsonDecoder[Z] = { (trace: List[JsonError], in: RetractReader) =>
       {
-<<<<<<< HEAD
-        val buffer: Array[Any] = unsafeDecodeFields(hasDiscriminator, trace, in, schema.field)
-=======
-        val buffer: Array[Any] = unsafeDecodeFields(trace, in, schema, schema.field)
->>>>>>> 991e3138
+        val buffer: Array[Any] = unsafeDecodeFields(hasDiscriminator, trace, in, schema, schema.field)
         schema.defaultConstruct(buffer(0).asInstanceOf[A])
       }
     }
 
     private[codec] def caseClass2Decoder[A1, A2, Z](hasDiscriminator: Boolean, schema: Schema.CaseClass2[A1, A2, Z]): ZJsonDecoder[Z] = { (trace: List[JsonError], in: RetractReader) =>
       {
-<<<<<<< HEAD
-        val buffer: Array[Any] = unsafeDecodeFields(hasDiscriminator, trace, in, schema.field1, schema.field2)
-=======
-        val buffer: Array[Any] = unsafeDecodeFields(trace, in, schema, schema.field1, schema.field2)
->>>>>>> 991e3138
+        val buffer: Array[Any] = unsafeDecodeFields(hasDiscriminator, trace, in, schema, schema.field1, schema.field2)
         schema.construct(buffer(0).asInstanceOf[A1], buffer(1).asInstanceOf[A2])
       }
     }
 
     private[codec] def caseClass3Decoder[A1, A2, A3, Z](hasDiscriminator: Boolean, schema: Schema.CaseClass3[A1, A2, A3, Z]): ZJsonDecoder[Z] = { (trace: List[JsonError], in: RetractReader) =>
       {
-<<<<<<< HEAD
-        val buffer: Array[Any] = unsafeDecodeFields(hasDiscriminator, trace, in, schema.field1, schema.field2, schema.field3)
-=======
-        val buffer: Array[Any] = unsafeDecodeFields(trace, in, schema, schema.field1, schema.field2, schema.field3)
->>>>>>> 991e3138
+        val buffer: Array[Any] = unsafeDecodeFields(hasDiscriminator, trace, in, schema, schema.field1, schema.field2, schema.field3)
         schema.construct(buffer(0).asInstanceOf[A1], buffer(1).asInstanceOf[A2], buffer(2).asInstanceOf[A3])
       }
     }
@@ -581,11 +565,7 @@
     private[codec] def caseClass4Decoder[A1, A2, A3, A4, Z](hasDiscriminator: Boolean, schema: Schema.CaseClass4[A1, A2, A3, A4, Z]): ZJsonDecoder[Z] = { (trace: List[JsonError], in: RetractReader) =>
       {
         val buffer: Array[Any] =
-<<<<<<< HEAD
-          unsafeDecodeFields(hasDiscriminator, trace, in, schema.field1, schema.field2, schema.field3, schema.field4)
-=======
-          unsafeDecodeFields(trace, in, schema, schema.field1, schema.field2, schema.field3, schema.field4)
->>>>>>> 991e3138
+          unsafeDecodeFields(hasDiscriminator, trace, in, schema, schema.field1, schema.field2, schema.field3, schema.field4)
         schema.construct(buffer(0).asInstanceOf[A1], buffer(1).asInstanceOf[A2], buffer(2).asInstanceOf[A3], buffer(3).asInstanceOf[A4])
       }
     }
@@ -593,110 +573,70 @@
     private[codec] def caseClass5Decoder[A1, A2, A3, A4, A5, Z](hasDiscriminator: Boolean, schema: Schema.CaseClass5[A1, A2, A3, A4, A5, Z]): ZJsonDecoder[Z] = { (trace: List[JsonError], in: RetractReader) =>
       {
         val buffer: Array[Any] =
-<<<<<<< HEAD
-          unsafeDecodeFields(hasDiscriminator, trace, in, schema.field1, schema.field2, schema.field3, schema.field4, schema.field5)
-=======
-          unsafeDecodeFields(trace, in, schema, schema.field1, schema.field2, schema.field3, schema.field4, schema.field5)
->>>>>>> 991e3138
+          unsafeDecodeFields(hasDiscriminator, trace, in, schema, schema.field1, schema.field2, schema.field3, schema.field4, schema.field5)
         schema.construct(buffer(0).asInstanceOf[A1], buffer(1).asInstanceOf[A2], buffer(2).asInstanceOf[A3], buffer(3).asInstanceOf[A4], buffer(4).asInstanceOf[A5])
       }
     }
 
     private[codec] def caseClass6Decoder[A1, A2, A3, A4, A5, A6, Z](hasDiscriminator: Boolean, schema: Schema.CaseClass6[A1, A2, A3, A4, A5, A6, Z]): ZJsonDecoder[Z] = { (trace: List[JsonError], in: RetractReader) =>
       {
-<<<<<<< HEAD
-        val buffer: Array[Any] = unsafeDecodeFields(hasDiscriminator, trace, in, schema.field1, schema.field2, schema.field3, schema.field4, schema.field5, schema.field6)
-=======
-        val buffer: Array[Any] = unsafeDecodeFields(trace, in, schema, schema.field1, schema.field2, schema.field3, schema.field4, schema.field5, schema.field6)
->>>>>>> 991e3138
+        val buffer: Array[Any] = unsafeDecodeFields(hasDiscriminator, trace, in, schema, schema.field1, schema.field2, schema.field3, schema.field4, schema.field5, schema.field6)
         schema.construct(buffer(0).asInstanceOf[A1], buffer(1).asInstanceOf[A2], buffer(2).asInstanceOf[A3], buffer(3).asInstanceOf[A4], buffer(4).asInstanceOf[A5], buffer(5).asInstanceOf[A6])
       }
     }
 
     private[codec] def caseClass7Decoder[A1, A2, A3, A4, A5, A6, A7, Z](hasDiscriminator: Boolean, schema: Schema.CaseClass7[A1, A2, A3, A4, A5, A6, A7, Z]): ZJsonDecoder[Z] = { (trace: List[JsonError], in: RetractReader) =>
       {
-<<<<<<< HEAD
-        val buffer: Array[Any] = unsafeDecodeFields(hasDiscriminator, trace, in, schema.field1, schema.field2, schema.field3, schema.field4, schema.field5, schema.field6, schema.field7)
-=======
-        val buffer: Array[Any] = unsafeDecodeFields(trace, in, schema, schema.field1, schema.field2, schema.field3, schema.field4, schema.field5, schema.field6, schema.field7)
->>>>>>> 991e3138
+        val buffer: Array[Any] = unsafeDecodeFields(hasDiscriminator, trace, in, schema, schema.field1, schema.field2, schema.field3, schema.field4, schema.field5, schema.field6, schema.field7)
         schema.construct(buffer(0).asInstanceOf[A1], buffer(1).asInstanceOf[A2], buffer(2).asInstanceOf[A3], buffer(3).asInstanceOf[A4], buffer(4).asInstanceOf[A5], buffer(5).asInstanceOf[A6], buffer(6).asInstanceOf[A7])
       }
     }
 
     private[codec] def caseClass8Decoder[A1, A2, A3, A4, A5, A6, A7, A8, Z](hasDiscriminator: Boolean, schema: Schema.CaseClass8[A1, A2, A3, A4, A5, A6, A7, A8, Z]): ZJsonDecoder[Z] = { (trace: List[JsonError], in: RetractReader) =>
       {
-<<<<<<< HEAD
-        val buffer: Array[Any] = unsafeDecodeFields(hasDiscriminator, trace, in, schema.field1, schema.field2, schema.field3, schema.field4, schema.field5, schema.field6, schema.field7, schema.field8)
-=======
-        val buffer: Array[Any] = unsafeDecodeFields(trace, in, schema, schema.field1, schema.field2, schema.field3, schema.field4, schema.field5, schema.field6, schema.field7, schema.field8)
->>>>>>> 991e3138
+        val buffer: Array[Any] = unsafeDecodeFields(hasDiscriminator, trace, in, schema, schema.field1, schema.field2, schema.field3, schema.field4, schema.field5, schema.field6, schema.field7, schema.field8)
         schema.construct(buffer(0).asInstanceOf[A1], buffer(1).asInstanceOf[A2], buffer(2).asInstanceOf[A3], buffer(3).asInstanceOf[A4], buffer(4).asInstanceOf[A5], buffer(5).asInstanceOf[A6], buffer(6).asInstanceOf[A7], buffer(7).asInstanceOf[A8])
       }
     }
 
     private[codec] def caseClass9Decoder[A1, A2, A3, A4, A5, A6, A7, A8, A9, Z](hasDiscriminator: Boolean, schema: Schema.CaseClass9[A1, A2, A3, A4, A5, A6, A7, A8, A9, Z]): ZJsonDecoder[Z] = { (trace: List[JsonError], in: RetractReader) =>
       {
-<<<<<<< HEAD
-        val buffer: Array[Any] = unsafeDecodeFields(hasDiscriminator, trace, in, schema.field1, schema.field2, schema.field3, schema.field4, schema.field5, schema.field6, schema.field7, schema.field8, schema.field9)
-=======
-        val buffer: Array[Any] = unsafeDecodeFields(trace, in, schema, schema.field1, schema.field2, schema.field3, schema.field4, schema.field5, schema.field6, schema.field7, schema.field8, schema.field9)
->>>>>>> 991e3138
+        val buffer: Array[Any] = unsafeDecodeFields(hasDiscriminator, trace, in, schema, schema.field1, schema.field2, schema.field3, schema.field4, schema.field5, schema.field6, schema.field7, schema.field8, schema.field9)
         schema.construct(buffer(0).asInstanceOf[A1], buffer(1).asInstanceOf[A2], buffer(2).asInstanceOf[A3], buffer(3).asInstanceOf[A4], buffer(4).asInstanceOf[A5], buffer(5).asInstanceOf[A6], buffer(6).asInstanceOf[A7], buffer(7).asInstanceOf[A8], buffer(8).asInstanceOf[A9])
       }
     }
 
     private[codec] def caseClass10Decoder[A1, A2, A3, A4, A5, A6, A7, A8, A9, A10, Z](hasDiscriminator: Boolean, schema: Schema.CaseClass10[A1, A2, A3, A4, A5, A6, A7, A8, A9, A10, Z]): ZJsonDecoder[Z] = { (trace: List[JsonError], in: RetractReader) =>
       {
-<<<<<<< HEAD
-        val buffer: Array[Any] = unsafeDecodeFields(hasDiscriminator, trace, in, schema.field1, schema.field2, schema.field3, schema.field4, schema.field5, schema.field6, schema.field7, schema.field8, schema.field9, schema.field10)
-=======
-        val buffer: Array[Any] = unsafeDecodeFields(trace, in, schema, schema.field1, schema.field2, schema.field3, schema.field4, schema.field5, schema.field6, schema.field7, schema.field8, schema.field9, schema.field10)
->>>>>>> 991e3138
+        val buffer: Array[Any] = unsafeDecodeFields(hasDiscriminator, trace, in, schema, schema.field1, schema.field2, schema.field3, schema.field4, schema.field5, schema.field6, schema.field7, schema.field8, schema.field9, schema.field10)
         schema.construct(buffer(0).asInstanceOf[A1], buffer(1).asInstanceOf[A2], buffer(2).asInstanceOf[A3], buffer(3).asInstanceOf[A4], buffer(4).asInstanceOf[A5], buffer(5).asInstanceOf[A6], buffer(6).asInstanceOf[A7], buffer(7).asInstanceOf[A8], buffer(8).asInstanceOf[A9], buffer(9).asInstanceOf[A10])
       }
     }
 
     private[codec] def caseClass11Decoder[A1, A2, A3, A4, A5, A6, A7, A8, A9, A10, A11, Z](hasDiscriminator: Boolean, schema: Schema.CaseClass11[A1, A2, A3, A4, A5, A6, A7, A8, A9, A10, A11, Z]): ZJsonDecoder[Z] = { (trace: List[JsonError], in: RetractReader) =>
       {
-<<<<<<< HEAD
-        val buffer: Array[Any] = unsafeDecodeFields(hasDiscriminator, trace, in, schema.field1, schema.field2, schema.field3, schema.field4, schema.field5, schema.field6, schema.field7, schema.field8, schema.field9, schema.field10, schema.field11)
-=======
-        val buffer: Array[Any] = unsafeDecodeFields(trace, in, schema, schema.field1, schema.field2, schema.field3, schema.field4, schema.field5, schema.field6, schema.field7, schema.field8, schema.field9, schema.field10, schema.field11)
->>>>>>> 991e3138
+        val buffer: Array[Any] = unsafeDecodeFields(hasDiscriminator, trace, in, schema, schema.field1, schema.field2, schema.field3, schema.field4, schema.field5, schema.field6, schema.field7, schema.field8, schema.field9, schema.field10, schema.field11)
         schema.construct(buffer(0).asInstanceOf[A1], buffer(1).asInstanceOf[A2], buffer(2).asInstanceOf[A3], buffer(3).asInstanceOf[A4], buffer(4).asInstanceOf[A5], buffer(5).asInstanceOf[A6], buffer(6).asInstanceOf[A7], buffer(7).asInstanceOf[A8], buffer(8).asInstanceOf[A9], buffer(9).asInstanceOf[A10], buffer(10).asInstanceOf[A11])
       }
     }
 
     private[codec] def caseClass12Decoder[A1, A2, A3, A4, A5, A6, A7, A8, A9, A10, A11, A12, Z](hasDiscriminator: Boolean, schema: Schema.CaseClass12[A1, A2, A3, A4, A5, A6, A7, A8, A9, A10, A11, A12, Z]): ZJsonDecoder[Z] = { (trace: List[JsonError], in: RetractReader) =>
       {
-<<<<<<< HEAD
-        val buffer: Array[Any] = unsafeDecodeFields(hasDiscriminator, trace, in, schema.field1, schema.field2, schema.field3, schema.field4, schema.field5, schema.field6, schema.field7, schema.field8, schema.field9, schema.field10, schema.field11, schema.field12)
-=======
-        val buffer: Array[Any] = unsafeDecodeFields(trace, in, schema, schema.field1, schema.field2, schema.field3, schema.field4, schema.field5, schema.field6, schema.field7, schema.field8, schema.field9, schema.field10, schema.field11, schema.field12)
->>>>>>> 991e3138
+        val buffer: Array[Any] = unsafeDecodeFields(hasDiscriminator, trace, in, schema, schema.field1, schema.field2, schema.field3, schema.field4, schema.field5, schema.field6, schema.field7, schema.field8, schema.field9, schema.field10, schema.field11, schema.field12)
         schema.construct(buffer(0).asInstanceOf[A1], buffer(1).asInstanceOf[A2], buffer(2).asInstanceOf[A3], buffer(3).asInstanceOf[A4], buffer(4).asInstanceOf[A5], buffer(5).asInstanceOf[A6], buffer(6).asInstanceOf[A7], buffer(7).asInstanceOf[A8], buffer(8).asInstanceOf[A9], buffer(9).asInstanceOf[A10], buffer(10).asInstanceOf[A11], buffer(11).asInstanceOf[A12])
       }
     }
 
     private[codec] def caseClass13Decoder[A1, A2, A3, A4, A5, A6, A7, A8, A9, A10, A11, A12, A13, Z](hasDiscriminator: Boolean, schema: Schema.CaseClass13[A1, A2, A3, A4, A5, A6, A7, A8, A9, A10, A11, A12, A13, Z]): ZJsonDecoder[Z] = { (trace: List[JsonError], in: RetractReader) =>
       {
-<<<<<<< HEAD
-        val buffer: Array[Any] = unsafeDecodeFields(hasDiscriminator, trace, in, schema.field1, schema.field2, schema.field3, schema.field4, schema.field5, schema.field6, schema.field7, schema.field8, schema.field9, schema.field10, schema.field11, schema.field12, schema.field13)
-=======
-        val buffer: Array[Any] = unsafeDecodeFields(trace, in, schema, schema.field1, schema.field2, schema.field3, schema.field4, schema.field5, schema.field6, schema.field7, schema.field8, schema.field9, schema.field10, schema.field11, schema.field12, schema.field13)
->>>>>>> 991e3138
+        val buffer: Array[Any] = unsafeDecodeFields(hasDiscriminator, trace, in, schema, schema.field1, schema.field2, schema.field3, schema.field4, schema.field5, schema.field6, schema.field7, schema.field8, schema.field9, schema.field10, schema.field11, schema.field12, schema.field13)
         schema.construct(buffer(0).asInstanceOf[A1], buffer(1).asInstanceOf[A2], buffer(2).asInstanceOf[A3], buffer(3).asInstanceOf[A4], buffer(4).asInstanceOf[A5], buffer(5).asInstanceOf[A6], buffer(6).asInstanceOf[A7], buffer(7).asInstanceOf[A8], buffer(8).asInstanceOf[A9], buffer(9).asInstanceOf[A10], buffer(10).asInstanceOf[A11], buffer(11).asInstanceOf[A12], buffer(12).asInstanceOf[A13])
       }
     }
 
     private[codec] def caseClass14Decoder[A1, A2, A3, A4, A5, A6, A7, A8, A9, A10, A11, A12, A13, A14, Z](hasDiscriminator: Boolean, schema: Schema.CaseClass14[A1, A2, A3, A4, A5, A6, A7, A8, A9, A10, A11, A12, A13, A14, Z]): ZJsonDecoder[Z] = { (trace: List[JsonError], in: RetractReader) =>
       {
-<<<<<<< HEAD
-        val buffer: Array[Any] = unsafeDecodeFields(hasDiscriminator, trace, in, schema.field1, schema.field2, schema.field3, schema.field4, schema.field5, schema.field6, schema.field7, schema.field8, schema.field9, schema.field10, schema.field11, schema.field12, schema.field13, schema.field14)
-=======
-        val buffer: Array[Any] = unsafeDecodeFields(trace, in, schema, schema.field1, schema.field2, schema.field3, schema.field4, schema.field5, schema.field6, schema.field7, schema.field8, schema.field9, schema.field10, schema.field11, schema.field12, schema.field13, schema.field14)
->>>>>>> 991e3138
+        val buffer: Array[Any] = unsafeDecodeFields(hasDiscriminator, trace, in, schema, schema.field1, schema.field2, schema.field3, schema.field4, schema.field5, schema.field6, schema.field7, schema.field8, schema.field9, schema.field10, schema.field11, schema.field12, schema.field13, schema.field14)
         schema.construct(
           buffer(0).asInstanceOf[A1],
           buffer(1).asInstanceOf[A2],
@@ -718,11 +658,7 @@
 
     private[codec] def caseClass15Decoder[A1, A2, A3, A4, A5, A6, A7, A8, A9, A10, A11, A12, A13, A14, A15, Z](hasDiscriminator: Boolean, schema: Schema.CaseClass15[A1, A2, A3, A4, A5, A6, A7, A8, A9, A10, A11, A12, A13, A14, A15, Z]): ZJsonDecoder[Z] = { (trace: List[JsonError], in: RetractReader) =>
       {
-<<<<<<< HEAD
-        val buffer: Array[Any] = unsafeDecodeFields(hasDiscriminator, trace, in, schema.field1, schema.field2, schema.field3, schema.field4, schema.field5, schema.field6, schema.field7, schema.field8, schema.field9, schema.field10, schema.field11, schema.field12, schema.field13, schema.field14, schema.field15)
-=======
-        val buffer: Array[Any] = unsafeDecodeFields(trace, in, schema, schema.field1, schema.field2, schema.field3, schema.field4, schema.field5, schema.field6, schema.field7, schema.field8, schema.field9, schema.field10, schema.field11, schema.field12, schema.field13, schema.field14, schema.field15)
->>>>>>> 991e3138
+        val buffer: Array[Any] = unsafeDecodeFields(hasDiscriminator, trace, in, schema, schema.field1, schema.field2, schema.field3, schema.field4, schema.field5, schema.field6, schema.field7, schema.field8, schema.field9, schema.field10, schema.field11, schema.field12, schema.field13, schema.field14, schema.field15)
         schema.construct(
           buffer(0).asInstanceOf[A1],
           buffer(1).asInstanceOf[A2],
@@ -745,11 +681,7 @@
 
     private[codec] def caseClass16Decoder[A1, A2, A3, A4, A5, A6, A7, A8, A9, A10, A11, A12, A13, A14, A15, A16, Z](hasDiscriminator: Boolean, schema: Schema.CaseClass16[A1, A2, A3, A4, A5, A6, A7, A8, A9, A10, A11, A12, A13, A14, A15, A16, Z]): ZJsonDecoder[Z] = { (trace: List[JsonError], in: RetractReader) =>
       {
-<<<<<<< HEAD
-        val buffer: Array[Any] = unsafeDecodeFields(hasDiscriminator, trace, in, schema.field1, schema.field2, schema.field3, schema.field4, schema.field5, schema.field6, schema.field7, schema.field8, schema.field9, schema.field10, schema.field11, schema.field12, schema.field13, schema.field14, schema.field15, schema.field16)
-=======
-        val buffer: Array[Any] = unsafeDecodeFields(trace, in, schema, schema.field1, schema.field2, schema.field3, schema.field4, schema.field5, schema.field6, schema.field7, schema.field8, schema.field9, schema.field10, schema.field11, schema.field12, schema.field13, schema.field14, schema.field15, schema.field16)
->>>>>>> 991e3138
+        val buffer: Array[Any] = unsafeDecodeFields(hasDiscriminator, trace, in, schema, schema.field1, schema.field2, schema.field3, schema.field4, schema.field5, schema.field6, schema.field7, schema.field8, schema.field9, schema.field10, schema.field11, schema.field12, schema.field13, schema.field14, schema.field15, schema.field16)
         schema.construct(
           buffer(0).asInstanceOf[A1],
           buffer(1).asInstanceOf[A2],
@@ -773,11 +705,7 @@
 
     private[codec] def caseClass17Decoder[A1, A2, A3, A4, A5, A6, A7, A8, A9, A10, A11, A12, A13, A14, A15, A16, A17, Z](hasDiscriminator: Boolean, schema: Schema.CaseClass17[A1, A2, A3, A4, A5, A6, A7, A8, A9, A10, A11, A12, A13, A14, A15, A16, A17, Z]): ZJsonDecoder[Z] = { (trace: List[JsonError], in: RetractReader) =>
       {
-<<<<<<< HEAD
-        val buffer: Array[Any] = unsafeDecodeFields(hasDiscriminator, trace, in, schema.field1, schema.field2, schema.field3, schema.field4, schema.field5, schema.field6, schema.field7, schema.field8, schema.field9, schema.field10, schema.field11, schema.field12, schema.field13, schema.field14, schema.field15, schema.field16, schema.field17)
-=======
-        val buffer: Array[Any] = unsafeDecodeFields(trace, in, schema, schema.field1, schema.field2, schema.field3, schema.field4, schema.field5, schema.field6, schema.field7, schema.field8, schema.field9, schema.field10, schema.field11, schema.field12, schema.field13, schema.field14, schema.field15, schema.field16, schema.field17)
->>>>>>> 991e3138
+        val buffer: Array[Any] = unsafeDecodeFields(hasDiscriminator, trace, in, schema, schema.field1, schema.field2, schema.field3, schema.field4, schema.field5, schema.field6, schema.field7, schema.field8, schema.field9, schema.field10, schema.field11, schema.field12, schema.field13, schema.field14, schema.field15, schema.field16, schema.field17)
         schema.construct(
           buffer(0).asInstanceOf[A1],
           buffer(1).asInstanceOf[A2],
@@ -802,11 +730,7 @@
 
     private[codec] def caseClass18Decoder[A1, A2, A3, A4, A5, A6, A7, A8, A9, A10, A11, A12, A13, A14, A15, A16, A17, A18, Z](hasDiscriminator: Boolean, schema: Schema.CaseClass18[A1, A2, A3, A4, A5, A6, A7, A8, A9, A10, A11, A12, A13, A14, A15, A16, A17, A18, Z]): ZJsonDecoder[Z] = { (trace: List[JsonError], in: RetractReader) =>
       {
-<<<<<<< HEAD
-        val buffer: Array[Any] = unsafeDecodeFields(hasDiscriminator, trace, in, schema.field1, schema.field2, schema.field3, schema.field4, schema.field5, schema.field6, schema.field7, schema.field8, schema.field9, schema.field10, schema.field11, schema.field12, schema.field13, schema.field14, schema.field15, schema.field16, schema.field17, schema.field18)
-=======
-        val buffer: Array[Any] = unsafeDecodeFields(trace, in, schema, schema.field1, schema.field2, schema.field3, schema.field4, schema.field5, schema.field6, schema.field7, schema.field8, schema.field9, schema.field10, schema.field11, schema.field12, schema.field13, schema.field14, schema.field15, schema.field16, schema.field17, schema.field18)
->>>>>>> 991e3138
+        val buffer: Array[Any] = unsafeDecodeFields(hasDiscriminator, trace, in, schema, schema.field1, schema.field2, schema.field3, schema.field4, schema.field5, schema.field6, schema.field7, schema.field8, schema.field9, schema.field10, schema.field11, schema.field12, schema.field13, schema.field14, schema.field15, schema.field16, schema.field17, schema.field18)
         schema.construct(
           buffer(0).asInstanceOf[A1],
           buffer(1).asInstanceOf[A2],
@@ -832,11 +756,7 @@
 
     private[codec] def caseClass19Decoder[A1, A2, A3, A4, A5, A6, A7, A8, A9, A10, A11, A12, A13, A14, A15, A16, A17, A18, A19, Z](hasDiscriminator: Boolean, schema: Schema.CaseClass19[A1, A2, A3, A4, A5, A6, A7, A8, A9, A10, A11, A12, A13, A14, A15, A16, A17, A18, A19, Z]): ZJsonDecoder[Z] = { (trace: List[JsonError], in: RetractReader) =>
       {
-<<<<<<< HEAD
-        val buffer: Array[Any] = unsafeDecodeFields(hasDiscriminator, trace, in, schema.field1, schema.field2, schema.field3, schema.field4, schema.field5, schema.field6, schema.field7, schema.field8, schema.field9, schema.field10, schema.field11, schema.field12, schema.field13, schema.field14, schema.field15, schema.field16, schema.field17, schema.field18, schema.field19)
-=======
-        val buffer: Array[Any] = unsafeDecodeFields(trace, in, schema, schema.field1, schema.field2, schema.field3, schema.field4, schema.field5, schema.field6, schema.field7, schema.field8, schema.field9, schema.field10, schema.field11, schema.field12, schema.field13, schema.field14, schema.field15, schema.field16, schema.field17, schema.field18, schema.field19)
->>>>>>> 991e3138
+        val buffer: Array[Any] = unsafeDecodeFields(hasDiscriminator, trace, in, schema, schema.field1, schema.field2, schema.field3, schema.field4, schema.field5, schema.field6, schema.field7, schema.field8, schema.field9, schema.field10, schema.field11, schema.field12, schema.field13, schema.field14, schema.field15, schema.field16, schema.field17, schema.field18, schema.field19)
         schema.construct(
           buffer(0).asInstanceOf[A1],
           buffer(1).asInstanceOf[A2],
@@ -863,11 +783,7 @@
 
     private[codec] def caseClass20Decoder[A1, A2, A3, A4, A5, A6, A7, A8, A9, A10, A11, A12, A13, A14, A15, A16, A17, A18, A19, A20, Z](hasDiscriminator: Boolean, schema: Schema.CaseClass20[A1, A2, A3, A4, A5, A6, A7, A8, A9, A10, A11, A12, A13, A14, A15, A16, A17, A18, A19, A20, Z]): ZJsonDecoder[Z] = { (trace: List[JsonError], in: RetractReader) =>
       {
-<<<<<<< HEAD
-        val buffer: Array[Any] = unsafeDecodeFields(hasDiscriminator, trace, in, schema.field1, schema.field2, schema.field3, schema.field4, schema.field5, schema.field6, schema.field7, schema.field8, schema.field9, schema.field10, schema.field11, schema.field12, schema.field13, schema.field14, schema.field15, schema.field16, schema.field17, schema.field18, schema.field19, schema.field20)
-=======
-        val buffer: Array[Any] = unsafeDecodeFields(trace, in, schema, schema.field1, schema.field2, schema.field3, schema.field4, schema.field5, schema.field6, schema.field7, schema.field8, schema.field9, schema.field10, schema.field11, schema.field12, schema.field13, schema.field14, schema.field15, schema.field16, schema.field17, schema.field18, schema.field19, schema.field20)
->>>>>>> 991e3138
+        val buffer: Array[Any] = unsafeDecodeFields(hasDiscriminator, trace, in, schema, schema.field1, schema.field2, schema.field3, schema.field4, schema.field5, schema.field6, schema.field7, schema.field8, schema.field9, schema.field10, schema.field11, schema.field12, schema.field13, schema.field14, schema.field15, schema.field16, schema.field17, schema.field18, schema.field19, schema.field20)
         schema.construct(
           buffer(0).asInstanceOf[A1],
           buffer(1).asInstanceOf[A2],
@@ -895,12 +811,8 @@
 
     private[codec] def caseClass21Decoder[A1, A2, A3, A4, A5, A6, A7, A8, A9, A10, A11, A12, A13, A14, A15, A16, A17, A18, A19, A20, A21, Z](hasDiscriminator: Boolean, schema: Schema.CaseClass21[A1, A2, A3, A4, A5, A6, A7, A8, A9, A10, A11, A12, A13, A14, A15, A16, A17, A18, A19, A20, A21, Z]): ZJsonDecoder[Z] = { (trace: List[JsonError], in: RetractReader) =>
       {
-<<<<<<< HEAD
         val buffer: Array[Any] =
-          unsafeDecodeFields(hasDiscriminator, trace, in, schema.field1, schema.field2, schema.field3, schema.field4, schema.field5, schema.field6, schema.field7, schema.field8, schema.field9, schema.field10, schema.field11, schema.field12, schema.field13, schema.field14, schema.field15, schema.field16, schema.field17, schema.field18, schema.field19, schema.field20, schema.field21)
-=======
-        val buffer: Array[Any] = unsafeDecodeFields(trace, in, schema, schema.field1, schema.field2, schema.field3, schema.field4, schema.field5, schema.field6, schema.field7, schema.field8, schema.field9, schema.field10, schema.field11, schema.field12, schema.field13, schema.field14, schema.field15, schema.field16, schema.field17, schema.field18, schema.field19, schema.field20, schema.field21)
->>>>>>> 991e3138
+          unsafeDecodeFields(hasDiscriminator, trace, in, schema, schema.field1, schema.field2, schema.field3, schema.field4, schema.field5, schema.field6, schema.field7, schema.field8, schema.field9, schema.field10, schema.field11, schema.field12, schema.field13, schema.field14, schema.field15, schema.field16, schema.field17, schema.field18, schema.field19, schema.field20, schema.field21)
         schema.construct(
           buffer(0).asInstanceOf[A1],
           buffer(1).asInstanceOf[A2],
@@ -930,11 +842,34 @@
     private[codec] def caseClass22Decoder[A1, A2, A3, A4, A5, A6, A7, A8, A9, A10, A11, A12, A13, A14, A15, A16, A17, A18, A19, A20, A21, A22, Z](hasDiscriminator: Boolean, schema: Schema.CaseClass22[A1, A2, A3, A4, A5, A6, A7, A8, A9, A10, A11, A12, A13, A14, A15, A16, A17, A18, A19, A20, A21, A22, Z]): ZJsonDecoder[Z] = { (trace: List[JsonError], in: RetractReader) =>
       {
         val buffer: Array[Any] =
-<<<<<<< HEAD
-          unsafeDecodeFields(hasDiscriminator, trace, in, schema.field1, schema.field2, schema.field3, schema.field4, schema.field5, schema.field6, schema.field7, schema.field8, schema.field9, schema.field10, schema.field11, schema.field12, schema.field13, schema.field14, schema.field15, schema.field16, schema.field17, schema.field18, schema.field19, schema.field20, schema.field21, schema.field22)
-=======
-          unsafeDecodeFields(trace, in, schema, schema.field1, schema.field2, schema.field3, schema.field4, schema.field5, schema.field6, schema.field7, schema.field8, schema.field9, schema.field10, schema.field11, schema.field12, schema.field13, schema.field14, schema.field15, schema.field16, schema.field17, schema.field18, schema.field19, schema.field20, schema.field21, schema.field22)
->>>>>>> 991e3138
+          unsafeDecodeFields(
+            hasDiscriminator,
+            trace,
+            in,
+            schema,
+            schema.field1,
+            schema.field2,
+            schema.field3,
+            schema.field4,
+            schema.field5,
+            schema.field6,
+            schema.field7,
+            schema.field8,
+            schema.field9,
+            schema.field10,
+            schema.field11,
+            schema.field12,
+            schema.field13,
+            schema.field14,
+            schema.field15,
+            schema.field16,
+            schema.field17,
+            schema.field18,
+            schema.field19,
+            schema.field20,
+            schema.field21,
+            schema.field22
+          )
         schema.construct(
           buffer(0).asInstanceOf[A1],
           buffer(1).asInstanceOf[A2],
@@ -962,23 +897,15 @@
       }
     }
 
-<<<<<<< HEAD
-    private def unsafeDecodeFields[Z](hasDiscriminator: Boolean, trace: List[JsonError], in: RetractReader, fields: Schema.Field[Z, _]*): Array[Any] = {
-=======
-    private def unsafeDecodeFields[Z](trace: List[JsonError], in: RetractReader, caseClassSchema: Schema[Z], fields: Schema.Field[Z, _]*): Array[Any] = {
->>>>>>> 991e3138
+    private def unsafeDecodeFields[Z](hasDiscriminator: Boolean, trace: List[JsonError], in: RetractReader, caseClassSchema: Schema[Z], fields: Schema.Field[Z, _]*): Array[Any] = {
       val len: Int                  = fields.length
       val buffer                    = Array.ofDim[Any](len)
       val matrix                    = new StringMatrix(fields.map(_.name).toArray)
       val spans: Array[JsonError]   = fields.map(_.name.asInstanceOf[String]).toArray.map(JsonError.ObjectAccess(_))
       val schemas: Array[Schema[_]] = fields.map(_.schema).toArray
-<<<<<<< HEAD
+      val rejectExtraFields         = caseClassSchema.annotations.collectFirst({ case _: rejectExtraFields => () }).isDefined
       if (!hasDiscriminator) Lexer.char(trace, in, '{')
       else Lexer.char(trace, in, ',')
-=======
-      val rejectExtraFields         = caseClassSchema.annotations.collectFirst({ case _: rejectExtraFields => () }).isDefined
-      Lexer.char(trace, in, '{')
->>>>>>> 991e3138
       if (Lexer.firstField(trace, in)) {
         while ({
           var trace_ = trace
