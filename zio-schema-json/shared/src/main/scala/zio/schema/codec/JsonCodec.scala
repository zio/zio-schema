--- conflicted
+++ resolved
@@ -16,11 +16,7 @@
   JsonFieldEncoder
 }
 import zio.schema._
-<<<<<<< HEAD
 import zio.schema.annotation._
-=======
-import zio.schema.annotation.{ fieldDefaultValue, optionalField, transientField }
->>>>>>> 35e465c3
 import zio.schema.codec.BinaryCodec._
 import zio.schema.codec.DecodeError.ReadError
 import zio.stream.ZPipeline
@@ -193,14 +189,13 @@
       case Schema.CaseClass18(_, f1, f2, f3, f4, f5, f6, f7, f8, f9, f10, f11, f12, f13, f14, f15, f16, f17, f18, _, _) =>
         caseClassEncoder(discriminatorTuple, f1, f2, f3, f4, f5, f6, f7, f8, f9, f10, f11, f12, f13, f14, f15, f16, f17, f18)
       case Schema.CaseClass19(_, f1, f2, f3, f4, f5, f6, f7, f8, f9, f10, f11, f12, f13, f14, f15, f16, f17, f18, f19, _, _) =>
-<<<<<<< HEAD
         caseClassEncoder(discriminatorTuple, f1, f2, f3, f4, f5, f6, f7, f8, f9, f10, f11, f12, f13, f14, f15, f16, f17, f18, f19)
-      case Schema.CaseClass20(_, f1, f2, f3, f4, f5, f6, f7, f8, f9, f10, f11, f12, f13, f14, f15, f16, f17, f18, f19, f20, _, _) =>
+      case Schema.CaseClass20(_, f1, f2, f3, f4, f5, f6, f7, f8, f9, f10, f11, f12, f13, f14, f15, f16, f17, f18, f19, f20, _) =>
         caseClassEncoder(discriminatorTuple, f1, f2, f3, f4, f5, f6, f7, f8, f9, f10, f11, f12, f13, f14, f15, f16, f17, f18, f19, f20)
-      case Schema.CaseClass21(_, f1, f2, f3, f4, f5, f6, f7, f8, f9, f10, f11, f12, f13, f14, f15, f16, f17, f18, f19, f20, f21, _, _) =>
-        caseClassEncoder(discriminatorTuple, f1, f2, f3, f4, f5, f6, f7, f8, f9, f10, f11, f12, f13, f14, f15, f16, f17, f18, f19, f20, f21)
-      case Schema.CaseClass22(_, f1, f2, f3, f4, f5, f6, f7, f8, f9, f10, f11, f12, f13, f14, f15, f16, f17, f18, f19, f20, f21, f22, _, _) =>
-        caseClassEncoder(discriminatorTuple, f1, f2, f3, f4, f5, f6, f7, f8, f9, f10, f11, f12, f13, f14, f15, f16, f17, f18, f19, f20, f21, f22)
+      case Schema.CaseClass21(_, f1, f2, f3, f4, f5, f6, f7, f8, f9, f10, f11, f12, f13, f14, f15, f16, f17, f18, f19, f20, tail) =>
+        caseClassEncoder(discriminatorTuple, f1, f2, f3, f4, f5, f6, f7, f8, f9, f10, f11, f12, f13, f14, f15, f16, f17, f18, f19, f20, tail._1)
+      case Schema.CaseClass22(_, f1, f2, f3, f4, f5, f6, f7, f8, f9, f10, f11, f12, f13, f14, f15, f16, f17, f18, f19, f20, tail) =>
+        caseClassEncoder(discriminatorTuple, f1, f2, f3, f4, f5, f6, f7, f8, f9, f10, f11, f12, f13, f14, f15, f16, f17, f18, f19, f20, tail._1, tail._2)
       case e @ Schema.Enum1(_, c, _)                                  => enumEncoder(e, c)
       case e @ Schema.Enum2(_, c1, c2, _)                             => enumEncoder(e, c1, c2)
       case e @ Schema.Enum3(_, c1, c2, c3, _)                         => enumEncoder(e, c1, c2, c3)
@@ -231,63 +226,16 @@
       case e @ Schema.Enum19(_, c1, c2, c3, c4, c5, c6, c7, c8, c9, c10, c11, c12, c13, c14, c15, c16, c17, c18, c19, _) =>
         enumEncoder(e, c1, c2, c3, c4, c5, c6, c7, c8, c9, c10, c11, c12, c13, c14, c15, c16, c17, c18, c19)
       case e @ Schema
-=======
-        caseClassEncoder(f1, f2, f3, f4, f5, f6, f7, f8, f9, f10, f11, f12, f13, f14, f15, f16, f17, f18, f19)
-      case Schema.CaseClass20(_, f1, f2, f3, f4, f5, f6, f7, f8, f9, f10, f11, f12, f13, f14, f15, f16, f17, f18, f19, f20, _) =>
-        caseClassEncoder(f1, f2, f3, f4, f5, f6, f7, f8, f9, f10, f11, f12, f13, f14, f15, f16, f17, f18, f19, f20)
-      case Schema.CaseClass21(_, f1, f2, f3, f4, f5, f6, f7, f8, f9, f10, f11, f12, f13, f14, f15, f16, f17, f18, f19, f20, tail) =>
-        caseClassEncoder(f1, f2, f3, f4, f5, f6, f7, f8, f9, f10, f11, f12, f13, f14, f15, f16, f17, f18, f19, f20, tail._1)
-      case Schema.CaseClass22(_, f1, f2, f3, f4, f5, f6, f7, f8, f9, f10, f11, f12, f13, f14, f15, f16, f17, f18, f19, f20, tail) =>
-        caseClassEncoder(f1, f2, f3, f4, f5, f6, f7, f8, f9, f10, f11, f12, f13, f14, f15, f16, f17, f18, f19, f20, tail._1, tail._2)
-      case Schema.Enum1(_, c, _)                                  => enumEncoder(c)
-      case Schema.Enum2(_, c1, c2, _)                             => enumEncoder(c1, c2)
-      case Schema.Enum3(_, c1, c2, c3, _)                         => enumEncoder(c1, c2, c3)
-      case Schema.Enum4(_, c1, c2, c3, c4, _)                     => enumEncoder(c1, c2, c3, c4)
-      case Schema.Enum5(_, c1, c2, c3, c4, c5, _)                 => enumEncoder(c1, c2, c3, c4, c5)
-      case Schema.Enum6(_, c1, c2, c3, c4, c5, c6, _)             => enumEncoder(c1, c2, c3, c4, c5, c6)
-      case Schema.Enum7(_, c1, c2, c3, c4, c5, c6, c7, _)         => enumEncoder(c1, c2, c3, c4, c5, c6, c7)
-      case Schema.Enum8(_, c1, c2, c3, c4, c5, c6, c7, c8, _)     => enumEncoder(c1, c2, c3, c4, c5, c6, c7, c8)
-      case Schema.Enum9(_, c1, c2, c3, c4, c5, c6, c7, c8, c9, _) => enumEncoder(c1, c2, c3, c4, c5, c6, c7, c8, c9)
-      case Schema.Enum10(_, c1, c2, c3, c4, c5, c6, c7, c8, c9, c10, _) =>
-        enumEncoder(c1, c2, c3, c4, c5, c6, c7, c8, c9, c10)
-      case Schema.Enum11(_, c1, c2, c3, c4, c5, c6, c7, c8, c9, c10, c11, _) =>
-        enumEncoder(c1, c2, c3, c4, c5, c6, c7, c8, c9, c10, c11)
-      case Schema.Enum12(_, c1, c2, c3, c4, c5, c6, c7, c8, c9, c10, c11, c12, _) =>
-        enumEncoder(c1, c2, c3, c4, c5, c6, c7, c8, c9, c10, c11, c12)
-      case Schema.Enum13(_, c1, c2, c3, c4, c5, c6, c7, c8, c9, c10, c11, c12, c13, _) =>
-        enumEncoder(c1, c2, c3, c4, c5, c6, c7, c8, c9, c10, c11, c12, c13)
-      case Schema.Enum14(_, c1, c2, c3, c4, c5, c6, c7, c8, c9, c10, c11, c12, c13, c14, _) =>
-        enumEncoder(c1, c2, c3, c4, c5, c6, c7, c8, c9, c10, c11, c12, c13, c14)
-      case Schema.Enum15(_, c1, c2, c3, c4, c5, c6, c7, c8, c9, c10, c11, c12, c13, c14, c15, _) =>
-        enumEncoder(c1, c2, c3, c4, c5, c6, c7, c8, c9, c10, c11, c12, c13, c14, c15)
-      case Schema.Enum16(_, c1, c2, c3, c4, c5, c6, c7, c8, c9, c10, c11, c12, c13, c14, c15, c16, _) =>
-        enumEncoder(c1, c2, c3, c4, c5, c6, c7, c8, c9, c10, c11, c12, c13, c14, c15, c16)
-      case Schema.Enum17(_, c1, c2, c3, c4, c5, c6, c7, c8, c9, c10, c11, c12, c13, c14, c15, c16, c17, _) =>
-        enumEncoder(c1, c2, c3, c4, c5, c6, c7, c8, c9, c10, c11, c12, c13, c14, c15, c16, c17)
-      case Schema.Enum18(_, c1, c2, c3, c4, c5, c6, c7, c8, c9, c10, c11, c12, c13, c14, c15, c16, c17, c18, _) =>
-        enumEncoder(c1, c2, c3, c4, c5, c6, c7, c8, c9, c10, c11, c12, c13, c14, c15, c16, c17, c18)
-      case Schema.Enum19(_, c1, c2, c3, c4, c5, c6, c7, c8, c9, c10, c11, c12, c13, c14, c15, c16, c17, c18, c19, _) =>
-        enumEncoder(c1, c2, c3, c4, c5, c6, c7, c8, c9, c10, c11, c12, c13, c14, c15, c16, c17, c18, c19)
-      case Schema
->>>>>>> 35e465c3
             .Enum20(_, c1, c2, c3, c4, c5, c6, c7, c8, c9, c10, c11, c12, c13, c14, c15, c16, c17, c18, c19, c20, _) =>
         enumEncoder(e, c1, c2, c3, c4, c5, c6, c7, c8, c9, c10, c11, c12, c13, c14, c15, c16, c17, c18, c19, c20)
       case e @ Schema
             .Enum21(_, c1, c2, c3, c4, c5, c6, c7, c8, c9, c10, c11, c12, c13, c14, c15, c16, c17, c18, c19, c20, c21, _) =>
-<<<<<<< HEAD
         enumEncoder(e, c1, c2, c3, c4, c5, c6, c7, c8, c9, c10, c11, c12, c13, c14, c15, c16, c17, c18, c19, c20, c21)
       case e @ Schema.Enum22(_, c1, c2, c3, c4, c5, c6, c7, c8, c9, c10, c11, c12, c13, c14, c15, c16, c17, c18, c19, c20, c21, c22, _) =>
         enumEncoder(e, c1, c2, c3, c4, c5, c6, c7, c8, c9, c10, c11, c12, c13, c14, c15, c16, c17, c18, c19, c20, c21, c22)
       case e @ Schema.EnumN(_, cs, _) => enumEncoder(e, cs.toSeq: _*)
       case Schema.Dynamic(_)          => dynamicEncoder(DynamicValueSchema.schema)
-=======
-        enumEncoder(c1, c2, c3, c4, c5, c6, c7, c8, c9, c10, c11, c12, c13, c14, c15, c16, c17, c18, c19, c20, c21)
-      case Schema.Enum22(_, c1, c2, c3, c4, c5, c6, c7, c8, c9, c10, c11, c12, c13, c14, c15, c16, c17, c18, c19, c20, c21, c22, _) =>
-        enumEncoder(c1, c2, c3, c4, c5, c6, c7, c8, c9, c10, c11, c12, c13, c14, c15, c16, c17, c18, c19, c20, c21, c22)
-      case Schema.EnumN(_, cs, _) => enumEncoder(cs.toSeq: _*)
-      case Schema.Dynamic(_)      => dynamicEncoder(DynamicValueSchema.schema)
-      case _                      => throw new Exception(s"Missing a handler for encoding of schema ${schema.toString()}.")
->>>>>>> 35e465c3
+      case _                          => throw new Exception(s"Missing a handler for encoding of schema ${schema.toString()}.")
     }
     //scalafmt: { maxColumn = 120, optIn.configStyleArguments = true }
 
@@ -424,13 +372,12 @@
       case s @ Schema.CaseClass18(_, _, _, _, _, _, _, _, _, _, _, _, _, _, _, _, _, _, _, _, _) =>
         caseClass18Decoder(hasDiscriminator, s)
       case s @ Schema.CaseClass19(_, _, _, _, _, _, _, _, _, _, _, _, _, _, _, _, _, _, _, _, _, _) =>
-<<<<<<< HEAD
         caseClass19Decoder(hasDiscriminator, s)
-      case s @ Schema.CaseClass20(_, _, _, _, _, _, _, _, _, _, _, _, _, _, _, _, _, _, _, _, _, _, _) =>
+      case s @ Schema.CaseClass20(_, _, _, _, _, _, _, _, _, _, _, _, _, _, _, _, _, _, _, _, _, _) =>
         caseClass20Decoder(hasDiscriminator, s)
-      case s @ Schema.CaseClass21(_, _, _, _, _, _, _, _, _, _, _, _, _, _, _, _, _, _, _, _, _, _, _, _) =>
+      case s @ Schema.CaseClass21(_, _, _, _, _, _, _, _, _, _, _, _, _, _, _, _, _, _, _, _, _, _) =>
         caseClass21Decoder(hasDiscriminator, s)
-      case s @ Schema.CaseClass22(_, _, _, _, _, _, _, _, _, _, _, _, _, _, _, _, _, _, _, _, _, _, _, _, _) =>
+      case s @ Schema.CaseClass22(_, _, _, _, _, _, _, _, _, _, _, _, _, _, _, _, _, _, _, _, _, _) =>
         caseClass22Decoder(hasDiscriminator, s)
       case e @ Schema.Enum1(_, c, _)                                  => enumDecoder(e, c)
       case e @ Schema.Enum2(_, c1, c2, _)                             => enumDecoder(e, c1, c2)
@@ -470,54 +417,7 @@
         enumDecoder(e, c1, c2, c3, c4, c5, c6, c7, c8, c9, c10, c11, c12, c13, c14, c15, c16, c17, c18, c19, c20, c21, c22)
       case e @ Schema.EnumN(_, cs, _) => enumDecoder(e, cs.toSeq: _*)
       case Schema.Dynamic(_)          => dynamicDecoder(DynamicValueSchema.schema)
-=======
-        caseClass19Decoder(s)
-      case s @ Schema.CaseClass20(_, _, _, _, _, _, _, _, _, _, _, _, _, _, _, _, _, _, _, _, _, _) =>
-        caseClass20Decoder(s)
-      case s @ Schema.CaseClass21(_, _, _, _, _, _, _, _, _, _, _, _, _, _, _, _, _, _, _, _, _, _) =>
-        caseClass21Decoder(s)
-      case s @ Schema.CaseClass22(_, _, _, _, _, _, _, _, _, _, _, _, _, _, _, _, _, _, _, _, _, _) =>
-        caseClass22Decoder(s)
-      case Schema.Enum1(_, c, _)                                  => enumDecoder(c)
-      case Schema.Enum2(_, c1, c2, _)                             => enumDecoder(c1, c2)
-      case Schema.Enum3(_, c1, c2, c3, _)                         => enumDecoder(c1, c2, c3)
-      case Schema.Enum4(_, c1, c2, c3, c4, _)                     => enumDecoder(c1, c2, c3, c4)
-      case Schema.Enum5(_, c1, c2, c3, c4, c5, _)                 => enumDecoder(c1, c2, c3, c4, c5)
-      case Schema.Enum6(_, c1, c2, c3, c4, c5, c6, _)             => enumDecoder(c1, c2, c3, c4, c5, c6)
-      case Schema.Enum7(_, c1, c2, c3, c4, c5, c6, c7, _)         => enumDecoder(c1, c2, c3, c4, c5, c6, c7)
-      case Schema.Enum8(_, c1, c2, c3, c4, c5, c6, c7, c8, _)     => enumDecoder(c1, c2, c3, c4, c5, c6, c7, c8)
-      case Schema.Enum9(_, c1, c2, c3, c4, c5, c6, c7, c8, c9, _) => enumDecoder(c1, c2, c3, c4, c5, c6, c7, c8, c9)
-      case Schema.Enum10(_, c1, c2, c3, c4, c5, c6, c7, c8, c9, c10, _) =>
-        enumDecoder(c1, c2, c3, c4, c5, c6, c7, c8, c9, c10)
-      case Schema.Enum11(_, c1, c2, c3, c4, c5, c6, c7, c8, c9, c10, c11, _) =>
-        enumDecoder(c1, c2, c3, c4, c5, c6, c7, c8, c9, c10, c11)
-      case Schema.Enum12(_, c1, c2, c3, c4, c5, c6, c7, c8, c9, c10, c11, c12, _) =>
-        enumDecoder(c1, c2, c3, c4, c5, c6, c7, c8, c9, c10, c11, c12)
-      case Schema.Enum13(_, c1, c2, c3, c4, c5, c6, c7, c8, c9, c10, c11, c12, c13, _) =>
-        enumDecoder(c1, c2, c3, c4, c5, c6, c7, c8, c9, c10, c11, c12, c13)
-      case Schema.Enum14(_, c1, c2, c3, c4, c5, c6, c7, c8, c9, c10, c11, c12, c13, c14, _) =>
-        enumDecoder(c1, c2, c3, c4, c5, c6, c7, c8, c9, c10, c11, c12, c13, c14)
-      case Schema.Enum15(_, c1, c2, c3, c4, c5, c6, c7, c8, c9, c10, c11, c12, c13, c14, c15, _) =>
-        enumDecoder(c1, c2, c3, c4, c5, c6, c7, c8, c9, c10, c11, c12, c13, c14, c15)
-      case Schema.Enum16(_, c1, c2, c3, c4, c5, c6, c7, c8, c9, c10, c11, c12, c13, c14, c15, c16, _) =>
-        enumDecoder(c1, c2, c3, c4, c5, c6, c7, c8, c9, c10, c11, c12, c13, c14, c15, c16)
-      case Schema.Enum17(_, c1, c2, c3, c4, c5, c6, c7, c8, c9, c10, c11, c12, c13, c14, c15, c16, c17, _) =>
-        enumDecoder(c1, c2, c3, c4, c5, c6, c7, c8, c9, c10, c11, c12, c13, c14, c15, c16, c17)
-      case Schema.Enum18(_, c1, c2, c3, c4, c5, c6, c7, c8, c9, c10, c11, c12, c13, c14, c15, c16, c17, c18, _) =>
-        enumDecoder(c1, c2, c3, c4, c5, c6, c7, c8, c9, c10, c11, c12, c13, c14, c15, c16, c17, c18)
-      case Schema.Enum19(_, c1, c2, c3, c4, c5, c6, c7, c8, c9, c10, c11, c12, c13, c14, c15, c16, c17, c18, c19, _) =>
-        enumDecoder(c1, c2, c3, c4, c5, c6, c7, c8, c9, c10, c11, c12, c13, c14, c15, c16, c17, c18, c19)
-      case Schema
-            .Enum20(_, c1, c2, c3, c4, c5, c6, c7, c8, c9, c10, c11, c12, c13, c14, c15, c16, c17, c18, c19, c20, _) =>
-        enumDecoder(c1, c2, c3, c4, c5, c6, c7, c8, c9, c10, c11, c12, c13, c14, c15, c16, c17, c18, c19, c20)
-      case Schema.Enum21(_, c1, c2, c3, c4, c5, c6, c7, c8, c9, c10, c11, c12, c13, c14, c15, c16, c17, c18, c19, c20, c21, _) =>
-        enumDecoder(c1, c2, c3, c4, c5, c6, c7, c8, c9, c10, c11, c12, c13, c14, c15, c16, c17, c18, c19, c20, c21)
-      case Schema.Enum22(_, c1, c2, c3, c4, c5, c6, c7, c8, c9, c10, c11, c12, c13, c14, c15, c16, c17, c18, c19, c20, c21, c22, _) =>
-        enumDecoder(c1, c2, c3, c4, c5, c6, c7, c8, c9, c10, c11, c12, c13, c14, c15, c16, c17, c18, c19, c20, c21, c22)
-      case Schema.EnumN(_, cs, _) => enumDecoder(cs.toSeq: _*)
-      case Schema.Dynamic(_)      => dynamicDecoder(DynamicValueSchema.schema)
-      case _                      => throw new Exception(s"Missing a handler for decoding of schema ${schema.toString()}.")
->>>>>>> 35e465c3
+      case _                          => throw new Exception(s"Missing a handler for decoding of schema ${schema.toString()}.")
     }
     //scalafmt: { maxColumn = 120, optIn.configStyleArguments = true }
 
@@ -596,8 +496,6 @@
         val indent_ = bump(indent)
         pad(indent_, out)
         var first = true
-<<<<<<< HEAD
-
         discriminatorTuple.foreach { discriminator =>
           val (tag, caseTpeName) = discriminator
           string.encoder.unsafeEncode(JsonFieldEncoder.string.unsafeEncodeField(tag.tag), indent_, out)
@@ -606,12 +504,6 @@
           string.encoder.unsafeEncode(JsonFieldEncoder.string.unsafeEncodeField(caseTpeName), indent_, out)
           out.write(",")
         }
-
-        fields.foreach {
-          case Schema.Field(key, schema, _, _, get, _) =>
-            val enc = JsonEncoder.schemaEncoder(schema)
-            if (!enc.isNothing(get(a))) {
-=======
         val nonTransientFields = fields.filter {
           case Schema.Field(_, _, annotations, _, _, _) if annotations.collectFirst { case a: transientField => a }.isDefined => false
           case _ => true
@@ -620,7 +512,6 @@
           case s: Schema.Field[Z, _] =>
             val enc = JsonEncoder.schemaEncoder(s.schema)
             if (!enc.isNothing(s.get(a))) {
->>>>>>> 35e465c3
               if (first)
                 first = false
               else {
