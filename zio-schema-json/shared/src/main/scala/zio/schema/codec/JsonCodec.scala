--- conflicted
+++ resolved
@@ -17,18 +17,9 @@
 
 object JsonCodec extends Codec {
 
-<<<<<<< HEAD
   override def encoder[A](schema: Schema[A]): ZPipeline[Any, Nothing, A, Byte] =
     ZPipeline.mapChunks(
       values => values.flatMap(Encoder.encode(schema, _))
-=======
-  override def encoder[A](schema: Schema[A]): ZTransducer[Any, Nothing, A, Byte] =
-    ZTransducer.fromPush(
-      (opt: Option[Chunk[A]]) =>
-        ZIO
-          .effect(opt.map(values => values.flatMap(Encoder.encode(schema, _))).getOrElse(Chunk.empty))
-          .orDie
->>>>>>> 4d14dc56
     )
 
   override def decoder[A](schema: Schema[A]): ZPipeline[Any, String, Byte, A] =
@@ -73,11 +64,7 @@
         case StandardType.BigDecimalType        => ZJsonCodec.bigDecimal
         case StandardType.UUIDType              => ZJsonCodec.uuid
         case StandardType.DayOfWeekType         => ZJsonCodec.dayOfWeek // ZJsonCodec[java.time.DayOfWeek]
-<<<<<<< HEAD
-        case StandardType.Duration(_)           => ZJsonCodec.duration //ZJsonCodec[java.time.Duration]
-=======
         case StandardType.DurationType          => ZJsonCodec.duration //ZJsonCodec[java.time.Duration]
->>>>>>> 4d14dc56
         case StandardType.InstantType(_)        => ZJsonCodec.instant //ZJsonCodec[java.time.Instant]
         case StandardType.LocalDateType(_)      => ZJsonCodec.localDate //ZJsonCodec[java.time.LocalDate]
         case StandardType.LocalDateTimeType(_)  => ZJsonCodec.localDateTime //ZJsonCodec[java.time.LocalDateTime]
