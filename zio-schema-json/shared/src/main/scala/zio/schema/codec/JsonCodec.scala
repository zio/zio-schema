--- conflicted
+++ resolved
@@ -16,11 +16,7 @@
   JsonFieldEncoder
 }
 import zio.schema._
-<<<<<<< HEAD
-import zio.schema.annotation.{ caseNameAliases, fieldDefaultValue, optionalField, rejectExtraFields, transientField }
-=======
 import zio.schema.annotation._
->>>>>>> ea7b4529
 import zio.schema.codec.BinaryCodec._
 import zio.schema.codec.DecodeError.ReadError
 import zio.stream.ZPipeline
@@ -437,12 +433,7 @@
           }.toMap
           Lexer.char(trace, in, '{')
           if (Lexer.firstField(trace, in)) {
-<<<<<<< HEAD
-            val subtype = deAliasCaseName(Lexer.string(trace, in).toString, caseNameAliases)
-            val trace_  = JsonError.ObjectAccess(subtype) :: trace
-            Lexer.char(trace_, in, ':')
-=======
-            val subtypeOrDiscriminator = Lexer.string(trace, in).toString
+            val subtypeOrDiscriminator = deAliasCaseName(Lexer.string(trace, in).toString, caseNameAliases)
             val (subtype, trace_, hasDiscriminator) = parentSchema.annotations.collect {
               case d: discriminatorName if d.tag == subtypeOrDiscriminator =>
                 val trace_ = JsonError.ObjectAccess(subtypeOrDiscriminator) :: trace
@@ -454,8 +445,6 @@
               Lexer.char(trace_, in, ':')
               (subtypeOrDiscriminator, trace_, false)
             }
-
->>>>>>> ea7b4529
             cases.find(_.id == subtype) match {
               case Some(c) =>
                 val decoded = schemaDecoder(c.schema, hasDiscriminator).unsafeDecode(trace_, in).asInstanceOf[Z]
