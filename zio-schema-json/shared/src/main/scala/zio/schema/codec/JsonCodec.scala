package zio.schema.codec

import java.nio.CharBuffer
import java.nio.charset.StandardCharsets

import scala.collection.immutable.ListMap

import zio.json.JsonCodec._
import zio.json.JsonDecoder.{ JsonError, UnsafeJson }
import zio.json.internal.{ Lexer, RetractReader, StringMatrix, Write }
import zio.json.{ JsonCodec => ZJsonCodec, JsonDecoder, JsonEncoder, JsonFieldDecoder, JsonFieldEncoder }
import zio.schema._
import zio.stream.ZPipeline
import zio.{ Chunk, ChunkBuilder, NonEmptyChunk, ZIO }

object JsonCodec extends Codec {

  override def encoder[A](schema: Schema[A]): ZPipeline[Any, Nothing, A, Byte] =
    ZPipeline.mapChunks(
      values => values.flatMap(Encoder.encode(schema, _))
    )

  override def decoder[A](schema: Schema[A]): ZPipeline[Any, String, Byte, A] =
    ZPipeline.fromChannel(ZPipeline.utfDecode.channel.mapError(_.toString)) >>>
      ZPipeline.groupAdjacentBy[String, Unit](_ => ()) >>>
      ZPipeline.map[(Unit, NonEmptyChunk[String]), String] {
        case (_, fragments) => fragments.mkString
      } >>> ZPipeline.mapZIO { (s: String) =>
      ZIO.fromEither(Decoder.decode(schema, s))
    }

  override def encode[A](schema: Schema[A]): A => Chunk[Byte] = Encoder.encode(schema, _)

  def jsonEncoder[A](schema: Schema[A]): JsonEncoder[A] =
    Encoder.schemaEncoder(schema)

  override def decode[A](schema: Schema[A]): Chunk[Byte] => Either[String, A] =
    (chunk: Chunk[Byte]) => Decoder.decode(schema, new String(chunk.toArray, Encoder.CHARSET))

  def jsonDecoder[A](schema: Schema[A]): JsonDecoder[A] =
    Decoder.schemaDecoder(schema)

  def jsonCodec[A](schema: Schema[A]): ZJsonCodec[A] =
    ZJsonCodec(jsonEncoder(schema), jsonDecoder(schema))

  object Codecs {
    protected[codec] val unitEncoder: JsonEncoder[Unit] =
      (_: Unit, _: Option[Int], out: Write) => out.write("{}")

    protected[codec] val unitDecoder: JsonDecoder[Unit] =
      (trace: List[JsonDecoder.JsonError], in: RetractReader) => {
        Lexer.char(trace, in, '{')
        Lexer.char(trace, in, '}')
        ()
      }

    protected[codec] val unitCodec: ZJsonCodec[Unit] = ZJsonCodec(unitEncoder, unitDecoder)

    protected[codec] def failDecoder[A](message: String): JsonDecoder[A] =
      (trace: List[JsonDecoder.JsonError], _: RetractReader) => throw UnsafeJson(JsonError.Message(message) :: trace)

    private[codec] def primitiveCodec[A](standardType: StandardType[A]): ZJsonCodec[A] =
      standardType match {
        case StandardType.UnitType              => unitCodec
        case StandardType.StringType            => ZJsonCodec.string
        case StandardType.BoolType              => ZJsonCodec.boolean
        case StandardType.ByteType              => ZJsonCodec.byte
        case StandardType.ShortType             => ZJsonCodec.short
        case StandardType.IntType               => ZJsonCodec.int
        case StandardType.LongType              => ZJsonCodec.long
        case StandardType.FloatType             => ZJsonCodec.float
        case StandardType.DoubleType            => ZJsonCodec.double
        case StandardType.BinaryType            => ZJsonCodec.chunk(ZJsonCodec.byte.encoder, ZJsonCodec.byte.decoder)
        case StandardType.CharType              => ZJsonCodec.char
        case StandardType.BigIntegerType        => ZJsonCodec.bigInteger
        case StandardType.BigDecimalType        => ZJsonCodec.bigDecimal
        case StandardType.UUIDType              => ZJsonCodec.uuid
        case StandardType.DayOfWeekType         => ZJsonCodec.dayOfWeek // ZJsonCodec[java.time.DayOfWeek]
        case StandardType.DurationType          => ZJsonCodec.duration //ZJsonCodec[java.time.Duration]
        case StandardType.InstantType(_)        => ZJsonCodec.instant //ZJsonCodec[java.time.Instant]
        case StandardType.LocalDateType(_)      => ZJsonCodec.localDate //ZJsonCodec[java.time.LocalDate]
        case StandardType.LocalDateTimeType(_)  => ZJsonCodec.localDateTime //ZJsonCodec[java.time.LocalDateTime]
        case StandardType.LocalTimeType(_)      => ZJsonCodec.localTime //ZJsonCodec[java.time.LocalTime]
        case StandardType.MonthType             => ZJsonCodec.month //ZJsonCodec[java.time.Month]
        case StandardType.MonthDayType          => ZJsonCodec.monthDay //ZJsonCodec[java.time.MonthDay]
        case StandardType.OffsetDateTimeType(_) => ZJsonCodec.offsetDateTime //ZJsonCodec[java.time.OffsetDateTime]
        case StandardType.OffsetTimeType(_)     => ZJsonCodec.offsetTime //ZJsonCodec[java.time.OffsetTime]
        case StandardType.PeriodType            => ZJsonCodec.period //ZJsonCodec[java.time.Period]
        case StandardType.YearType              => ZJsonCodec.year //ZJsonCodec[java.time.Year]
        case StandardType.YearMonthType         => ZJsonCodec.yearMonth //ZJsonCodec[java.time.YearMonth]
        case StandardType.ZonedDateTimeType(_)  => ZJsonCodec.zonedDateTime //ZJsonCodec[java.time.ZonedDateTime]
        case StandardType.ZoneIdType            => ZJsonCodec.zoneId //ZJsonCodec[java.time.ZoneId]
        case StandardType.ZoneOffsetType        => ZJsonCodec.zoneOffset //ZJsonCodec[java.time.ZoneOffset]
      }
  }

  object Encoder {

    import Codecs._
    import JsonEncoder.bump
    import JsonEncoder.pad
    import ProductEncoder._

    private[codec] val CHARSET = StandardCharsets.UTF_8

    final def encode[A](schema: Schema[A], value: A): Chunk[Byte] =
      charSequenceToByteChunk(schemaEncoder(schema).encodeJson(value, None))

    private[codec] def charSequenceToByteChunk(chars: CharSequence): Chunk[Byte] = {
      val bytes = CHARSET.newEncoder().encode(CharBuffer.wrap(chars))
      Chunk.fromByteBuffer(bytes)
    }

    //scalafmt: { maxColumn = 400, optIn.configStyleArguments = false }
    private[codec] def schemaEncoder[A](schema: Schema[A]): JsonEncoder[A] = schema match {
      case Schema.Primitive(standardType, _)   => primitiveCodec(standardType).encoder
      case Schema.Sequence(schema, _, g, _, _) => JsonEncoder.chunk(schemaEncoder(schema)).contramap(g)
      case Schema.Map(ks, vs, _) =>
        JsonEncoder.chunk(schemaEncoder(ks).zip(schemaEncoder(vs))).contramap(m => Chunk.fromIterable(m))
      case Schema.Set(s, _) =>
        JsonEncoder.chunk(schemaEncoder(s)).contramap(m => Chunk.fromIterable(m))
      case Schema.Transform(c, _, g, _, _)        => transformEncoder(c, g)
      case Schema.Tuple2(l, r, _)                 => JsonEncoder.tuple2(schemaEncoder(l), schemaEncoder(r))
      case Schema.Optional(schema, _)             => JsonEncoder.option(schemaEncoder(schema))
      case Schema.Fail(_, _)                      => unitEncoder.contramap(_ => ())
      case Schema.GenericRecord(_, structure, _)  => recordEncoder(structure.toChunk)
      case Schema.Either(left, right, _)          => JsonEncoder.either(schemaEncoder(left), schemaEncoder(right))
      case l @ Schema.Lazy(_)                     => schemaEncoder(l.schema)
      case Schema.CaseClass0(_, _, _)             => caseClassEncoder()
      case Schema.CaseClass1(_, f, _, _)          => caseClassEncoder(f)
      case Schema.CaseClass2(_, f1, f2, _, _)     => caseClassEncoder(f1, f2)
      case Schema.CaseClass3(_, f1, f2, f3, _, _) => caseClassEncoder(f1, f2, f3)
      case Schema.CaseClass4(_, f1, f2, f3, f4, _, _) =>
        caseClassEncoder(f1, f2, f3, f4)
      case Schema.CaseClass5(_, f1, f2, f3, f4, f5, _, _) =>
        caseClassEncoder(f1, f2, f3, f4, f5)
      case Schema.CaseClass6(_, f1, f2, f3, f4, f5, f6, _, _) =>
        caseClassEncoder(f1, f2, f3, f4, f5, f6)
      case Schema.CaseClass7(_, f1, f2, f3, f4, f5, f6, f7, _, _) =>
        caseClassEncoder(f1, f2, f3, f4, f5, f6, f7)
      case Schema.CaseClass8(_, f1, f2, f3, f4, f5, f6, f7, f8, _, _) =>
        caseClassEncoder(f1, f2, f3, f4, f5, f6, f7, f8)
      case Schema
            .CaseClass9(_, f1, f2, f3, f4, f5, f6, f7, f8, f9, _, _) =>
        caseClassEncoder(f1, f2, f3, f4, f5, f6, f7, f8, f9)
      case Schema.CaseClass10(_, f1, f2, f3, f4, f5, f6, f7, f8, f9, f10, _, _) =>
        caseClassEncoder(f1, f2, f3, f4, f5, f6, f7, f8, f9, f10)
      case Schema.CaseClass11(_, f1, f2, f3, f4, f5, f6, f7, f8, f9, f10, f11, _, _) =>
        caseClassEncoder(f1, f2, f3, f4, f5, f6, f7, f8, f9, f10, f11)
      case Schema.CaseClass12(_, f1, f2, f3, f4, f5, f6, f7, f8, f9, f10, f11, f12, _, _) =>
        caseClassEncoder(f1, f2, f3, f4, f5, f6, f7, f8, f9, f10, f11, f12)
      case Schema.CaseClass13(_, f1, f2, f3, f4, f5, f6, f7, f8, f9, f10, f11, f12, f13, _, _) =>
        caseClassEncoder(f1, f2, f3, f4, f5, f6, f7, f8, f9, f10, f11, f12, f13)
      case Schema.CaseClass14(_, f1, f2, f3, f4, f5, f6, f7, f8, f9, f10, f11, f12, f13, f14, _, _) =>
        caseClassEncoder(f1, f2, f3, f4, f5, f6, f7, f8, f9, f10, f11, f12, f13, f14)
      case Schema.CaseClass15(_, f1, f2, f3, f4, f5, f6, f7, f8, f9, f10, f11, f12, f13, f14, f15, _, _) =>
        caseClassEncoder(f1, f2, f3, f4, f5, f6, f7, f8, f9, f10, f11, f12, f13, f14, f15)
      case Schema.CaseClass16(_, f1, f2, f3, f4, f5, f6, f7, f8, f9, f10, f11, f12, f13, f14, f15, f16, _, _) =>
        caseClassEncoder(f1, f2, f3, f4, f5, f6, f7, f8, f9, f10, f11, f12, f13, f14, f15, f16)
      case Schema.CaseClass17(_, f1, f2, f3, f4, f5, f6, f7, f8, f9, f10, f11, f12, f13, f14, f15, f16, f17, _, _) =>
        caseClassEncoder(f1, f2, f3, f4, f5, f6, f7, f8, f9, f10, f11, f12, f13, f14, f15, f16, f17)
      case Schema.CaseClass18(_, f1, f2, f3, f4, f5, f6, f7, f8, f9, f10, f11, f12, f13, f14, f15, f16, f17, f18, _, _) =>
        caseClassEncoder(f1, f2, f3, f4, f5, f6, f7, f8, f9, f10, f11, f12, f13, f14, f15, f16, f17, f18)
      case Schema.CaseClass19(_, f1, f2, f3, f4, f5, f6, f7, f8, f9, f10, f11, f12, f13, f14, f15, f16, f17, f18, f19, _, _) =>
        caseClassEncoder(f1, f2, f3, f4, f5, f6, f7, f8, f9, f10, f11, f12, f13, f14, f15, f16, f17, f18, f19)
      case Schema.CaseClass20(_, f1, f2, f3, f4, f5, f6, f7, f8, f9, f10, f11, f12, f13, f14, f15, f16, f17, f18, f19, f20, _, _) =>
        caseClassEncoder(f1, f2, f3, f4, f5, f6, f7, f8, f9, f10, f11, f12, f13, f14, f15, f16, f17, f18, f19, f20)
      case Schema.CaseClass21(_, f1, f2, f3, f4, f5, f6, f7, f8, f9, f10, f11, f12, f13, f14, f15, f16, f17, f18, f19, f20, f21, _, _) =>
        caseClassEncoder(f1, f2, f3, f4, f5, f6, f7, f8, f9, f10, f11, f12, f13, f14, f15, f16, f17, f18, f19, f20, f21)
      case Schema.CaseClass22(_, f1, f2, f3, f4, f5, f6, f7, f8, f9, f10, f11, f12, f13, f14, f15, f16, f17, f18, f19, f20, f21, f22, _, _) =>
        caseClassEncoder(f1, f2, f3, f4, f5, f6, f7, f8, f9, f10, f11, f12, f13, f14, f15, f16, f17, f18, f19, f20, f21, f22)
      case Schema.Enum1(_, c, _)                                  => enumEncoder(c)
      case Schema.Enum2(_, c1, c2, _)                             => enumEncoder(c1, c2)
      case Schema.Enum3(_, c1, c2, c3, _)                         => enumEncoder(c1, c2, c3)
      case Schema.Enum4(_, c1, c2, c3, c4, _)                     => enumEncoder(c1, c2, c3, c4)
      case Schema.Enum5(_, c1, c2, c3, c4, c5, _)                 => enumEncoder(c1, c2, c3, c4, c5)
      case Schema.Enum6(_, c1, c2, c3, c4, c5, c6, _)             => enumEncoder(c1, c2, c3, c4, c5, c6)
      case Schema.Enum7(_, c1, c2, c3, c4, c5, c6, c7, _)         => enumEncoder(c1, c2, c3, c4, c5, c6, c7)
      case Schema.Enum8(_, c1, c2, c3, c4, c5, c6, c7, c8, _)     => enumEncoder(c1, c2, c3, c4, c5, c6, c7, c8)
      case Schema.Enum9(_, c1, c2, c3, c4, c5, c6, c7, c8, c9, _) => enumEncoder(c1, c2, c3, c4, c5, c6, c7, c8, c9)
      case Schema.Enum10(_, c1, c2, c3, c4, c5, c6, c7, c8, c9, c10, _) =>
        enumEncoder(c1, c2, c3, c4, c5, c6, c7, c8, c9, c10)
      case Schema.Enum11(_, c1, c2, c3, c4, c5, c6, c7, c8, c9, c10, c11, _) =>
        enumEncoder(c1, c2, c3, c4, c5, c6, c7, c8, c9, c10, c11)
      case Schema.Enum12(_, c1, c2, c3, c4, c5, c6, c7, c8, c9, c10, c11, c12, _) =>
        enumEncoder(c1, c2, c3, c4, c5, c6, c7, c8, c9, c10, c11, c12)
      case Schema.Enum13(_, c1, c2, c3, c4, c5, c6, c7, c8, c9, c10, c11, c12, c13, _) =>
        enumEncoder(c1, c2, c3, c4, c5, c6, c7, c8, c9, c10, c11, c12, c13)
      case Schema.Enum14(_, c1, c2, c3, c4, c5, c6, c7, c8, c9, c10, c11, c12, c13, c14, _) =>
        enumEncoder(c1, c2, c3, c4, c5, c6, c7, c8, c9, c10, c11, c12, c13, c14)
      case Schema.Enum15(_, c1, c2, c3, c4, c5, c6, c7, c8, c9, c10, c11, c12, c13, c14, c15, _) =>
        enumEncoder(c1, c2, c3, c4, c5, c6, c7, c8, c9, c10, c11, c12, c13, c14, c15)
      case Schema.Enum16(_, c1, c2, c3, c4, c5, c6, c7, c8, c9, c10, c11, c12, c13, c14, c15, c16, _) =>
        enumEncoder(c1, c2, c3, c4, c5, c6, c7, c8, c9, c10, c11, c12, c13, c14, c15, c16)
      case Schema.Enum17(_, c1, c2, c3, c4, c5, c6, c7, c8, c9, c10, c11, c12, c13, c14, c15, c16, c17, _) =>
        enumEncoder(c1, c2, c3, c4, c5, c6, c7, c8, c9, c10, c11, c12, c13, c14, c15, c16, c17)
      case Schema.Enum18(_, c1, c2, c3, c4, c5, c6, c7, c8, c9, c10, c11, c12, c13, c14, c15, c16, c17, c18, _) =>
        enumEncoder(c1, c2, c3, c4, c5, c6, c7, c8, c9, c10, c11, c12, c13, c14, c15, c16, c17, c18)
      case Schema.Enum19(_, c1, c2, c3, c4, c5, c6, c7, c8, c9, c10, c11, c12, c13, c14, c15, c16, c17, c18, c19, _) =>
        enumEncoder(c1, c2, c3, c4, c5, c6, c7, c8, c9, c10, c11, c12, c13, c14, c15, c16, c17, c18, c19)
      case Schema
            .Enum20(_, c1, c2, c3, c4, c5, c6, c7, c8, c9, c10, c11, c12, c13, c14, c15, c16, c17, c18, c19, c20, _) =>
        enumEncoder(c1, c2, c3, c4, c5, c6, c7, c8, c9, c10, c11, c12, c13, c14, c15, c16, c17, c18, c19, c20)
      case Schema
            .Enum21(_, c1, c2, c3, c4, c5, c6, c7, c8, c9, c10, c11, c12, c13, c14, c15, c16, c17, c18, c19, c20, c21, _) =>
        enumEncoder(c1, c2, c3, c4, c5, c6, c7, c8, c9, c10, c11, c12, c13, c14, c15, c16, c17, c18, c19, c20, c21)
      case Schema.Enum22(_, c1, c2, c3, c4, c5, c6, c7, c8, c9, c10, c11, c12, c13, c14, c15, c16, c17, c18, c19, c20, c21, c22, _) =>
        enumEncoder(c1, c2, c3, c4, c5, c6, c7, c8, c9, c10, c11, c12, c13, c14, c15, c16, c17, c18, c19, c20, c21, c22)
      case Schema.EnumN(_, cs, _) => enumEncoder(cs.toSeq: _*)
      case Schema.Dynamic(_)      => dynamicEncoder(DynamicValueSchema.schema)
    }
    //scalafmt: { maxColumn = 120, optIn.configStyleArguments = true }

    private def dynamicEncoder(schema: Schema[DynamicValue]): JsonEncoder[DynamicValue] =
      schemaEncoder(schema)

    private def transformEncoder[A, B](schema: Schema[A], g: B => Either[String, A]): JsonEncoder[B] = {
      (b: B, indent: Option[Int], out: Write) =>
        g(b) match {
          case Left(_)  => ()
          case Right(a) => schemaEncoder(schema).unsafeEncode(a, indent, out)
        }
    }

    private def enumEncoder[Z](cases: Schema.Case[Z, _]*): JsonEncoder[Z] =
      (value: Z, indent: Option[Int], out: Write) => {
        val fieldIndex = cases.indexWhere(c => c.deconstructOption(value).isDefined)
        if (fieldIndex > -1) {
          val case_ = cases(fieldIndex)
          out.write('{')
          val indent_ = bump(indent)
          pad(indent_, out)
          string.encoder.unsafeEncode(JsonFieldEncoder.string.unsafeEncodeField(case_.id), indent_, out)
          if (indent.isEmpty) out.write(':')
          else out.write(" : ")
          schemaEncoder(case_.schema.asInstanceOf[Schema[Any]])
            .unsafeEncode(case_.deconstruct(value), indent, out)
          out.write('}')
        } else {
          out.write("{}")
        }
      }

    private def recordEncoder[Z](structure: Seq[Schema.Field[Z, _]]): JsonEncoder[ListMap[String, _]] = {
      (value: ListMap[String, _], indent: Option[Int], out: Write) =>
        {
          if (structure.isEmpty) {
            out.write("{}")
          } else {
            out.write('{')
            val indent_ = bump(indent)
            pad(indent_, out)
            var first = true
            structure.foreach {
              case Schema.Field(k, a, _, _, _, _) =>
                val enc = schemaEncoder(a.asInstanceOf[Schema[Any]])
                if (first)
                  first = false
                else {
                  out.write(',')
                  if (indent.isDefined)
                    JsonEncoder.pad(indent_, out)
                }
                string.encoder.unsafeEncode(JsonFieldEncoder.string.unsafeEncodeField(k), indent_, out)
                if (indent.isEmpty) out.write(':')
                else out.write(" : ")
                enc.unsafeEncode(value(k), indent_, out)
            }
            pad(indent, out)
            out.write('}')
          }
        }
    }
  }

  object Decoder {

    import Codecs._
    import ProductDecoder._

    final def decode[A](schema: Schema[A], json: String): Either[String, A] =
      schemaDecoder(schema).decodeJson(json)

    //scalafmt: { maxColumn = 400, optIn.configStyleArguments = false }
    private[codec] def schemaDecoder[A](schema: Schema[A]): JsonDecoder[A] = schema match {
      case Schema.Primitive(standardType, _)   => primitiveCodec(standardType).decoder
      case Schema.Optional(codec, _)           => JsonDecoder.option(schemaDecoder(codec))
      case Schema.Tuple2(left, right, _)       => JsonDecoder.tuple2(schemaDecoder(left), schemaDecoder(right))
      case Schema.Transform(codec, f, _, _, _) => schemaDecoder(codec).mapOrFail(f)
      case Schema.Sequence(codec, f, _, _, _)  => JsonDecoder.chunk(schemaDecoder(codec)).map(f)
      case Schema.Map(ks, vs, _) =>
        JsonDecoder.chunk(schemaDecoder(ks) <*> schemaDecoder(vs)).map(entries => entries.toList.toMap)
      case Schema.Set(s, _)                      => JsonDecoder.chunk(schemaDecoder(s)).map(entries => entries.toSet)
      case Schema.Fail(message, _)               => failDecoder(message)
      case Schema.GenericRecord(_, structure, _) => recordDecoder(structure.toChunk)
      case Schema.Either(left, right, _)         => JsonDecoder.either(schemaDecoder(left), schemaDecoder(right))
      case l @ Schema.Lazy(_)                    => schemaDecoder(l.schema)
      //case Schema.Meta(_, _)                                                                           => astDecoder
      case s @ Schema.CaseClass0(_, _, _)                                => caseClass0Decoder(s)
      case s @ Schema.CaseClass1(_, _, _, _)                             => caseClass1Decoder(s)
      case s @ Schema.CaseClass2(_, _, _, _, _)                          => caseClass2Decoder(s)
      case s @ Schema.CaseClass3(_, _, _, _, _, _)                       => caseClass3Decoder(s)
      case s @ Schema.CaseClass4(_, _, _, _, _, _, _)                    => caseClass4Decoder(s)
      case s @ Schema.CaseClass5(_, _, _, _, _, _, _, _)                 => caseClass5Decoder(s)
      case s @ Schema.CaseClass6(_, _, _, _, _, _, _, _, _)              => caseClass6Decoder(s)
      case s @ Schema.CaseClass7(_, _, _, _, _, _, _, _, _, _)           => caseClass7Decoder(s)
      case s @ Schema.CaseClass8(_, _, _, _, _, _, _, _, _, _, _)        => caseClass8Decoder(s)
      case s @ Schema.CaseClass9(_, _, _, _, _, _, _, _, _, _, _, _)     => caseClass9Decoder(s)
      case s @ Schema.CaseClass10(_, _, _, _, _, _, _, _, _, _, _, _, _) => caseClass10Decoder(s)
      case s @ Schema.CaseClass11(_, _, _, _, _, _, _, _, _, _, _, _, _, _) =>
        caseClass11Decoder(s)
      case s @ Schema.CaseClass12(_, _, _, _, _, _, _, _, _, _, _, _, _, _, _) =>
        caseClass12Decoder(s)
      case s @ Schema.CaseClass13(_, _, _, _, _, _, _, _, _, _, _, _, _, _, _, _) =>
        caseClass13Decoder(s)
      case s @ Schema
            .CaseClass14(_, _, _, _, _, _, _, _, _, _, _, _, _, _, _, _, _) =>
        caseClass14Decoder(s)
      case s @ Schema
            .CaseClass15(_, _, _, _, _, _, _, _, _, _, _, _, _, _, _, _, _, _) =>
        caseClass15Decoder(s)
      case s @ Schema.CaseClass16(_, _, _, _, _, _, _, _, _, _, _, _, _, _, _, _, _, _, _) =>
        caseClass16Decoder(s)
      case s @ Schema.CaseClass17(_, _, _, _, _, _, _, _, _, _, _, _, _, _, _, _, _, _, _, _) =>
        caseClass17Decoder(s)
      case s @ Schema.CaseClass18(_, _, _, _, _, _, _, _, _, _, _, _, _, _, _, _, _, _, _, _, _) =>
        caseClass18Decoder(s)
      case s @ Schema.CaseClass19(_, _, _, _, _, _, _, _, _, _, _, _, _, _, _, _, _, _, _, _, _, _) =>
        caseClass19Decoder(s)
      case s @ Schema.CaseClass20(_, _, _, _, _, _, _, _, _, _, _, _, _, _, _, _, _, _, _, _, _, _, _) =>
        caseClass20Decoder(s)
      case s @ Schema.CaseClass21(_, _, _, _, _, _, _, _, _, _, _, _, _, _, _, _, _, _, _, _, _, _, _, _) =>
        caseClass21Decoder(s)
      case s @ Schema.CaseClass22(_, _, _, _, _, _, _, _, _, _, _, _, _, _, _, _, _, _, _, _, _, _, _, _, _) =>
        caseClass22Decoder(s)
      case Schema.Enum1(_, c, _)                                  => enumDecoder(c)
      case Schema.Enum2(_, c1, c2, _)                             => enumDecoder(c1, c2)
      case Schema.Enum3(_, c1, c2, c3, _)                         => enumDecoder(c1, c2, c3)
      case Schema.Enum4(_, c1, c2, c3, c4, _)                     => enumDecoder(c1, c2, c3, c4)
      case Schema.Enum5(_, c1, c2, c3, c4, c5, _)                 => enumDecoder(c1, c2, c3, c4, c5)
      case Schema.Enum6(_, c1, c2, c3, c4, c5, c6, _)             => enumDecoder(c1, c2, c3, c4, c5, c6)
      case Schema.Enum7(_, c1, c2, c3, c4, c5, c6, c7, _)         => enumDecoder(c1, c2, c3, c4, c5, c6, c7)
      case Schema.Enum8(_, c1, c2, c3, c4, c5, c6, c7, c8, _)     => enumDecoder(c1, c2, c3, c4, c5, c6, c7, c8)
      case Schema.Enum9(_, c1, c2, c3, c4, c5, c6, c7, c8, c9, _) => enumDecoder(c1, c2, c3, c4, c5, c6, c7, c8, c9)
      case Schema.Enum10(_, c1, c2, c3, c4, c5, c6, c7, c8, c9, c10, _) =>
        enumDecoder(c1, c2, c3, c4, c5, c6, c7, c8, c9, c10)
      case Schema.Enum11(_, c1, c2, c3, c4, c5, c6, c7, c8, c9, c10, c11, _) =>
        enumDecoder(c1, c2, c3, c4, c5, c6, c7, c8, c9, c10, c11)
      case Schema.Enum12(_, c1, c2, c3, c4, c5, c6, c7, c8, c9, c10, c11, c12, _) =>
        enumDecoder(c1, c2, c3, c4, c5, c6, c7, c8, c9, c10, c11, c12)
      case Schema.Enum13(_, c1, c2, c3, c4, c5, c6, c7, c8, c9, c10, c11, c12, c13, _) =>
        enumDecoder(c1, c2, c3, c4, c5, c6, c7, c8, c9, c10, c11, c12, c13)
      case Schema.Enum14(_, c1, c2, c3, c4, c5, c6, c7, c8, c9, c10, c11, c12, c13, c14, _) =>
        enumDecoder(c1, c2, c3, c4, c5, c6, c7, c8, c9, c10, c11, c12, c13, c14)
      case Schema.Enum15(_, c1, c2, c3, c4, c5, c6, c7, c8, c9, c10, c11, c12, c13, c14, c15, _) =>
        enumDecoder(c1, c2, c3, c4, c5, c6, c7, c8, c9, c10, c11, c12, c13, c14, c15)
      case Schema.Enum16(_, c1, c2, c3, c4, c5, c6, c7, c8, c9, c10, c11, c12, c13, c14, c15, c16, _) =>
        enumDecoder(c1, c2, c3, c4, c5, c6, c7, c8, c9, c10, c11, c12, c13, c14, c15, c16)
      case Schema.Enum17(_, c1, c2, c3, c4, c5, c6, c7, c8, c9, c10, c11, c12, c13, c14, c15, c16, c17, _) =>
        enumDecoder(c1, c2, c3, c4, c5, c6, c7, c8, c9, c10, c11, c12, c13, c14, c15, c16, c17)
      case Schema.Enum18(_, c1, c2, c3, c4, c5, c6, c7, c8, c9, c10, c11, c12, c13, c14, c15, c16, c17, c18, _) =>
        enumDecoder(c1, c2, c3, c4, c5, c6, c7, c8, c9, c10, c11, c12, c13, c14, c15, c16, c17, c18)
      case Schema.Enum19(_, c1, c2, c3, c4, c5, c6, c7, c8, c9, c10, c11, c12, c13, c14, c15, c16, c17, c18, c19, _) =>
        enumDecoder(c1, c2, c3, c4, c5, c6, c7, c8, c9, c10, c11, c12, c13, c14, c15, c16, c17, c18, c19)
      case Schema
            .Enum20(_, c1, c2, c3, c4, c5, c6, c7, c8, c9, c10, c11, c12, c13, c14, c15, c16, c17, c18, c19, c20, _) =>
        enumDecoder(c1, c2, c3, c4, c5, c6, c7, c8, c9, c10, c11, c12, c13, c14, c15, c16, c17, c18, c19, c20)
      case Schema.Enum21(_, c1, c2, c3, c4, c5, c6, c7, c8, c9, c10, c11, c12, c13, c14, c15, c16, c17, c18, c19, c20, c21, _) =>
        enumDecoder(c1, c2, c3, c4, c5, c6, c7, c8, c9, c10, c11, c12, c13, c14, c15, c16, c17, c18, c19, c20, c21)
      case Schema.Enum22(_, c1, c2, c3, c4, c5, c6, c7, c8, c9, c10, c11, c12, c13, c14, c15, c16, c17, c18, c19, c20, c21, c22, _) =>
        enumDecoder(c1, c2, c3, c4, c5, c6, c7, c8, c9, c10, c11, c12, c13, c14, c15, c16, c17, c18, c19, c20, c21, c22)
      case Schema.EnumN(_, cs, _) => enumDecoder(cs.toSeq: _*)
      case Schema.Dynamic(_)      => dynamicDecoder(DynamicValueSchema.schema)
    }
    //scalafmt: { maxColumn = 120, optIn.configStyleArguments = true }

    private def dynamicDecoder(schema: Schema[DynamicValue]): JsonDecoder[DynamicValue] =
      schemaDecoder(schema)

    private def enumDecoder[Z](cases: Schema.Case[Z, _]*): JsonDecoder[Z] = {
      (trace: List[JsonError], in: RetractReader) =>
        {
          Lexer.char(trace, in, '{')
          if (Lexer.firstField(trace, in)) {
            val subtype = Lexer.string(trace, in).toString
            val trace_  = JsonError.ObjectAccess(subtype) :: trace
            Lexer.char(trace_, in, ':')
            cases.find(_.id == subtype) match {
              case Some(c) =>
                val decoded = schemaDecoder(c.schema).unsafeDecode(trace_, in).asInstanceOf[Z]
                Lexer.nextField(trace, in)
                decoded
              case None =>
                throw UnsafeJson(JsonError.Message("unrecognized subtype") :: trace_)
            }
          } else {
            throw UnsafeJson(JsonError.Message("missing subtype") :: trace)
          }
        }
    }

    private def recordDecoder[Z](structure: Seq[Schema.Field[Z, _]]): JsonDecoder[ListMap[String, Any]] = {
      (trace: List[JsonError], in: RetractReader) =>
        {
          val builder: ChunkBuilder[(String, Any)] = zio.ChunkBuilder.make[(String, Any)](structure.size)
          Lexer.char(trace, in, '{')
          if (Lexer.firstField(trace, in)) {
            while ({
              val field = Lexer.string(trace, in).toString
              structure.find(_.name == field) match {
                case Some(Schema.Field(label, schema, _, _, _, _)) =>
                  val trace_ = JsonError.ObjectAccess(label) :: trace
                  Lexer.char(trace_, in, ':')
                  val value = schemaDecoder(schema).unsafeDecode(trace_, in)
                  builder += ((JsonFieldDecoder.string.unsafeDecodeField(trace_, label), value))
                case None =>
                  Lexer.skipValue(trace, in)

              }
              (Lexer.nextField(trace, in))
            }) {
              ()
            }
          }
          (ListMap.newBuilder[String, Any] ++= builder.result()).result()
        }
    }

  }

  //scalafmt: { maxColumn = 400, optIn.configStyleArguments = false }
  private[codec] object ProductEncoder {
    import JsonEncoder.bump
    import JsonEncoder.pad

    private[codec] def caseClassEncoder[Z](fields: (Schema.Field[Z, _])*): JsonEncoder[Z] = { (a: Z, indent: Option[Int], out: Write) =>
      {
        out.write('{')
        val indent_ = bump(indent)
        pad(indent_, out)
        var first = true
        fields.foreach {
          case Schema.Field(key, schema, _, _, get, _) =>
            val enc = Encoder.schemaEncoder(schema)
            if (!enc.isNothing(get(a))) {
              if (first)
                first = false
              else {
                out.write(',')
                if (indent.isDefined)
                  JsonEncoder.pad(indent_, out)
              }

              string.encoder.unsafeEncode(JsonFieldEncoder.string.unsafeEncodeField(key), indent_, out)
              if (indent.isEmpty) out.write(':')
              else out.write(" : ")
              enc.unsafeEncode(get(a), indent_, out)
            }
        }
        pad(indent, out)
        out.write('}')
      }
    }
  }

  //scalafmt: { maxColumn = 400, optIn.configStyleArguments = false }
  private[codec] object ProductDecoder {
    import zio.schema.codec.JsonCodec.Decoder.schemaDecoder

<<<<<<< HEAD
    private[codec] def caseClass0Decoder[Z](schema: Schema.CaseClass0[Z]): JsonDecoder[Z] = { (trace: List[JsonError], in: RetractReader) =>
      Lexer.char(trace, in, '{')
      Lexer.char(trace, in, '}')
      schema.construct()
=======
    private[codec] def caseClass0Decoder[Z](schema: Schema.CaseClass0[Z]): JsonDecoder[Z] = { (_: List[JsonError], _: RetractReader) =>
      schema.defaultConstruct()
>>>>>>> a40e94d6
    }

    private[codec] def caseClass1Decoder[A, Z](schema: Schema.CaseClass1[A, Z]): JsonDecoder[Z] = { (trace: List[JsonError], in: RetractReader) =>
      {
        val buffer: Array[Any] = unsafeDecodeFields(trace, in, schema.field)
        schema.defaultConstruct(buffer(0).asInstanceOf[A])
      }
    }

    private[codec] def caseClass2Decoder[A1, A2, Z](schema: Schema.CaseClass2[A1, A2, Z]): JsonDecoder[Z] = { (trace: List[JsonError], in: RetractReader) =>
      {
        val buffer: Array[Any] = unsafeDecodeFields(trace, in, schema.field1, schema.field2)
        schema.construct(buffer(0).asInstanceOf[A1], buffer(1).asInstanceOf[A2])
      }
    }

    private[codec] def caseClass3Decoder[A1, A2, A3, Z](schema: Schema.CaseClass3[A1, A2, A3, Z]): JsonDecoder[Z] = { (trace: List[JsonError], in: RetractReader) =>
      {
        val buffer: Array[Any] = unsafeDecodeFields(trace, in, schema.field1, schema.field2, schema.field3)
        schema.construct(buffer(0).asInstanceOf[A1], buffer(1).asInstanceOf[A2], buffer(2).asInstanceOf[A3])
      }
    }

    private[codec] def caseClass4Decoder[A1, A2, A3, A4, Z](schema: Schema.CaseClass4[A1, A2, A3, A4, Z]): JsonDecoder[Z] = { (trace: List[JsonError], in: RetractReader) =>
      {
        val buffer: Array[Any] =
          unsafeDecodeFields(trace, in, schema.field1, schema.field2, schema.field3, schema.field4)
        schema.construct(buffer(0).asInstanceOf[A1], buffer(1).asInstanceOf[A2], buffer(2).asInstanceOf[A3], buffer(3).asInstanceOf[A4])
      }
    }

    private[codec] def caseClass5Decoder[A1, A2, A3, A4, A5, Z](schema: Schema.CaseClass5[A1, A2, A3, A4, A5, Z]): JsonDecoder[Z] = { (trace: List[JsonError], in: RetractReader) =>
      {
        val buffer: Array[Any] =
          unsafeDecodeFields(trace, in, schema.field1, schema.field2, schema.field3, schema.field4, schema.field5)
        schema.construct(buffer(0).asInstanceOf[A1], buffer(1).asInstanceOf[A2], buffer(2).asInstanceOf[A3], buffer(3).asInstanceOf[A4], buffer(4).asInstanceOf[A5])
      }
    }

    private[codec] def caseClass6Decoder[A1, A2, A3, A4, A5, A6, Z](schema: Schema.CaseClass6[A1, A2, A3, A4, A5, A6, Z]): JsonDecoder[Z] = { (trace: List[JsonError], in: RetractReader) =>
      {
        val buffer: Array[Any] = unsafeDecodeFields(trace, in, schema.field1, schema.field2, schema.field3, schema.field4, schema.field5, schema.field6)
        schema.construct(buffer(0).asInstanceOf[A1], buffer(1).asInstanceOf[A2], buffer(2).asInstanceOf[A3], buffer(3).asInstanceOf[A4], buffer(4).asInstanceOf[A5], buffer(5).asInstanceOf[A6])
      }
    }

    private[codec] def caseClass7Decoder[A1, A2, A3, A4, A5, A6, A7, Z](schema: Schema.CaseClass7[A1, A2, A3, A4, A5, A6, A7, Z]): JsonDecoder[Z] = { (trace: List[JsonError], in: RetractReader) =>
      {
        val buffer: Array[Any] = unsafeDecodeFields(trace, in, schema.field1, schema.field2, schema.field3, schema.field4, schema.field5, schema.field6, schema.field7)
        schema.construct(buffer(0).asInstanceOf[A1], buffer(1).asInstanceOf[A2], buffer(2).asInstanceOf[A3], buffer(3).asInstanceOf[A4], buffer(4).asInstanceOf[A5], buffer(5).asInstanceOf[A6], buffer(6).asInstanceOf[A7])
      }
    }

    private[codec] def caseClass8Decoder[A1, A2, A3, A4, A5, A6, A7, A8, Z](schema: Schema.CaseClass8[A1, A2, A3, A4, A5, A6, A7, A8, Z]): JsonDecoder[Z] = { (trace: List[JsonError], in: RetractReader) =>
      {
        val buffer: Array[Any] = unsafeDecodeFields(trace, in, schema.field1, schema.field2, schema.field3, schema.field4, schema.field5, schema.field6, schema.field7, schema.field8)
        schema.construct(buffer(0).asInstanceOf[A1], buffer(1).asInstanceOf[A2], buffer(2).asInstanceOf[A3], buffer(3).asInstanceOf[A4], buffer(4).asInstanceOf[A5], buffer(5).asInstanceOf[A6], buffer(6).asInstanceOf[A7], buffer(7).asInstanceOf[A8])
      }
    }

    private[codec] def caseClass9Decoder[A1, A2, A3, A4, A5, A6, A7, A8, A9, Z](schema: Schema.CaseClass9[A1, A2, A3, A4, A5, A6, A7, A8, A9, Z]): JsonDecoder[Z] = { (trace: List[JsonError], in: RetractReader) =>
      {
        val buffer: Array[Any] = unsafeDecodeFields(trace, in, schema.field1, schema.field2, schema.field3, schema.field4, schema.field5, schema.field6, schema.field7, schema.field8, schema.field9)
        schema.construct(buffer(0).asInstanceOf[A1], buffer(1).asInstanceOf[A2], buffer(2).asInstanceOf[A3], buffer(3).asInstanceOf[A4], buffer(4).asInstanceOf[A5], buffer(5).asInstanceOf[A6], buffer(6).asInstanceOf[A7], buffer(7).asInstanceOf[A8], buffer(8).asInstanceOf[A9])
      }
    }

    private[codec] def caseClass10Decoder[A1, A2, A3, A4, A5, A6, A7, A8, A9, A10, Z](schema: Schema.CaseClass10[A1, A2, A3, A4, A5, A6, A7, A8, A9, A10, Z]): JsonDecoder[Z] = { (trace: List[JsonError], in: RetractReader) =>
      {
        val buffer: Array[Any] = unsafeDecodeFields(trace, in, schema.field1, schema.field2, schema.field3, schema.field4, schema.field5, schema.field6, schema.field7, schema.field8, schema.field9, schema.field10)
        schema.construct(buffer(0).asInstanceOf[A1], buffer(1).asInstanceOf[A2], buffer(2).asInstanceOf[A3], buffer(3).asInstanceOf[A4], buffer(4).asInstanceOf[A5], buffer(5).asInstanceOf[A6], buffer(6).asInstanceOf[A7], buffer(7).asInstanceOf[A8], buffer(8).asInstanceOf[A9], buffer(9).asInstanceOf[A10])
      }
    }

    private[codec] def caseClass11Decoder[A1, A2, A3, A4, A5, A6, A7, A8, A9, A10, A11, Z](schema: Schema.CaseClass11[A1, A2, A3, A4, A5, A6, A7, A8, A9, A10, A11, Z]): JsonDecoder[Z] = { (trace: List[JsonError], in: RetractReader) =>
      {
        val buffer: Array[Any] = unsafeDecodeFields(trace, in, schema.field1, schema.field2, schema.field3, schema.field4, schema.field5, schema.field6, schema.field7, schema.field8, schema.field9, schema.field10, schema.field11)
        schema.construct(buffer(0).asInstanceOf[A1], buffer(1).asInstanceOf[A2], buffer(2).asInstanceOf[A3], buffer(3).asInstanceOf[A4], buffer(4).asInstanceOf[A5], buffer(5).asInstanceOf[A6], buffer(6).asInstanceOf[A7], buffer(7).asInstanceOf[A8], buffer(8).asInstanceOf[A9], buffer(9).asInstanceOf[A10], buffer(10).asInstanceOf[A11])
      }
    }

    private[codec] def caseClass12Decoder[A1, A2, A3, A4, A5, A6, A7, A8, A9, A10, A11, A12, Z](schema: Schema.CaseClass12[A1, A2, A3, A4, A5, A6, A7, A8, A9, A10, A11, A12, Z]): JsonDecoder[Z] = { (trace: List[JsonError], in: RetractReader) =>
      {
        val buffer: Array[Any] = unsafeDecodeFields(trace, in, schema.field1, schema.field2, schema.field3, schema.field4, schema.field5, schema.field6, schema.field7, schema.field8, schema.field9, schema.field10, schema.field11, schema.field12)
        schema.construct(buffer(0).asInstanceOf[A1], buffer(1).asInstanceOf[A2], buffer(2).asInstanceOf[A3], buffer(3).asInstanceOf[A4], buffer(4).asInstanceOf[A5], buffer(5).asInstanceOf[A6], buffer(6).asInstanceOf[A7], buffer(7).asInstanceOf[A8], buffer(8).asInstanceOf[A9], buffer(9).asInstanceOf[A10], buffer(10).asInstanceOf[A11], buffer(11).asInstanceOf[A12])
      }
    }

    private[codec] def caseClass13Decoder[A1, A2, A3, A4, A5, A6, A7, A8, A9, A10, A11, A12, A13, Z](schema: Schema.CaseClass13[A1, A2, A3, A4, A5, A6, A7, A8, A9, A10, A11, A12, A13, Z]): JsonDecoder[Z] = { (trace: List[JsonError], in: RetractReader) =>
      {
        val buffer: Array[Any] = unsafeDecodeFields(trace, in, schema.field1, schema.field2, schema.field3, schema.field4, schema.field5, schema.field6, schema.field7, schema.field8, schema.field9, schema.field10, schema.field11, schema.field12, schema.field13)
        schema.construct(buffer(0).asInstanceOf[A1], buffer(1).asInstanceOf[A2], buffer(2).asInstanceOf[A3], buffer(3).asInstanceOf[A4], buffer(4).asInstanceOf[A5], buffer(5).asInstanceOf[A6], buffer(6).asInstanceOf[A7], buffer(7).asInstanceOf[A8], buffer(8).asInstanceOf[A9], buffer(9).asInstanceOf[A10], buffer(10).asInstanceOf[A11], buffer(11).asInstanceOf[A12], buffer(12).asInstanceOf[A13])
      }
    }

    private[codec] def caseClass14Decoder[A1, A2, A3, A4, A5, A6, A7, A8, A9, A10, A11, A12, A13, A14, Z](schema: Schema.CaseClass14[A1, A2, A3, A4, A5, A6, A7, A8, A9, A10, A11, A12, A13, A14, Z]): JsonDecoder[Z] = { (trace: List[JsonError], in: RetractReader) =>
      {
        val buffer: Array[Any] = unsafeDecodeFields(trace, in, schema.field1, schema.field2, schema.field3, schema.field4, schema.field5, schema.field6, schema.field7, schema.field8, schema.field9, schema.field10, schema.field11, schema.field12, schema.field13, schema.field14)
        schema.construct(
          buffer(0).asInstanceOf[A1],
          buffer(1).asInstanceOf[A2],
          buffer(2).asInstanceOf[A3],
          buffer(3).asInstanceOf[A4],
          buffer(4).asInstanceOf[A5],
          buffer(5).asInstanceOf[A6],
          buffer(6).asInstanceOf[A7],
          buffer(7).asInstanceOf[A8],
          buffer(8).asInstanceOf[A9],
          buffer(9).asInstanceOf[A10],
          buffer(10).asInstanceOf[A11],
          buffer(11).asInstanceOf[A12],
          buffer(12).asInstanceOf[A13],
          buffer(13).asInstanceOf[A14]
        )
      }
    }

    private[codec] def caseClass15Decoder[A1, A2, A3, A4, A5, A6, A7, A8, A9, A10, A11, A12, A13, A14, A15, Z](schema: Schema.CaseClass15[A1, A2, A3, A4, A5, A6, A7, A8, A9, A10, A11, A12, A13, A14, A15, Z]): JsonDecoder[Z] = { (trace: List[JsonError], in: RetractReader) =>
      {
        val buffer: Array[Any] = unsafeDecodeFields(trace, in, schema.field1, schema.field2, schema.field3, schema.field4, schema.field5, schema.field6, schema.field7, schema.field8, schema.field9, schema.field10, schema.field11, schema.field12, schema.field13, schema.field14, schema.field15)
        schema.construct(
          buffer(0).asInstanceOf[A1],
          buffer(1).asInstanceOf[A2],
          buffer(2).asInstanceOf[A3],
          buffer(3).asInstanceOf[A4],
          buffer(4).asInstanceOf[A5],
          buffer(5).asInstanceOf[A6],
          buffer(6).asInstanceOf[A7],
          buffer(7).asInstanceOf[A8],
          buffer(8).asInstanceOf[A9],
          buffer(9).asInstanceOf[A10],
          buffer(10).asInstanceOf[A11],
          buffer(11).asInstanceOf[A12],
          buffer(12).asInstanceOf[A13],
          buffer(13).asInstanceOf[A14],
          buffer(14).asInstanceOf[A15]
        )
      }
    }

    private[codec] def caseClass16Decoder[A1, A2, A3, A4, A5, A6, A7, A8, A9, A10, A11, A12, A13, A14, A15, A16, Z](schema: Schema.CaseClass16[A1, A2, A3, A4, A5, A6, A7, A8, A9, A10, A11, A12, A13, A14, A15, A16, Z]): JsonDecoder[Z] = { (trace: List[JsonError], in: RetractReader) =>
      {
        val buffer: Array[Any] = unsafeDecodeFields(trace, in, schema.field1, schema.field2, schema.field3, schema.field4, schema.field5, schema.field6, schema.field7, schema.field8, schema.field9, schema.field10, schema.field11, schema.field12, schema.field13, schema.field14, schema.field15, schema.field16)
        schema.construct(
          buffer(0).asInstanceOf[A1],
          buffer(1).asInstanceOf[A2],
          buffer(2).asInstanceOf[A3],
          buffer(3).asInstanceOf[A4],
          buffer(4).asInstanceOf[A5],
          buffer(5).asInstanceOf[A6],
          buffer(6).asInstanceOf[A7],
          buffer(7).asInstanceOf[A8],
          buffer(8).asInstanceOf[A9],
          buffer(9).asInstanceOf[A10],
          buffer(10).asInstanceOf[A11],
          buffer(11).asInstanceOf[A12],
          buffer(12).asInstanceOf[A13],
          buffer(13).asInstanceOf[A14],
          buffer(14).asInstanceOf[A15],
          buffer(15).asInstanceOf[A16]
        )
      }
    }

    private[codec] def caseClass17Decoder[A1, A2, A3, A4, A5, A6, A7, A8, A9, A10, A11, A12, A13, A14, A15, A16, A17, Z](schema: Schema.CaseClass17[A1, A2, A3, A4, A5, A6, A7, A8, A9, A10, A11, A12, A13, A14, A15, A16, A17, Z]): JsonDecoder[Z] = { (trace: List[JsonError], in: RetractReader) =>
      {
        val buffer: Array[Any] = unsafeDecodeFields(trace, in, schema.field1, schema.field2, schema.field3, schema.field4, schema.field5, schema.field6, schema.field7, schema.field8, schema.field9, schema.field10, schema.field11, schema.field12, schema.field13, schema.field14, schema.field15, schema.field16, schema.field17)
        schema.construct(
          buffer(0).asInstanceOf[A1],
          buffer(1).asInstanceOf[A2],
          buffer(2).asInstanceOf[A3],
          buffer(3).asInstanceOf[A4],
          buffer(4).asInstanceOf[A5],
          buffer(5).asInstanceOf[A6],
          buffer(6).asInstanceOf[A7],
          buffer(7).asInstanceOf[A8],
          buffer(8).asInstanceOf[A9],
          buffer(9).asInstanceOf[A10],
          buffer(10).asInstanceOf[A11],
          buffer(11).asInstanceOf[A12],
          buffer(12).asInstanceOf[A13],
          buffer(13).asInstanceOf[A14],
          buffer(14).asInstanceOf[A15],
          buffer(15).asInstanceOf[A16],
          buffer(16).asInstanceOf[A17]
        )
      }
    }

    private[codec] def caseClass18Decoder[A1, A2, A3, A4, A5, A6, A7, A8, A9, A10, A11, A12, A13, A14, A15, A16, A17, A18, Z](schema: Schema.CaseClass18[A1, A2, A3, A4, A5, A6, A7, A8, A9, A10, A11, A12, A13, A14, A15, A16, A17, A18, Z]): JsonDecoder[Z] = { (trace: List[JsonError], in: RetractReader) =>
      {
        val buffer: Array[Any] = unsafeDecodeFields(trace, in, schema.field1, schema.field2, schema.field3, schema.field4, schema.field5, schema.field6, schema.field7, schema.field8, schema.field9, schema.field10, schema.field11, schema.field12, schema.field13, schema.field14, schema.field15, schema.field16, schema.field17, schema.field18)
        schema.construct(
          buffer(0).asInstanceOf[A1],
          buffer(1).asInstanceOf[A2],
          buffer(2).asInstanceOf[A3],
          buffer(3).asInstanceOf[A4],
          buffer(4).asInstanceOf[A5],
          buffer(5).asInstanceOf[A6],
          buffer(6).asInstanceOf[A7],
          buffer(7).asInstanceOf[A8],
          buffer(8).asInstanceOf[A9],
          buffer(9).asInstanceOf[A10],
          buffer(10).asInstanceOf[A11],
          buffer(11).asInstanceOf[A12],
          buffer(12).asInstanceOf[A13],
          buffer(13).asInstanceOf[A14],
          buffer(14).asInstanceOf[A15],
          buffer(15).asInstanceOf[A16],
          buffer(16).asInstanceOf[A17],
          buffer(17).asInstanceOf[A18]
        )
      }
    }

    private[codec] def caseClass19Decoder[A1, A2, A3, A4, A5, A6, A7, A8, A9, A10, A11, A12, A13, A14, A15, A16, A17, A18, A19, Z](schema: Schema.CaseClass19[A1, A2, A3, A4, A5, A6, A7, A8, A9, A10, A11, A12, A13, A14, A15, A16, A17, A18, A19, Z]): JsonDecoder[Z] = { (trace: List[JsonError], in: RetractReader) =>
      {
        val buffer: Array[Any] = unsafeDecodeFields(trace, in, schema.field1, schema.field2, schema.field3, schema.field4, schema.field5, schema.field6, schema.field7, schema.field8, schema.field9, schema.field10, schema.field11, schema.field12, schema.field13, schema.field14, schema.field15, schema.field16, schema.field17, schema.field18, schema.field19)
        schema.construct(
          buffer(0).asInstanceOf[A1],
          buffer(1).asInstanceOf[A2],
          buffer(2).asInstanceOf[A3],
          buffer(3).asInstanceOf[A4],
          buffer(4).asInstanceOf[A5],
          buffer(5).asInstanceOf[A6],
          buffer(6).asInstanceOf[A7],
          buffer(7).asInstanceOf[A8],
          buffer(8).asInstanceOf[A9],
          buffer(9).asInstanceOf[A10],
          buffer(10).asInstanceOf[A11],
          buffer(11).asInstanceOf[A12],
          buffer(12).asInstanceOf[A13],
          buffer(13).asInstanceOf[A14],
          buffer(14).asInstanceOf[A15],
          buffer(15).asInstanceOf[A16],
          buffer(16).asInstanceOf[A17],
          buffer(17).asInstanceOf[A18],
          buffer(18).asInstanceOf[A19]
        )
      }
    }

    private[codec] def caseClass20Decoder[A1, A2, A3, A4, A5, A6, A7, A8, A9, A10, A11, A12, A13, A14, A15, A16, A17, A18, A19, A20, Z](schema: Schema.CaseClass20[A1, A2, A3, A4, A5, A6, A7, A8, A9, A10, A11, A12, A13, A14, A15, A16, A17, A18, A19, A20, Z]): JsonDecoder[Z] = { (trace: List[JsonError], in: RetractReader) =>
      {
        val buffer: Array[Any] = unsafeDecodeFields(trace, in, schema.field1, schema.field2, schema.field3, schema.field4, schema.field5, schema.field6, schema.field7, schema.field8, schema.field9, schema.field10, schema.field11, schema.field12, schema.field13, schema.field14, schema.field15, schema.field16, schema.field17, schema.field18, schema.field19, schema.field20)
        schema.construct(
          buffer(0).asInstanceOf[A1],
          buffer(1).asInstanceOf[A2],
          buffer(2).asInstanceOf[A3],
          buffer(3).asInstanceOf[A4],
          buffer(4).asInstanceOf[A5],
          buffer(5).asInstanceOf[A6],
          buffer(6).asInstanceOf[A7],
          buffer(7).asInstanceOf[A8],
          buffer(8).asInstanceOf[A9],
          buffer(9).asInstanceOf[A10],
          buffer(10).asInstanceOf[A11],
          buffer(11).asInstanceOf[A12],
          buffer(12).asInstanceOf[A13],
          buffer(13).asInstanceOf[A14],
          buffer(14).asInstanceOf[A15],
          buffer(15).asInstanceOf[A16],
          buffer(16).asInstanceOf[A17],
          buffer(17).asInstanceOf[A18],
          buffer(18).asInstanceOf[A19],
          buffer(19).asInstanceOf[A20]
        )
      }
    }

    private[codec] def caseClass21Decoder[A1, A2, A3, A4, A5, A6, A7, A8, A9, A10, A11, A12, A13, A14, A15, A16, A17, A18, A19, A20, A21, Z](schema: Schema.CaseClass21[A1, A2, A3, A4, A5, A6, A7, A8, A9, A10, A11, A12, A13, A14, A15, A16, A17, A18, A19, A20, A21, Z]): JsonDecoder[Z] = { (trace: List[JsonError], in: RetractReader) =>
      {
        val buffer: Array[Any] = unsafeDecodeFields(trace, in, schema.field1, schema.field2, schema.field3, schema.field4, schema.field5, schema.field6, schema.field7, schema.field8, schema.field9, schema.field10, schema.field11, schema.field12, schema.field13, schema.field14, schema.field15, schema.field16, schema.field17, schema.field18, schema.field19, schema.field20, schema.field21)
        schema.construct(
          buffer(0).asInstanceOf[A1],
          buffer(1).asInstanceOf[A2],
          buffer(2).asInstanceOf[A3],
          buffer(3).asInstanceOf[A4],
          buffer(4).asInstanceOf[A5],
          buffer(5).asInstanceOf[A6],
          buffer(6).asInstanceOf[A7],
          buffer(7).asInstanceOf[A8],
          buffer(8).asInstanceOf[A9],
          buffer(9).asInstanceOf[A10],
          buffer(10).asInstanceOf[A11],
          buffer(11).asInstanceOf[A12],
          buffer(12).asInstanceOf[A13],
          buffer(13).asInstanceOf[A14],
          buffer(14).asInstanceOf[A15],
          buffer(15).asInstanceOf[A16],
          buffer(16).asInstanceOf[A17],
          buffer(17).asInstanceOf[A18],
          buffer(18).asInstanceOf[A19],
          buffer(19).asInstanceOf[A20],
          buffer(20).asInstanceOf[A21]
        )
      }
    }

    private[codec] def caseClass22Decoder[A1, A2, A3, A4, A5, A6, A7, A8, A9, A10, A11, A12, A13, A14, A15, A16, A17, A18, A19, A20, A21, A22, Z](schema: Schema.CaseClass22[A1, A2, A3, A4, A5, A6, A7, A8, A9, A10, A11, A12, A13, A14, A15, A16, A17, A18, A19, A20, A21, A22, Z]): JsonDecoder[Z] = { (trace: List[JsonError], in: RetractReader) =>
      {
        val buffer: Array[Any] =
          unsafeDecodeFields(trace, in, schema.field1, schema.field2, schema.field3, schema.field4, schema.field5, schema.field6, schema.field7, schema.field8, schema.field9, schema.field10, schema.field11, schema.field12, schema.field13, schema.field14, schema.field15, schema.field16, schema.field17, schema.field18, schema.field19, schema.field20, schema.field21, schema.field22)
        schema.construct(
          buffer(0).asInstanceOf[A1],
          buffer(1).asInstanceOf[A2],
          buffer(2).asInstanceOf[A3],
          buffer(3).asInstanceOf[A4],
          buffer(4).asInstanceOf[A5],
          buffer(5).asInstanceOf[A6],
          buffer(6).asInstanceOf[A7],
          buffer(7).asInstanceOf[A8],
          buffer(8).asInstanceOf[A9],
          buffer(9).asInstanceOf[A10],
          buffer(10).asInstanceOf[A11],
          buffer(11).asInstanceOf[A12],
          buffer(12).asInstanceOf[A13],
          buffer(13).asInstanceOf[A14],
          buffer(14).asInstanceOf[A15],
          buffer(15).asInstanceOf[A16],
          buffer(16).asInstanceOf[A17],
          buffer(17).asInstanceOf[A18],
          buffer(18).asInstanceOf[A19],
          buffer(19).asInstanceOf[A20],
          buffer(20).asInstanceOf[A21],
          buffer(21).asInstanceOf[A22]
        )
      }
    }

    private def unsafeDecodeFields[Z](trace: List[JsonError], in: RetractReader, fields: Schema.Field[Z, _]*): Array[Any] = {
      val len: Int                  = fields.length
      val buffer                    = Array.ofDim[Any](len)
      val matrix                    = new StringMatrix(fields.map(_.name).toArray)
      val spans: Array[JsonError]   = fields.map(_.name).toArray.map(JsonError.ObjectAccess(_))
      val schemas: Array[Schema[_]] = fields.map(_.schema).toArray
      Lexer.char(trace, in, '{')
      if (Lexer.firstField(trace, in)) {
        while ({
          var trace_ = trace
          val field  = Lexer.field(trace, in, matrix)
          if (field != -1) {
            trace_ = spans(field) :: trace
            if (buffer(field) != null)
              throw UnsafeJson(JsonError.Message("duplicate") :: trace)
            else
              buffer(field) = schemaDecoder(schemas(field)).unsafeDecode(trace_, in)
          } else Lexer.skipValue(trace_, in)
          (Lexer.nextField(trace, in))
        }) { () }
      }

      var i = 0
      while (i < len) {
        if (buffer(i) == null)
          buffer(i) = schemaDecoder(schemas(i)).unsafeDecodeMissing(spans(i) :: trace)
        i += 1
      }
      buffer
    }
  }

}<|MERGE_RESOLUTION|>--- conflicted
+++ resolved
@@ -467,15 +467,8 @@
   private[codec] object ProductDecoder {
     import zio.schema.codec.JsonCodec.Decoder.schemaDecoder
 
-<<<<<<< HEAD
-    private[codec] def caseClass0Decoder[Z](schema: Schema.CaseClass0[Z]): JsonDecoder[Z] = { (trace: List[JsonError], in: RetractReader) =>
-      Lexer.char(trace, in, '{')
-      Lexer.char(trace, in, '}')
-      schema.construct()
-=======
     private[codec] def caseClass0Decoder[Z](schema: Schema.CaseClass0[Z]): JsonDecoder[Z] = { (_: List[JsonError], _: RetractReader) =>
       schema.defaultConstruct()
->>>>>>> a40e94d6
     }
 
     private[codec] def caseClass1Decoder[A, Z](schema: Schema.CaseClass1[A, Z]): JsonDecoder[Z] = { (trace: List[JsonError], in: RetractReader) =>
