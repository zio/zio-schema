package zio.schema.codec

import java.nio.CharBuffer
import java.nio.charset.StandardCharsets

import scala.collection.immutable.ListMap

import zio.json.JsonCodec._
import zio.json.JsonDecoder.{ JsonError, UnsafeJson }
import zio.json.internal.{ Lexer, RecordingReader, RetractReader, StringMatrix, Write }
import zio.json.{ JsonCodec => ZJsonCodec, JsonDecoder, JsonEncoder, JsonFieldDecoder, JsonFieldEncoder }
import zio.schema.Schema.EitherSchema
import zio.schema.ast.SchemaAst
import zio.schema.{ StandardType, _ }
import zio.stream.ZPipeline
import zio.{ Chunk, ChunkBuilder, ZIO }

object JsonCodec extends Codec {

<<<<<<< HEAD
  override def encoder[A](schema: Schema[A]): ZPipeline[Any, Nothing, A, Byte] =
    ZPipeline.mapChunks(
      values => values.flatMap(Encoder.encode(schema, _))
=======
  override def encoder[A](schema: Schema[A]): ZTransducer[Any, Nothing, A, Byte] =
    ZTransducer.fromPush(
      (opt: Option[Chunk[A]]) =>
        ZIO
          .effect(opt.map(values => values.flatMap(Encoder.encode(schema, _))).getOrElse(Chunk.empty))
          .orDie
>>>>>>> 4d14dc56
    )

  override def decoder[A](schema: Schema[A]): ZPipeline[Any, String, Byte, A] =
    ZPipeline.utfDecode >>> ZPipeline.mapZIO(
      (s: String) => ZIO.fromEither(Decoder.decode(schema, s))
    )

  override def encode[A](schema: Schema[A]): A => Chunk[Byte] = Encoder.encode(schema, _)

  override def decode[A](schema: Schema[A]): Chunk[Byte] => Either[String, A] =
    (chunk: Chunk[Byte]) => Decoder.decode(schema, new String(chunk.toArray, Encoder.CHARSET))

  object Codecs {
    protected[codec] val unitEncoder: JsonEncoder[Unit] =
      (_: Unit, _: Option[Int], out: Write) => out.write("{}")

    protected[codec] val unitDecoder: JsonDecoder[Unit] =
      (trace: List[JsonDecoder.JsonError], in: RetractReader) => {
        Lexer.char(trace, in, '{')
        Lexer.char(trace, in, '}')
        ()
      }

    protected[codec] val unitCodec: ZJsonCodec[Unit] = ZJsonCodec(unitEncoder, unitDecoder)

    protected[codec] def failDecoder[A](message: String): JsonDecoder[A] =
      (trace: List[JsonDecoder.JsonError], _: RetractReader) => throw UnsafeJson(JsonError.Message(message) :: trace)

    private[codec] def primitiveCodec[A](standardType: StandardType[A]): ZJsonCodec[A] =
      standardType match {
        case StandardType.UnitType              => unitCodec
        case StandardType.StringType            => ZJsonCodec.string
        case StandardType.BoolType              => ZJsonCodec.boolean
        case StandardType.ShortType             => ZJsonCodec.short
        case StandardType.IntType               => ZJsonCodec.int
        case StandardType.LongType              => ZJsonCodec.long
        case StandardType.FloatType             => ZJsonCodec.float
        case StandardType.DoubleType            => ZJsonCodec.double
        case StandardType.BinaryType            => ZJsonCodec.chunk(ZJsonCodec.byte)
        case StandardType.CharType              => ZJsonCodec.char
        case StandardType.BigIntegerType        => ZJsonCodec.bigInteger
        case StandardType.BigDecimalType        => ZJsonCodec.bigDecimal
        case StandardType.UUIDType              => ZJsonCodec.uuid
        case StandardType.DayOfWeekType         => ZJsonCodec.dayOfWeek // ZJsonCodec[java.time.DayOfWeek]
        case StandardType.DurationType          => ZJsonCodec.duration //ZJsonCodec[java.time.Duration]
        case StandardType.InstantType(_)        => ZJsonCodec.instant //ZJsonCodec[java.time.Instant]
        case StandardType.LocalDateType(_)      => ZJsonCodec.localDate //ZJsonCodec[java.time.LocalDate]
        case StandardType.LocalDateTimeType(_)  => ZJsonCodec.localDateTime //ZJsonCodec[java.time.LocalDateTime]
        case StandardType.LocalTimeType(_)      => ZJsonCodec.localTime //ZJsonCodec[java.time.LocalTime]
        case StandardType.MonthType             => ZJsonCodec.month //ZJsonCodec[java.time.Month]
        case StandardType.MonthDayType          => ZJsonCodec.monthDay //ZJsonCodec[java.time.MonthDay]
        case StandardType.OffsetDateTimeType(_) => ZJsonCodec.offsetDateTime //ZJsonCodec[java.time.OffsetDateTime]
        case StandardType.OffsetTimeType(_)     => ZJsonCodec.offsetTime //ZJsonCodec[java.time.OffsetTime]
        case StandardType.PeriodType            => ZJsonCodec.period //ZJsonCodec[java.time.Period]
        case StandardType.YearType              => ZJsonCodec.year //ZJsonCodec[java.time.Year]
        case StandardType.YearMonthType         => ZJsonCodec.yearMonth //ZJsonCodec[java.time.YearMonth]
        case StandardType.ZonedDateTimeType(_)  => ZJsonCodec.zonedDateTime //ZJsonCodec[java.time.ZonedDateTime]
        case StandardType.ZoneIdType            => ZJsonCodec.zoneId //ZJsonCodec[java.time.ZoneId]
        case StandardType.ZoneOffsetType        => ZJsonCodec.zoneOffset //ZJsonCodec[java.time.ZoneOffset]
      }
  }

  object Encoder {

    import Codecs._
    import JsonEncoder.{ bump, pad }
    import ProductEncoder._

    private[codec] val CHARSET = StandardCharsets.UTF_8

    final def encode[A](schema: Schema[A], value: A): Chunk[Byte] =
      charSequenceToByteChunk(schemaEncoder(schema).encodeJson(value, None))

    private[codec] def charSequenceToByteChunk(chars: CharSequence): Chunk[Byte] = {
      val bytes = CHARSET.newEncoder().encode(CharBuffer.wrap(chars))
      Chunk.fromByteBuffer(bytes)
    }

    //scalafmt: { maxColumn = 400, optIn.configStyleArguments = false }
    private[codec] def schemaEncoder[A](schema: Schema[A]): JsonEncoder[A] = schema match {
      case Schema.Primitive(standardType, _)   => primitiveCodec(standardType)
      case Schema.Sequence(schema, _, g, _, _) => JsonEncoder.chunk(schemaEncoder(schema)).contramap(g)
      case Schema.MapSchema(ks, vs, _) =>
        JsonEncoder.chunk(schemaEncoder(ks).both(schemaEncoder(vs))).contramap(m => Chunk.fromIterable(m))
      case Schema.SetSchema(s, _) =>
        JsonEncoder.chunk(schemaEncoder(s)).contramap(m => Chunk.fromIterable(m))
      case Schema.Transform(c, _, g, _, _)                       => transformEncoder(c, g)
      case Schema.Tuple(l, r, _)                                 => JsonEncoder.tuple2(schemaEncoder(l), schemaEncoder(r))
      case Schema.Optional(schema, _)                            => JsonEncoder.option(schemaEncoder(schema))
      case Schema.Fail(_, _)                                     => unitEncoder.contramap(_ => ())
      case Schema.GenericRecord(structure, _)                    => recordEncoder(structure.toChunk)
      case EitherSchema(left, right, _)                          => JsonEncoder.either(schemaEncoder(left), schemaEncoder(right))
      case l @ Schema.Lazy(_)                                    => schemaEncoder(l.schema)
      case Schema.Meta(_, _)                                     => astEncoder
      case Schema.CaseClass1(f, _, ext, _)                       => caseClassEncoder(f -> ext)
      case Schema.CaseClass2(f1, f2, _, ext1, ext2, _)           => caseClassEncoder(f1 -> ext1, f2 -> ext2)
      case Schema.CaseClass3(f1, f2, f3, _, ext1, ext2, ext3, _) => caseClassEncoder(f1 -> ext1, f2 -> ext2, f3 -> ext3)
      case Schema.CaseClass4(f1, f2, f3, f4, _, ext1, ext2, ext3, ext4, _) =>
        caseClassEncoder(f1 -> ext1, f2 -> ext2, f3 -> ext3, f4 -> ext4)
      case Schema.CaseClass5(f1, f2, f3, f4, f5, _, ext1, ext2, ext3, ext4, ext5, _) =>
        caseClassEncoder(f1 -> ext1, f2 -> ext2, f3 -> ext3, f4 -> ext4, f5 -> ext5)
      case Schema.CaseClass6(f1, f2, f3, f4, f5, f6, _, ext1, ext2, ext3, ext4, ext5, ext6, _) =>
        caseClassEncoder(f1 -> ext1, f2 -> ext2, f3 -> ext3, f4 -> ext4, f5 -> ext5, f6 -> ext6)
      case Schema.CaseClass7(f1, f2, f3, f4, f5, f6, f7, _, ext1, ext2, ext3, ext4, ext5, ext6, ext7, _) =>
        caseClassEncoder(f1 -> ext1, f2 -> ext2, f3 -> ext3, f4 -> ext4, f5 -> ext5, f6 -> ext6, f7 -> ext7)
      case Schema.CaseClass8(f1, f2, f3, f4, f5, f6, f7, f8, _, ext1, ext2, ext3, ext4, ext5, ext6, ext7, ext8, _) =>
        caseClassEncoder(f1 -> ext1, f2 -> ext2, f3 -> ext3, f4 -> ext4, f5 -> ext5, f6 -> ext6, f7 -> ext7, f8 -> ext8)
      case Schema
            .CaseClass9(f1, f2, f3, f4, f5, f6, f7, f8, f9, _, ext1, ext2, ext3, ext4, ext5, ext6, ext7, ext8, ext9, _) =>
        caseClassEncoder(f1 -> ext1, f2 -> ext2, f3 -> ext3, f4 -> ext4, f5 -> ext5, f6 -> ext6, f7 -> ext7, f8 -> ext8, f9 -> ext9)
      case Schema.CaseClass10(f1, f2, f3, f4, f5, f6, f7, f8, f9, f10, _, ext1, ext2, ext3, ext4, ext5, ext6, ext7, ext8, ext9, ext10, _) =>
        caseClassEncoder(f1 -> ext1, f2 -> ext2, f3 -> ext3, f4 -> ext4, f5 -> ext5, f6 -> ext6, f7 -> ext7, f8 -> ext8, f9 -> ext9, f10 -> ext10)
      case Schema.CaseClass11(f1, f2, f3, f4, f5, f6, f7, f8, f9, f10, f11, _, ext1, ext2, ext3, ext4, ext5, ext6, ext7, ext8, ext9, ext10, ext11, _) =>
        caseClassEncoder(f1 -> ext1, f2 -> ext2, f3 -> ext3, f4 -> ext4, f5 -> ext5, f6 -> ext6, f7 -> ext7, f8 -> ext8, f9 -> ext9, f10 -> ext10, f11 -> ext11)
      case Schema.CaseClass12(f1, f2, f3, f4, f5, f6, f7, f8, f9, f10, f11, f12, _, ext1, ext2, ext3, ext4, ext5, ext6, ext7, ext8, ext9, ext10, ext11, ext12, _) =>
        caseClassEncoder(f1 -> ext1, f2 -> ext2, f3 -> ext3, f4 -> ext4, f5 -> ext5, f6 -> ext6, f7 -> ext7, f8 -> ext8, f9 -> ext9, f10 -> ext10, f11 -> ext11, f12 -> ext12)
      case Schema.CaseClass13(f1, f2, f3, f4, f5, f6, f7, f8, f9, f10, f11, f12, f13, _, ext1, ext2, ext3, ext4, ext5, ext6, ext7, ext8, ext9, ext10, ext11, ext12, ext13, _) =>
        caseClassEncoder(f1 -> ext1, f2 -> ext2, f3 -> ext3, f4 -> ext4, f5 -> ext5, f6 -> ext6, f7 -> ext7, f8 -> ext8, f9 -> ext9, f10 -> ext10, f11 -> ext11, f12 -> ext12, f13 -> ext13)
      case Schema.CaseClass14(f1, f2, f3, f4, f5, f6, f7, f8, f9, f10, f11, f12, f13, f14, _, ext1, ext2, ext3, ext4, ext5, ext6, ext7, ext8, ext9, ext10, ext11, ext12, ext13, ext14, _) =>
        caseClassEncoder(f1 -> ext1, f2 -> ext2, f3 -> ext3, f4 -> ext4, f5 -> ext5, f6 -> ext6, f7 -> ext7, f8 -> ext8, f9 -> ext9, f10 -> ext10, f11 -> ext11, f12 -> ext12, f13 -> ext13, f14 -> ext14)
      case Schema.CaseClass15(f1, f2, f3, f4, f5, f6, f7, f8, f9, f10, f11, f12, f13, f14, f15, _, ext1, ext2, ext3, ext4, ext5, ext6, ext7, ext8, ext9, ext10, ext11, ext12, ext13, ext14, ext15, _) =>
        caseClassEncoder(f1 -> ext1, f2 -> ext2, f3 -> ext3, f4 -> ext4, f5 -> ext5, f6 -> ext6, f7 -> ext7, f8 -> ext8, f9 -> ext9, f10 -> ext10, f11 -> ext11, f12 -> ext12, f13 -> ext13, f14 -> ext14, f15 -> ext15)
      case Schema.CaseClass16(f1, f2, f3, f4, f5, f6, f7, f8, f9, f10, f11, f12, f13, f14, f15, f16, _, ext1, ext2, ext3, ext4, ext5, ext6, ext7, ext8, ext9, ext10, ext11, ext12, ext13, ext14, ext15, ext16, _) =>
        caseClassEncoder(f1 -> ext1, f2 -> ext2, f3 -> ext3, f4 -> ext4, f5 -> ext5, f6 -> ext6, f7 -> ext7, f8 -> ext8, f9 -> ext9, f10 -> ext10, f11 -> ext11, f12 -> ext12, f13 -> ext13, f14 -> ext14, f15 -> ext15, f16 -> ext16)
      case Schema.CaseClass17(f1, f2, f3, f4, f5, f6, f7, f8, f9, f10, f11, f12, f13, f14, f15, f16, f17, _, ext1, ext2, ext3, ext4, ext5, ext6, ext7, ext8, ext9, ext10, ext11, ext12, ext13, ext14, ext15, ext16, ext17, _) =>
        caseClassEncoder(f1 -> ext1, f2 -> ext2, f3 -> ext3, f4 -> ext4, f5 -> ext5, f6 -> ext6, f7 -> ext7, f8 -> ext8, f9 -> ext9, f10 -> ext10, f11 -> ext11, f12 -> ext12, f13 -> ext13, f14 -> ext14, f15 -> ext15, f16 -> ext16, f17 -> ext17)
      case Schema.CaseClass18(f1, f2, f3, f4, f5, f6, f7, f8, f9, f10, f11, f12, f13, f14, f15, f16, f17, f18, _, ext1, ext2, ext3, ext4, ext5, ext6, ext7, ext8, ext9, ext10, ext11, ext12, ext13, ext14, ext15, ext16, ext17, ext18, _) =>
        caseClassEncoder(f1 -> ext1, f2 -> ext2, f3 -> ext3, f4 -> ext4, f5 -> ext5, f6 -> ext6, f7 -> ext7, f8 -> ext8, f9 -> ext9, f10 -> ext10, f11 -> ext11, f12 -> ext12, f13 -> ext13, f14 -> ext14, f15 -> ext15, f16 -> ext16, f17 -> ext17, f18 -> ext18)
      case Schema.CaseClass19(f1, f2, f3, f4, f5, f6, f7, f8, f9, f10, f11, f12, f13, f14, f15, f16, f17, f18, f19, _, ext1, ext2, ext3, ext4, ext5, ext6, ext7, ext8, ext9, ext10, ext11, ext12, ext13, ext14, ext15, ext16, ext17, ext18, ext19, _) =>
        caseClassEncoder(f1 -> ext1, f2 -> ext2, f3 -> ext3, f4 -> ext4, f5 -> ext5, f6 -> ext6, f7 -> ext7, f8 -> ext8, f9 -> ext9, f10 -> ext10, f11 -> ext11, f12 -> ext12, f13 -> ext13, f14 -> ext14, f15 -> ext15, f16 -> ext16, f17 -> ext17, f18 -> ext18, f19 -> ext19)
      case Schema.CaseClass20(f1, f2, f3, f4, f5, f6, f7, f8, f9, f10, f11, f12, f13, f14, f15, f16, f17, f18, f19, f20, _, ext1, ext2, ext3, ext4, ext5, ext6, ext7, ext8, ext9, ext10, ext11, ext12, ext13, ext14, ext15, ext16, ext17, ext18, ext19, ext20, _) =>
        caseClassEncoder(f1 -> ext1, f2 -> ext2, f3 -> ext3, f4 -> ext4, f5 -> ext5, f6 -> ext6, f7 -> ext7, f8 -> ext8, f9 -> ext9, f10 -> ext10, f11 -> ext11, f12 -> ext12, f13 -> ext13, f14 -> ext14, f15 -> ext15, f16 -> ext16, f17 -> ext17, f18 -> ext18, f19 -> ext19, f20 -> ext20)
      case Schema.CaseClass21(f1, f2, f3, f4, f5, f6, f7, f8, f9, f10, f11, f12, f13, f14, f15, f16, f17, f18, f19, f20, f21, _, ext1, ext2, ext3, ext4, ext5, ext6, ext7, ext8, ext9, ext10, ext11, ext12, ext13, ext14, ext15, ext16, ext17, ext18, ext19, ext20, ext21, _) =>
        caseClassEncoder(f1 -> ext1, f2 -> ext2, f3 -> ext3, f4 -> ext4, f5 -> ext5, f6 -> ext6, f7 -> ext7, f8 -> ext8, f9 -> ext9, f10 -> ext10, f11 -> ext11, f12 -> ext12, f13 -> ext13, f14 -> ext14, f15 -> ext15, f16 -> ext16, f17 -> ext17, f18 -> ext18, f19 -> ext19, f20 -> ext20, f21 -> ext21)
      case Schema.CaseClass22(f1, f2, f3, f4, f5, f6, f7, f8, f9, f10, f11, f12, f13, f14, f15, f16, f17, f18, f19, f20, f21, f22, _, ext1, ext2, ext3, ext4, ext5, ext6, ext7, ext8, ext9, ext10, ext11, ext12, ext13, ext14, ext15, ext16, ext17, ext18, ext19, ext20, ext21, ext22, _) =>
        caseClassEncoder(f1 -> ext1, f2 -> ext2, f3 -> ext3, f4 -> ext4, f5 -> ext5, f6 -> ext6, f7 -> ext7, f8 -> ext8, f9 -> ext9, f10 -> ext10, f11 -> ext11, f12 -> ext12, f13 -> ext13, f14 -> ext14, f15 -> ext15, f16 -> ext16, f17 -> ext17, f18 -> ext18, f19 -> ext19, f20 -> ext20, f21 -> ext21, f22 -> ext22)
      case Schema.Enum1(c, _)                                  => enumEncoder(c)
      case Schema.Enum2(c1, c2, _)                             => enumEncoder(c1, c2)
      case Schema.Enum3(c1, c2, c3, _)                         => enumEncoder(c1, c2, c3)
      case Schema.Enum4(c1, c2, c3, c4, _)                     => enumEncoder(c1, c2, c3, c4)
      case Schema.Enum5(c1, c2, c3, c4, c5, _)                 => enumEncoder(c1, c2, c3, c4, c5)
      case Schema.Enum6(c1, c2, c3, c4, c5, c6, _)             => enumEncoder(c1, c2, c3, c4, c5, c6)
      case Schema.Enum7(c1, c2, c3, c4, c5, c6, c7, _)         => enumEncoder(c1, c2, c3, c4, c5, c6, c7)
      case Schema.Enum8(c1, c2, c3, c4, c5, c6, c7, c8, _)     => enumEncoder(c1, c2, c3, c4, c5, c6, c7, c8)
      case Schema.Enum9(c1, c2, c3, c4, c5, c6, c7, c8, c9, _) => enumEncoder(c1, c2, c3, c4, c5, c6, c7, c8, c9)
      case Schema.Enum10(c1, c2, c3, c4, c5, c6, c7, c8, c9, c10, _) =>
        enumEncoder(c1, c2, c3, c4, c5, c6, c7, c8, c9, c10)
      case Schema.Enum11(c1, c2, c3, c4, c5, c6, c7, c8, c9, c10, c11, _) =>
        enumEncoder(c1, c2, c3, c4, c5, c6, c7, c8, c9, c10, c11)
      case Schema.Enum12(c1, c2, c3, c4, c5, c6, c7, c8, c9, c10, c11, c12, _) =>
        enumEncoder(c1, c2, c3, c4, c5, c6, c7, c8, c9, c10, c11, c12)
      case Schema.Enum13(c1, c2, c3, c4, c5, c6, c7, c8, c9, c10, c11, c12, c13, _) =>
        enumEncoder(c1, c2, c3, c4, c5, c6, c7, c8, c9, c10, c11, c12, c13)
      case Schema.Enum14(c1, c2, c3, c4, c5, c6, c7, c8, c9, c10, c11, c12, c13, c14, _) =>
        enumEncoder(c1, c2, c3, c4, c5, c6, c7, c8, c9, c10, c11, c12, c13, c14)
      case Schema.Enum15(c1, c2, c3, c4, c5, c6, c7, c8, c9, c10, c11, c12, c13, c14, c15, _) =>
        enumEncoder(c1, c2, c3, c4, c5, c6, c7, c8, c9, c10, c11, c12, c13, c14, c15)
      case Schema.Enum16(c1, c2, c3, c4, c5, c6, c7, c8, c9, c10, c11, c12, c13, c14, c15, c16, _) =>
        enumEncoder(c1, c2, c3, c4, c5, c6, c7, c8, c9, c10, c11, c12, c13, c14, c15, c16)
      case Schema.Enum17(c1, c2, c3, c4, c5, c6, c7, c8, c9, c10, c11, c12, c13, c14, c15, c16, c17, _) =>
        enumEncoder(c1, c2, c3, c4, c5, c6, c7, c8, c9, c10, c11, c12, c13, c14, c15, c16, c17)
      case Schema.Enum18(c1, c2, c3, c4, c5, c6, c7, c8, c9, c10, c11, c12, c13, c14, c15, c16, c17, c18, _) =>
        enumEncoder(c1, c2, c3, c4, c5, c6, c7, c8, c9, c10, c11, c12, c13, c14, c15, c16, c17, c18)
      case Schema.Enum19(c1, c2, c3, c4, c5, c6, c7, c8, c9, c10, c11, c12, c13, c14, c15, c16, c17, c18, c19, _) =>
        enumEncoder(c1, c2, c3, c4, c5, c6, c7, c8, c9, c10, c11, c12, c13, c14, c15, c16, c17, c18, c19)
      case Schema
            .Enum20(c1, c2, c3, c4, c5, c6, c7, c8, c9, c10, c11, c12, c13, c14, c15, c16, c17, c18, c19, c20, _) =>
        enumEncoder(c1, c2, c3, c4, c5, c6, c7, c8, c9, c10, c11, c12, c13, c14, c15, c16, c17, c18, c19, c20)
      case Schema
            .Enum21(c1, c2, c3, c4, c5, c6, c7, c8, c9, c10, c11, c12, c13, c14, c15, c16, c17, c18, c19, c20, c21, _) =>
        enumEncoder(c1, c2, c3, c4, c5, c6, c7, c8, c9, c10, c11, c12, c13, c14, c15, c16, c17, c18, c19, c20, c21)
      case Schema.Enum22(c1, c2, c3, c4, c5, c6, c7, c8, c9, c10, c11, c12, c13, c14, c15, c16, c17, c18, c19, c20, c21, c22, _) =>
        enumEncoder(c1, c2, c3, c4, c5, c6, c7, c8, c9, c10, c11, c12, c13, c14, c15, c16, c17, c18, c19, c20, c21, c22)
      case Schema.EnumN(cs, _) => enumEncoder(cs.toSeq: _*)
      case Schema.Dynamic(_) =>
        dynamicEncoder
      case Schema.SemiDynamic(_, _) =>
        semiDynamicEncoder
    }
    //scalafmt: { maxColumn = 120, optIn.configStyleArguments = true }

    private val astEncoder: JsonEncoder[Schema[_]] =
      (schema: Schema[_], indent: Option[Int], out: Write) =>
        schemaEncoder(Schema[SchemaAst]).unsafeEncode(SchemaAst.fromSchema(schema), indent, out)

    private def dynamicEncoder[A]: JsonEncoder[A] =
      schemaEncoder(DynamicValueSchema()).asInstanceOf[JsonEncoder[A]]

    private def semiDynamicEncoder[A]: JsonEncoder[(A, Schema[A])] =
      (value: (A, Schema[A]), indent: Option[Int], out: Write) => {
        val schema = value._2

        // open
        out.write('{')
        val indent_ = bump(indent)
        pad(indent_, out)
        // schema
        string.unsafeEncode(JsonFieldEncoder.string.unsafeEncodeField("schema"), indent_, out)
        if (indent.isEmpty) out.write(':')
        else out.write(" : ")
        astEncoder.unsafeEncode(schema, indent_, out)
        out.write(',')
        // value
        string.unsafeEncode(JsonFieldEncoder.string.unsafeEncodeField("value"), indent_, out)
        if (indent.isEmpty) out.write(':')
        else out.write(" : ")
        schemaEncoder(schema).unsafeEncode(value._1, indent_, out)
        // close
        pad(indent, out)
        out.write('}')
      }

    private def transformEncoder[A, B](schema: Schema[A], g: B => Either[String, A]): JsonEncoder[B] = {
      (b: B, indent: Option[Int], out: Write) =>
        g(b) match {
          case Left(_)  => ()
          case Right(a) => schemaEncoder(schema).unsafeEncode(a, indent, out)
        }
    }

    private def enumEncoder[Z](cases: Schema.Case[_, Z]*): JsonEncoder[Z] =
      (value: Z, indent: Option[Int], out: Write) => {
        val fieldIndex = cases.indexWhere(c => c.deconstruct(value).isDefined)
        if (fieldIndex > -1) {
          val case_ = cases(fieldIndex)
          out.write('{')
          val indent_ = bump(indent)
          pad(indent_, out)
          string.unsafeEncode(JsonFieldEncoder.string.unsafeEncodeField(case_.id), indent_, out)
          if (indent.isEmpty) out.write(':')
          else out.write(" : ")
          schemaEncoder(case_.codec.asInstanceOf[Schema[Any]]).unsafeEncode(case_.unsafeDeconstruct(value), indent, out)
          out.write('}')
        } else {
          out.write("{}")
        }
      }

    private def recordEncoder(structure: Seq[Schema.Field[_]]): JsonEncoder[ListMap[String, _]] = {
      (value: ListMap[String, _], indent: Option[Int], out: Write) =>
        {
          if (structure.isEmpty) {
            out.write("{}")
          } else {
            out.write('{')
            val indent_ = bump(indent)
            pad(indent_, out)
            var first = true
            structure.foreach {
              case Schema.Field(k, a, _) =>
                val enc = schemaEncoder(a.asInstanceOf[Schema[Any]])
                if (first)
                  first = false
                else {
                  out.write(',')
                  if (indent.isDefined)
                    JsonEncoder.pad(indent_, out)
                }
                string.unsafeEncode(JsonFieldEncoder.string.unsafeEncodeField(k), indent_, out)
                if (indent.isEmpty) out.write(':')
                else out.write(" : ")
                enc.unsafeEncode(value(k), indent_, out)
            }
            pad(indent, out)
            out.write('}')
          }
        }
    }
  }

  object Decoder {

    import Codecs._
    import ProductDecoder._

    final def decode[A](schema: Schema[A], json: String): Either[String, A] =
      schemaDecoder(schema).decodeJson(json)

    //scalafmt: { maxColumn = 400, optIn.configStyleArguments = false }
    private[codec] def schemaDecoder[A](schema: Schema[A]): JsonDecoder[A] = schema match {
      case Schema.Primitive(standardType, _)   => primitiveCodec(standardType)
      case Schema.Optional(codec, _)           => JsonDecoder.option(schemaDecoder(codec))
      case Schema.Tuple(left, right, _)        => JsonDecoder.tuple2(schemaDecoder(left), schemaDecoder(right))
      case Schema.Transform(codec, f, _, _, _) => schemaDecoder(codec).mapOrFail(f)
      case Schema.Sequence(codec, f, _, _, _)  => JsonDecoder.chunk(schemaDecoder(codec)).map(f)
      case Schema.MapSchema(ks, vs, _) =>
        JsonDecoder.chunk(schemaDecoder(ks) <*> schemaDecoder(vs)).map(entries => entries.toList.toMap)
      case Schema.SetSchema(s, _)                                                                   => JsonDecoder.chunk(schemaDecoder(s)).map(entries => entries.toSet)
      case Schema.Fail(message, _)                                                                  => failDecoder(message)
      case Schema.GenericRecord(structure, _)                                                       => recordDecoder(structure.toChunk)
      case Schema.EitherSchema(left, right, _)                                                      => JsonDecoder.either(schemaDecoder(left), schemaDecoder(right))
      case l @ Schema.Lazy(_)                                                                       => schemaDecoder(l.schema)
      case Schema.Meta(_, _)                                                                        => astDecoder
      case s @ Schema.CaseClass1(_, _, _, _)                                                        => caseClass1Decoder(s)
      case s @ Schema.CaseClass2(_, _, _, _, _, _)                                                  => caseClass2Decoder(s)
      case s @ Schema.CaseClass3(_, _, _, _, _, _, _, _)                                            => caseClass3Decoder(s)
      case s @ Schema.CaseClass4(_, _, _, _, _, _, _, _, _, _)                                      => caseClass4Decoder(s)
      case s @ Schema.CaseClass5(_, _, _, _, _, _, _, _, _, _, _, _)                                => caseClass5Decoder(s)
      case s @ Schema.CaseClass6(_, _, _, _, _, _, _, _, _, _, _, _, _, _)                          => caseClass6Decoder(s)
      case s @ Schema.CaseClass7(_, _, _, _, _, _, _, _, _, _, _, _, _, _, _, _)                    => caseClass7Decoder(s)
      case s @ Schema.CaseClass8(_, _, _, _, _, _, _, _, _, _, _, _, _, _, _, _, _, _)              => caseClass8Decoder(s)
      case s @ Schema.CaseClass9(_, _, _, _, _, _, _, _, _, _, _, _, _, _, _, _, _, _, _, _)        => caseClass9Decoder(s)
      case s @ Schema.CaseClass10(_, _, _, _, _, _, _, _, _, _, _, _, _, _, _, _, _, _, _, _, _, _) => caseClass10Decoder(s)
      case s @ Schema.CaseClass11(_, _, _, _, _, _, _, _, _, _, _, _, _, _, _, _, _, _, _, _, _, _, _, _) =>
        caseClass11Decoder(s)
      case s @ Schema.CaseClass12(_, _, _, _, _, _, _, _, _, _, _, _, _, _, _, _, _, _, _, _, _, _, _, _, _, _) =>
        caseClass12Decoder(s)
      case s @ Schema.CaseClass13(_, _, _, _, _, _, _, _, _, _, _, _, _, _, _, _, _, _, _, _, _, _, _, _, _, _, _, _) =>
        caseClass13Decoder(s)
      case s @ Schema
            .CaseClass14(_, _, _, _, _, _, _, _, _, _, _, _, _, _, _, _, _, _, _, _, _, _, _, _, _, _, _, _, _, _) =>
        caseClass14Decoder(s)
      case s @ Schema
            .CaseClass15(_, _, _, _, _, _, _, _, _, _, _, _, _, _, _, _, _, _, _, _, _, _, _, _, _, _, _, _, _, _, _, _) =>
        caseClass15Decoder(s)
      case s @ Schema.CaseClass16(_, _, _, _, _, _, _, _, _, _, _, _, _, _, _, _, _, _, _, _, _, _, _, _, _, _, _, _, _, _, _, _, _, _) =>
        caseClass16Decoder(s)
      case s @ Schema.CaseClass17(_, _, _, _, _, _, _, _, _, _, _, _, _, _, _, _, _, _, _, _, _, _, _, _, _, _, _, _, _, _, _, _, _, _, _, _) =>
        caseClass17Decoder(s)
      case s @ Schema.CaseClass18(_, _, _, _, _, _, _, _, _, _, _, _, _, _, _, _, _, _, _, _, _, _, _, _, _, _, _, _, _, _, _, _, _, _, _, _, _, _) =>
        caseClass18Decoder(s)
      case s @ Schema.CaseClass19(_, _, _, _, _, _, _, _, _, _, _, _, _, _, _, _, _, _, _, _, _, _, _, _, _, _, _, _, _, _, _, _, _, _, _, _, _, _, _, _) =>
        caseClass19Decoder(s)
      case s @ Schema.CaseClass20(_, _, _, _, _, _, _, _, _, _, _, _, _, _, _, _, _, _, _, _, _, _, _, _, _, _, _, _, _, _, _, _, _, _, _, _, _, _, _, _, _, _) =>
        caseClass20Decoder(s)
      case s @ Schema.CaseClass21(_, _, _, _, _, _, _, _, _, _, _, _, _, _, _, _, _, _, _, _, _, _, _, _, _, _, _, _, _, _, _, _, _, _, _, _, _, _, _, _, _, _, _, _) =>
        caseClass21Decoder(s)
      case s @ Schema.CaseClass22(_, _, _, _, _, _, _, _, _, _, _, _, _, _, _, _, _, _, _, _, _, _, _, _, _, _, _, _, _, _, _, _, _, _, _, _, _, _, _, _, _, _, _, _, _, _) =>
        caseClass22Decoder(s)
      case Schema.Enum1(c, _)                                  => enumDecoder(c)
      case Schema.Enum2(c1, c2, _)                             => enumDecoder(c1, c2)
      case Schema.Enum3(c1, c2, c3, _)                         => enumDecoder(c1, c2, c3)
      case Schema.Enum4(c1, c2, c3, c4, _)                     => enumDecoder(c1, c2, c3, c4)
      case Schema.Enum5(c1, c2, c3, c4, c5, _)                 => enumDecoder(c1, c2, c3, c4, c5)
      case Schema.Enum6(c1, c2, c3, c4, c5, c6, _)             => enumDecoder(c1, c2, c3, c4, c5, c6)
      case Schema.Enum7(c1, c2, c3, c4, c5, c6, c7, _)         => enumDecoder(c1, c2, c3, c4, c5, c6, c7)
      case Schema.Enum8(c1, c2, c3, c4, c5, c6, c7, c8, _)     => enumDecoder(c1, c2, c3, c4, c5, c6, c7, c8)
      case Schema.Enum9(c1, c2, c3, c4, c5, c6, c7, c8, c9, _) => enumDecoder(c1, c2, c3, c4, c5, c6, c7, c8, c9)
      case Schema.Enum10(c1, c2, c3, c4, c5, c6, c7, c8, c9, c10, _) =>
        enumDecoder(c1, c2, c3, c4, c5, c6, c7, c8, c9, c10)
      case Schema.Enum11(c1, c2, c3, c4, c5, c6, c7, c8, c9, c10, c11, _) =>
        enumDecoder(c1, c2, c3, c4, c5, c6, c7, c8, c9, c10, c11)
      case Schema.Enum12(c1, c2, c3, c4, c5, c6, c7, c8, c9, c10, c11, c12, _) =>
        enumDecoder(c1, c2, c3, c4, c5, c6, c7, c8, c9, c10, c11, c12)
      case Schema.Enum13(c1, c2, c3, c4, c5, c6, c7, c8, c9, c10, c11, c12, c13, _) =>
        enumDecoder(c1, c2, c3, c4, c5, c6, c7, c8, c9, c10, c11, c12, c13)
      case Schema.Enum14(c1, c2, c3, c4, c5, c6, c7, c8, c9, c10, c11, c12, c13, c14, _) =>
        enumDecoder(c1, c2, c3, c4, c5, c6, c7, c8, c9, c10, c11, c12, c13, c14)
      case Schema.Enum15(c1, c2, c3, c4, c5, c6, c7, c8, c9, c10, c11, c12, c13, c14, c15, _) =>
        enumDecoder(c1, c2, c3, c4, c5, c6, c7, c8, c9, c10, c11, c12, c13, c14, c15)
      case Schema.Enum16(c1, c2, c3, c4, c5, c6, c7, c8, c9, c10, c11, c12, c13, c14, c15, c16, _) =>
        enumDecoder(c1, c2, c3, c4, c5, c6, c7, c8, c9, c10, c11, c12, c13, c14, c15, c16)
      case Schema.Enum17(c1, c2, c3, c4, c5, c6, c7, c8, c9, c10, c11, c12, c13, c14, c15, c16, c17, _) =>
        enumDecoder(c1, c2, c3, c4, c5, c6, c7, c8, c9, c10, c11, c12, c13, c14, c15, c16, c17)
      case Schema.Enum18(c1, c2, c3, c4, c5, c6, c7, c8, c9, c10, c11, c12, c13, c14, c15, c16, c17, c18, _) =>
        enumDecoder(c1, c2, c3, c4, c5, c6, c7, c8, c9, c10, c11, c12, c13, c14, c15, c16, c17, c18)
      case Schema.Enum19(c1, c2, c3, c4, c5, c6, c7, c8, c9, c10, c11, c12, c13, c14, c15, c16, c17, c18, c19, _) =>
        enumDecoder(c1, c2, c3, c4, c5, c6, c7, c8, c9, c10, c11, c12, c13, c14, c15, c16, c17, c18, c19)
      case Schema
            .Enum20(c1, c2, c3, c4, c5, c6, c7, c8, c9, c10, c11, c12, c13, c14, c15, c16, c17, c18, c19, c20, _) =>
        enumDecoder(c1, c2, c3, c4, c5, c6, c7, c8, c9, c10, c11, c12, c13, c14, c15, c16, c17, c18, c19, c20)
      case Schema.Enum21(c1, c2, c3, c4, c5, c6, c7, c8, c9, c10, c11, c12, c13, c14, c15, c16, c17, c18, c19, c20, c21, _) =>
        enumDecoder(c1, c2, c3, c4, c5, c6, c7, c8, c9, c10, c11, c12, c13, c14, c15, c16, c17, c18, c19, c20, c21)
      case Schema.Enum22(c1, c2, c3, c4, c5, c6, c7, c8, c9, c10, c11, c12, c13, c14, c15, c16, c17, c18, c19, c20, c21, c22, _) =>
        enumDecoder(c1, c2, c3, c4, c5, c6, c7, c8, c9, c10, c11, c12, c13, c14, c15, c16, c17, c18, c19, c20, c21, c22)
      case Schema.EnumN(cs, _)      => enumDecoder(cs.toSeq: _*)
      case Schema.Dynamic(_)        => dynamicDecoder
      case Schema.SemiDynamic(_, _) => semiDynamicDecoder
    }
    //scalafmt: { maxColumn = 120, optIn.configStyleArguments = true }

    private def astDecoder: JsonDecoder[Schema[_]] =
      schemaDecoder(Schema[SchemaAst]).map(ast => ast.toSchema)

    private def dynamicDecoder[A]: JsonDecoder[A] =
      schemaDecoder(DynamicValueSchema()).asInstanceOf[JsonDecoder[A]]

    private def semiDynamicDecoder[A]: JsonDecoder[(A, Schema[A])] =
      (trace: List[JsonError], in: RetractReader) => {
        var schema: Schema[A]                = null
        var value: Any                       = null
        var reader: RetractReader            = in
        var recordingReader: RecordingReader = null
        val matrix                           = new StringMatrix(Array("schema", "value"))

        Lexer.char(trace, reader, '{')
        if (Lexer.firstField(trace, reader)) {
          do {
            var trace_ = trace
            val field  = Lexer.field(trace, reader, matrix)
            if (field == 0) {
              trace_ = JsonError.ObjectAccess("schema") :: trace
              schema = astDecoder.unsafeDecode(trace_, reader).asInstanceOf[Schema[A]]
            } else if (field == 1) {
              if (schema != null) {
                trace_ = JsonError.ObjectAccess("value") :: trace
                value = schemaDecoder(schema).unsafeDecode(trace_, reader)
              } else {
                recordingReader = RecordingReader(in)
                reader = recordingReader
                Lexer.skipValue(trace_, reader)
              }
            } else Lexer.skipValue(trace_, reader)
          } while (Lexer.nextField(trace, reader))
        }

        if (value == null) {
          if (recordingReader == null) {
            throw UnsafeJson(JsonError.Message("missing 'value' field") :: trace)
          } else if (schema == null) {
            throw UnsafeJson(JsonError.Message("missing 'schema' field") :: trace)
          } else {
            recordingReader.rewind()
            val trace_ = JsonError.ObjectAccess("value") :: trace
            value = schemaDecoder(schema).unsafeDecode(trace_, reader)
          }
        }

        (value.asInstanceOf[A], schema)
      }

    private def enumDecoder[Z](cases: Schema.Case[_, Z]*): JsonDecoder[Z] = {
      (trace: List[JsonError], in: RetractReader) =>
        {
          Lexer.char(trace, in, '{')
          if (Lexer.firstField(trace, in)) {
            val subtype = Lexer.string(trace, in).toString
            val trace_  = JsonError.ObjectAccess(subtype) :: trace
            Lexer.char(trace_, in, ':')
            cases.find(_.id == subtype) match {
              case Some(c) =>
                val decoded = schemaDecoder(c.codec).unsafeDecode(trace_, in).asInstanceOf[Z]
                Lexer.nextField(trace, in)
                decoded
              case None =>
                throw UnsafeJson(JsonError.Message("unrecognized subtype") :: trace_)
            }
          } else {
            throw UnsafeJson(JsonError.Message("missing subtype") :: trace)
          }
        }
    }

    private def recordDecoder(structure: Seq[Schema.Field[_]]): JsonDecoder[ListMap[String, Any]] = {
      (trace: List[JsonError], in: RetractReader) =>
        {
          val builder: ChunkBuilder[(String, Any)] = zio.ChunkBuilder.make[(String, Any)](structure.size)
          Lexer.char(trace, in, '{')
          if (Lexer.firstField(trace, in)) {
            do {
              val field = Lexer.string(trace, in).toString
              structure.find(_.label == field) match {
                case Some(Schema.Field(label, schema, _)) =>
                  val trace_ = JsonError.ObjectAccess(label) :: trace
                  Lexer.char(trace_, in, ':')
                  val value = schemaDecoder(schema).unsafeDecode(trace_, in)
                  builder += ((JsonFieldDecoder.string.unsafeDecodeField(trace_, label), value))
                case None =>
                  Lexer.skipValue(trace, in)

              }
            } while (Lexer.nextField(trace, in))
          }
          (ListMap.newBuilder[String, Any] ++= builder.result()).result()
        }
    }

  }

  //scalafmt: { maxColumn = 400, optIn.configStyleArguments = false }
  private[codec] object ProductEncoder {
    import JsonEncoder.{ bump, pad }

    private[codec] def caseClassEncoder[Z](fields: (Schema.Field[_], Z => Any)*): JsonEncoder[Z] = { (a: Z, indent: Option[Int], out: Write) =>
      {
        out.write('{')
        val indent_ = bump(indent)
        pad(indent_, out)
        var first = true
        fields.foreach {
          case (Schema.Field(key, schema, _), ext) =>
            val enc = Encoder.schemaEncoder(schema.asInstanceOf[Schema[Any]])
            if (first)
              first = false
            else {
              out.write(',')
              if (indent.isDefined)
                JsonEncoder.pad(indent_, out)
            }

            string.unsafeEncode(JsonFieldEncoder.string.unsafeEncodeField(key), indent_, out)
            if (indent.isEmpty) out.write(':')
            else out.write(" : ")
            enc.unsafeEncode(ext(a), indent_, out)
        }
        pad(indent, out)
        out.write('}')
      }
    }
  }

  //scalafmt: { maxColumn = 400, optIn.configStyleArguments = false }
  private[codec] object ProductDecoder {
    import Decoder.schemaDecoder

    private[codec] def caseClass1Decoder[A, Z](schema: Schema.CaseClass1[A, Z]): JsonDecoder[Z] = { (trace: List[JsonError], in: RetractReader) =>
      {
        val buffer: Array[Any] = unsafeDecodeFields(trace, in, schema.field)
        schema.construct(buffer(0).asInstanceOf[A])
      }
    }

    private[codec] def caseClass2Decoder[A1, A2, Z](schema: Schema.CaseClass2[A1, A2, Z]): JsonDecoder[Z] = { (trace: List[JsonError], in: RetractReader) =>
      {
        val buffer: Array[Any] = unsafeDecodeFields(trace, in, schema.field1, schema.field2)
        schema.construct(buffer(0).asInstanceOf[A1], buffer(1).asInstanceOf[A2])
      }
    }

    private[codec] def caseClass3Decoder[A1, A2, A3, Z](schema: Schema.CaseClass3[A1, A2, A3, Z]): JsonDecoder[Z] = { (trace: List[JsonError], in: RetractReader) =>
      {
        val buffer: Array[Any] = unsafeDecodeFields(trace, in, schema.field1, schema.field2, schema.field3)
        schema.construct(buffer(0).asInstanceOf[A1], buffer(1).asInstanceOf[A2], buffer(2).asInstanceOf[A3])
      }
    }

    private[codec] def caseClass4Decoder[A1, A2, A3, A4, Z](schema: Schema.CaseClass4[A1, A2, A3, A4, Z]): JsonDecoder[Z] = { (trace: List[JsonError], in: RetractReader) =>
      {
        val buffer: Array[Any] =
          unsafeDecodeFields(trace, in, schema.field1, schema.field2, schema.field3, schema.field4)
        schema.construct(buffer(0).asInstanceOf[A1], buffer(1).asInstanceOf[A2], buffer(2).asInstanceOf[A3], buffer(3).asInstanceOf[A4])
      }
    }

    private[codec] def caseClass5Decoder[A1, A2, A3, A4, A5, Z](schema: Schema.CaseClass5[A1, A2, A3, A4, A5, Z]): JsonDecoder[Z] = { (trace: List[JsonError], in: RetractReader) =>
      {
        val buffer: Array[Any] =
          unsafeDecodeFields(trace, in, schema.field1, schema.field2, schema.field3, schema.field4, schema.field5)
        schema.construct(buffer(0).asInstanceOf[A1], buffer(1).asInstanceOf[A2], buffer(2).asInstanceOf[A3], buffer(3).asInstanceOf[A4], buffer(4).asInstanceOf[A5])
      }
    }

    private[codec] def caseClass6Decoder[A1, A2, A3, A4, A5, A6, Z](schema: Schema.CaseClass6[A1, A2, A3, A4, A5, A6, Z]): JsonDecoder[Z] = { (trace: List[JsonError], in: RetractReader) =>
      {
        val buffer: Array[Any] = unsafeDecodeFields(trace, in, schema.field1, schema.field2, schema.field3, schema.field4, schema.field5, schema.field6)
        schema.construct(buffer(0).asInstanceOf[A1], buffer(1).asInstanceOf[A2], buffer(2).asInstanceOf[A3], buffer(3).asInstanceOf[A4], buffer(4).asInstanceOf[A5], buffer(5).asInstanceOf[A6])
      }
    }

    private[codec] def caseClass7Decoder[A1, A2, A3, A4, A5, A6, A7, Z](schema: Schema.CaseClass7[A1, A2, A3, A4, A5, A6, A7, Z]): JsonDecoder[Z] = { (trace: List[JsonError], in: RetractReader) =>
      {
        val buffer: Array[Any] = unsafeDecodeFields(trace, in, schema.field1, schema.field2, schema.field3, schema.field4, schema.field5, schema.field6, schema.field7)
        schema.construct(buffer(0).asInstanceOf[A1], buffer(1).asInstanceOf[A2], buffer(2).asInstanceOf[A3], buffer(3).asInstanceOf[A4], buffer(4).asInstanceOf[A5], buffer(5).asInstanceOf[A6], buffer(6).asInstanceOf[A7])
      }
    }

    private[codec] def caseClass8Decoder[A1, A2, A3, A4, A5, A6, A7, A8, Z](schema: Schema.CaseClass8[A1, A2, A3, A4, A5, A6, A7, A8, Z]): JsonDecoder[Z] = { (trace: List[JsonError], in: RetractReader) =>
      {
        val buffer: Array[Any] = unsafeDecodeFields(trace, in, schema.field1, schema.field2, schema.field3, schema.field4, schema.field5, schema.field6, schema.field7, schema.field8)
        schema.construct(buffer(0).asInstanceOf[A1], buffer(1).asInstanceOf[A2], buffer(2).asInstanceOf[A3], buffer(3).asInstanceOf[A4], buffer(4).asInstanceOf[A5], buffer(5).asInstanceOf[A6], buffer(6).asInstanceOf[A7], buffer(7).asInstanceOf[A8])
      }
    }

    private[codec] def caseClass9Decoder[A1, A2, A3, A4, A5, A6, A7, A8, A9, Z](schema: Schema.CaseClass9[A1, A2, A3, A4, A5, A6, A7, A8, A9, Z]): JsonDecoder[Z] = { (trace: List[JsonError], in: RetractReader) =>
      {
        val buffer: Array[Any] = unsafeDecodeFields(trace, in, schema.field1, schema.field2, schema.field3, schema.field4, schema.field5, schema.field6, schema.field7, schema.field8, schema.field9)
        schema.construct(buffer(0).asInstanceOf[A1], buffer(1).asInstanceOf[A2], buffer(2).asInstanceOf[A3], buffer(3).asInstanceOf[A4], buffer(4).asInstanceOf[A5], buffer(5).asInstanceOf[A6], buffer(6).asInstanceOf[A7], buffer(7).asInstanceOf[A8], buffer(8).asInstanceOf[A9])
      }
    }

    private[codec] def caseClass10Decoder[A1, A2, A3, A4, A5, A6, A7, A8, A9, A10, Z](schema: Schema.CaseClass10[A1, A2, A3, A4, A5, A6, A7, A8, A9, A10, Z]): JsonDecoder[Z] = { (trace: List[JsonError], in: RetractReader) =>
      {
        val buffer: Array[Any] = unsafeDecodeFields(trace, in, schema.field1, schema.field2, schema.field3, schema.field4, schema.field5, schema.field6, schema.field7, schema.field8, schema.field9, schema.field10)
        schema.construct(buffer(0).asInstanceOf[A1], buffer(1).asInstanceOf[A2], buffer(2).asInstanceOf[A3], buffer(3).asInstanceOf[A4], buffer(4).asInstanceOf[A5], buffer(5).asInstanceOf[A6], buffer(6).asInstanceOf[A7], buffer(7).asInstanceOf[A8], buffer(8).asInstanceOf[A9], buffer(9).asInstanceOf[A10])
      }
    }

    private[codec] def caseClass11Decoder[A1, A2, A3, A4, A5, A6, A7, A8, A9, A10, A11, Z](schema: Schema.CaseClass11[A1, A2, A3, A4, A5, A6, A7, A8, A9, A10, A11, Z]): JsonDecoder[Z] = { (trace: List[JsonError], in: RetractReader) =>
      {
        val buffer: Array[Any] = unsafeDecodeFields(trace, in, schema.field1, schema.field2, schema.field3, schema.field4, schema.field5, schema.field6, schema.field7, schema.field8, schema.field9, schema.field10, schema.field11)
        schema.construct(buffer(0).asInstanceOf[A1], buffer(1).asInstanceOf[A2], buffer(2).asInstanceOf[A3], buffer(3).asInstanceOf[A4], buffer(4).asInstanceOf[A5], buffer(5).asInstanceOf[A6], buffer(6).asInstanceOf[A7], buffer(7).asInstanceOf[A8], buffer(8).asInstanceOf[A9], buffer(9).asInstanceOf[A10], buffer(10).asInstanceOf[A11])
      }
    }

    private[codec] def caseClass12Decoder[A1, A2, A3, A4, A5, A6, A7, A8, A9, A10, A11, A12, Z](schema: Schema.CaseClass12[A1, A2, A3, A4, A5, A6, A7, A8, A9, A10, A11, A12, Z]): JsonDecoder[Z] = { (trace: List[JsonError], in: RetractReader) =>
      {
        val buffer: Array[Any] = unsafeDecodeFields(trace, in, schema.field1, schema.field2, schema.field3, schema.field4, schema.field5, schema.field6, schema.field7, schema.field8, schema.field9, schema.field10, schema.field11, schema.field12)
        schema.construct(buffer(0).asInstanceOf[A1], buffer(1).asInstanceOf[A2], buffer(2).asInstanceOf[A3], buffer(3).asInstanceOf[A4], buffer(4).asInstanceOf[A5], buffer(5).asInstanceOf[A6], buffer(6).asInstanceOf[A7], buffer(7).asInstanceOf[A8], buffer(8).asInstanceOf[A9], buffer(9).asInstanceOf[A10], buffer(10).asInstanceOf[A11], buffer(11).asInstanceOf[A12])
      }
    }

    private[codec] def caseClass13Decoder[A1, A2, A3, A4, A5, A6, A7, A8, A9, A10, A11, A12, A13, Z](schema: Schema.CaseClass13[A1, A2, A3, A4, A5, A6, A7, A8, A9, A10, A11, A12, A13, Z]): JsonDecoder[Z] = { (trace: List[JsonError], in: RetractReader) =>
      {
        val buffer: Array[Any] = unsafeDecodeFields(trace, in, schema.field1, schema.field2, schema.field3, schema.field4, schema.field5, schema.field6, schema.field7, schema.field8, schema.field9, schema.field10, schema.field11, schema.field12, schema.field13)
        schema.construct(buffer(0).asInstanceOf[A1], buffer(1).asInstanceOf[A2], buffer(2).asInstanceOf[A3], buffer(3).asInstanceOf[A4], buffer(4).asInstanceOf[A5], buffer(5).asInstanceOf[A6], buffer(6).asInstanceOf[A7], buffer(7).asInstanceOf[A8], buffer(8).asInstanceOf[A9], buffer(9).asInstanceOf[A10], buffer(10).asInstanceOf[A11], buffer(11).asInstanceOf[A12], buffer(12).asInstanceOf[A13])
      }
    }

    private[codec] def caseClass14Decoder[A1, A2, A3, A4, A5, A6, A7, A8, A9, A10, A11, A12, A13, A14, Z](schema: Schema.CaseClass14[A1, A2, A3, A4, A5, A6, A7, A8, A9, A10, A11, A12, A13, A14, Z]): JsonDecoder[Z] = { (trace: List[JsonError], in: RetractReader) =>
      {
        val buffer: Array[Any] = unsafeDecodeFields(trace, in, schema.field1, schema.field2, schema.field3, schema.field4, schema.field5, schema.field6, schema.field7, schema.field8, schema.field9, schema.field10, schema.field11, schema.field12, schema.field13, schema.field14)
        schema.construct(
          buffer(0).asInstanceOf[A1],
          buffer(1).asInstanceOf[A2],
          buffer(2).asInstanceOf[A3],
          buffer(3).asInstanceOf[A4],
          buffer(4).asInstanceOf[A5],
          buffer(5).asInstanceOf[A6],
          buffer(6).asInstanceOf[A7],
          buffer(7).asInstanceOf[A8],
          buffer(8).asInstanceOf[A9],
          buffer(9).asInstanceOf[A10],
          buffer(10).asInstanceOf[A11],
          buffer(11).asInstanceOf[A12],
          buffer(12).asInstanceOf[A13],
          buffer(13).asInstanceOf[A14]
        )
      }
    }

    private[codec] def caseClass15Decoder[A1, A2, A3, A4, A5, A6, A7, A8, A9, A10, A11, A12, A13, A14, A15, Z](schema: Schema.CaseClass15[A1, A2, A3, A4, A5, A6, A7, A8, A9, A10, A11, A12, A13, A14, A15, Z]): JsonDecoder[Z] = { (trace: List[JsonError], in: RetractReader) =>
      {
        val buffer: Array[Any] = unsafeDecodeFields(trace, in, schema.field1, schema.field2, schema.field3, schema.field4, schema.field5, schema.field6, schema.field7, schema.field8, schema.field9, schema.field10, schema.field11, schema.field12, schema.field13, schema.field14, schema.field15)
        schema.construct(
          buffer(0).asInstanceOf[A1],
          buffer(1).asInstanceOf[A2],
          buffer(2).asInstanceOf[A3],
          buffer(3).asInstanceOf[A4],
          buffer(4).asInstanceOf[A5],
          buffer(5).asInstanceOf[A6],
          buffer(6).asInstanceOf[A7],
          buffer(7).asInstanceOf[A8],
          buffer(8).asInstanceOf[A9],
          buffer(9).asInstanceOf[A10],
          buffer(10).asInstanceOf[A11],
          buffer(11).asInstanceOf[A12],
          buffer(12).asInstanceOf[A13],
          buffer(13).asInstanceOf[A14],
          buffer(14).asInstanceOf[A15]
        )
      }
    }

    private[codec] def caseClass16Decoder[A1, A2, A3, A4, A5, A6, A7, A8, A9, A10, A11, A12, A13, A14, A15, A16, Z](schema: Schema.CaseClass16[A1, A2, A3, A4, A5, A6, A7, A8, A9, A10, A11, A12, A13, A14, A15, A16, Z]): JsonDecoder[Z] = { (trace: List[JsonError], in: RetractReader) =>
      {
        val buffer: Array[Any] = unsafeDecodeFields(trace, in, schema.field1, schema.field2, schema.field3, schema.field4, schema.field5, schema.field6, schema.field7, schema.field8, schema.field9, schema.field10, schema.field11, schema.field12, schema.field13, schema.field14, schema.field15, schema.field16)
        schema.construct(
          buffer(0).asInstanceOf[A1],
          buffer(1).asInstanceOf[A2],
          buffer(2).asInstanceOf[A3],
          buffer(3).asInstanceOf[A4],
          buffer(4).asInstanceOf[A5],
          buffer(5).asInstanceOf[A6],
          buffer(6).asInstanceOf[A7],
          buffer(7).asInstanceOf[A8],
          buffer(8).asInstanceOf[A9],
          buffer(9).asInstanceOf[A10],
          buffer(10).asInstanceOf[A11],
          buffer(11).asInstanceOf[A12],
          buffer(12).asInstanceOf[A13],
          buffer(13).asInstanceOf[A14],
          buffer(14).asInstanceOf[A15],
          buffer(15).asInstanceOf[A16]
        )
      }
    }

    private[codec] def caseClass17Decoder[A1, A2, A3, A4, A5, A6, A7, A8, A9, A10, A11, A12, A13, A14, A15, A16, A17, Z](schema: Schema.CaseClass17[A1, A2, A3, A4, A5, A6, A7, A8, A9, A10, A11, A12, A13, A14, A15, A16, A17, Z]): JsonDecoder[Z] = { (trace: List[JsonError], in: RetractReader) =>
      {
        val buffer: Array[Any] = unsafeDecodeFields(trace, in, schema.field1, schema.field2, schema.field3, schema.field4, schema.field5, schema.field6, schema.field7, schema.field8, schema.field9, schema.field10, schema.field11, schema.field12, schema.field13, schema.field14, schema.field15, schema.field16, schema.field17)
        schema.construct(
          buffer(0).asInstanceOf[A1],
          buffer(1).asInstanceOf[A2],
          buffer(2).asInstanceOf[A3],
          buffer(3).asInstanceOf[A4],
          buffer(4).asInstanceOf[A5],
          buffer(5).asInstanceOf[A6],
          buffer(6).asInstanceOf[A7],
          buffer(7).asInstanceOf[A8],
          buffer(8).asInstanceOf[A9],
          buffer(9).asInstanceOf[A10],
          buffer(10).asInstanceOf[A11],
          buffer(11).asInstanceOf[A12],
          buffer(12).asInstanceOf[A13],
          buffer(13).asInstanceOf[A14],
          buffer(14).asInstanceOf[A15],
          buffer(15).asInstanceOf[A16],
          buffer(16).asInstanceOf[A17]
        )
      }
    }

    private[codec] def caseClass18Decoder[A1, A2, A3, A4, A5, A6, A7, A8, A9, A10, A11, A12, A13, A14, A15, A16, A17, A18, Z](schema: Schema.CaseClass18[A1, A2, A3, A4, A5, A6, A7, A8, A9, A10, A11, A12, A13, A14, A15, A16, A17, A18, Z]): JsonDecoder[Z] = { (trace: List[JsonError], in: RetractReader) =>
      {
        val buffer: Array[Any] = unsafeDecodeFields(trace, in, schema.field1, schema.field2, schema.field3, schema.field4, schema.field5, schema.field6, schema.field7, schema.field8, schema.field9, schema.field10, schema.field11, schema.field12, schema.field13, schema.field14, schema.field15, schema.field16, schema.field17, schema.field18)
        schema.construct(
          buffer(0).asInstanceOf[A1],
          buffer(1).asInstanceOf[A2],
          buffer(2).asInstanceOf[A3],
          buffer(3).asInstanceOf[A4],
          buffer(4).asInstanceOf[A5],
          buffer(5).asInstanceOf[A6],
          buffer(6).asInstanceOf[A7],
          buffer(7).asInstanceOf[A8],
          buffer(8).asInstanceOf[A9],
          buffer(9).asInstanceOf[A10],
          buffer(10).asInstanceOf[A11],
          buffer(11).asInstanceOf[A12],
          buffer(12).asInstanceOf[A13],
          buffer(13).asInstanceOf[A14],
          buffer(14).asInstanceOf[A15],
          buffer(15).asInstanceOf[A16],
          buffer(16).asInstanceOf[A17],
          buffer(17).asInstanceOf[A18]
        )
      }
    }

    private[codec] def caseClass19Decoder[A1, A2, A3, A4, A5, A6, A7, A8, A9, A10, A11, A12, A13, A14, A15, A16, A17, A18, A19, Z](schema: Schema.CaseClass19[A1, A2, A3, A4, A5, A6, A7, A8, A9, A10, A11, A12, A13, A14, A15, A16, A17, A18, A19, Z]): JsonDecoder[Z] = { (trace: List[JsonError], in: RetractReader) =>
      {
        val buffer: Array[Any] = unsafeDecodeFields(trace, in, schema.field1, schema.field2, schema.field3, schema.field4, schema.field5, schema.field6, schema.field7, schema.field8, schema.field9, schema.field10, schema.field11, schema.field12, schema.field13, schema.field14, schema.field15, schema.field16, schema.field17, schema.field18, schema.field19)
        schema.construct(
          buffer(0).asInstanceOf[A1],
          buffer(1).asInstanceOf[A2],
          buffer(2).asInstanceOf[A3],
          buffer(3).asInstanceOf[A4],
          buffer(4).asInstanceOf[A5],
          buffer(5).asInstanceOf[A6],
          buffer(6).asInstanceOf[A7],
          buffer(7).asInstanceOf[A8],
          buffer(8).asInstanceOf[A9],
          buffer(9).asInstanceOf[A10],
          buffer(10).asInstanceOf[A11],
          buffer(11).asInstanceOf[A12],
          buffer(12).asInstanceOf[A13],
          buffer(13).asInstanceOf[A14],
          buffer(14).asInstanceOf[A15],
          buffer(15).asInstanceOf[A16],
          buffer(16).asInstanceOf[A17],
          buffer(17).asInstanceOf[A18],
          buffer(18).asInstanceOf[A19]
        )
      }
    }

    private[codec] def caseClass20Decoder[A1, A2, A3, A4, A5, A6, A7, A8, A9, A10, A11, A12, A13, A14, A15, A16, A17, A18, A19, A20, Z](schema: Schema.CaseClass20[A1, A2, A3, A4, A5, A6, A7, A8, A9, A10, A11, A12, A13, A14, A15, A16, A17, A18, A19, A20, Z]): JsonDecoder[Z] = { (trace: List[JsonError], in: RetractReader) =>
      {
        val buffer: Array[Any] = unsafeDecodeFields(trace, in, schema.field1, schema.field2, schema.field3, schema.field4, schema.field5, schema.field6, schema.field7, schema.field8, schema.field9, schema.field10, schema.field11, schema.field12, schema.field13, schema.field14, schema.field15, schema.field16, schema.field17, schema.field18, schema.field19, schema.field20)
        schema.construct(
          buffer(0).asInstanceOf[A1],
          buffer(1).asInstanceOf[A2],
          buffer(2).asInstanceOf[A3],
          buffer(3).asInstanceOf[A4],
          buffer(4).asInstanceOf[A5],
          buffer(5).asInstanceOf[A6],
          buffer(6).asInstanceOf[A7],
          buffer(7).asInstanceOf[A8],
          buffer(8).asInstanceOf[A9],
          buffer(9).asInstanceOf[A10],
          buffer(10).asInstanceOf[A11],
          buffer(11).asInstanceOf[A12],
          buffer(12).asInstanceOf[A13],
          buffer(13).asInstanceOf[A14],
          buffer(14).asInstanceOf[A15],
          buffer(15).asInstanceOf[A16],
          buffer(16).asInstanceOf[A17],
          buffer(17).asInstanceOf[A18],
          buffer(18).asInstanceOf[A19],
          buffer(19).asInstanceOf[A20]
        )
      }
    }

    private[codec] def caseClass21Decoder[A1, A2, A3, A4, A5, A6, A7, A8, A9, A10, A11, A12, A13, A14, A15, A16, A17, A18, A19, A20, A21, Z](schema: Schema.CaseClass21[A1, A2, A3, A4, A5, A6, A7, A8, A9, A10, A11, A12, A13, A14, A15, A16, A17, A18, A19, A20, A21, Z]): JsonDecoder[Z] = { (trace: List[JsonError], in: RetractReader) =>
      {
        val buffer: Array[Any] = unsafeDecodeFields(trace, in, schema.field1, schema.field2, schema.field3, schema.field4, schema.field5, schema.field6, schema.field7, schema.field8, schema.field9, schema.field10, schema.field11, schema.field12, schema.field13, schema.field14, schema.field15, schema.field16, schema.field17, schema.field18, schema.field19, schema.field20, schema.field21)
        schema.construct(
          buffer(0).asInstanceOf[A1],
          buffer(1).asInstanceOf[A2],
          buffer(2).asInstanceOf[A3],
          buffer(3).asInstanceOf[A4],
          buffer(4).asInstanceOf[A5],
          buffer(5).asInstanceOf[A6],
          buffer(6).asInstanceOf[A7],
          buffer(7).asInstanceOf[A8],
          buffer(8).asInstanceOf[A9],
          buffer(9).asInstanceOf[A10],
          buffer(10).asInstanceOf[A11],
          buffer(11).asInstanceOf[A12],
          buffer(12).asInstanceOf[A13],
          buffer(13).asInstanceOf[A14],
          buffer(14).asInstanceOf[A15],
          buffer(15).asInstanceOf[A16],
          buffer(16).asInstanceOf[A17],
          buffer(17).asInstanceOf[A18],
          buffer(18).asInstanceOf[A19],
          buffer(19).asInstanceOf[A20],
          buffer(20).asInstanceOf[A21]
        )
      }
    }

    private[codec] def caseClass22Decoder[A1, A2, A3, A4, A5, A6, A7, A8, A9, A10, A11, A12, A13, A14, A15, A16, A17, A18, A19, A20, A21, A22, Z](schema: Schema.CaseClass22[A1, A2, A3, A4, A5, A6, A7, A8, A9, A10, A11, A12, A13, A14, A15, A16, A17, A18, A19, A20, A21, A22, Z]): JsonDecoder[Z] = { (trace: List[JsonError], in: RetractReader) =>
      {
        val buffer: Array[Any] =
          unsafeDecodeFields(trace, in, schema.field1, schema.field2, schema.field3, schema.field4, schema.field5, schema.field6, schema.field7, schema.field8, schema.field9, schema.field10, schema.field11, schema.field12, schema.field13, schema.field14, schema.field15, schema.field16, schema.field17, schema.field18, schema.field19, schema.field20, schema.field21, schema.field22)
        schema.construct(
          buffer(0).asInstanceOf[A1],
          buffer(1).asInstanceOf[A2],
          buffer(2).asInstanceOf[A3],
          buffer(3).asInstanceOf[A4],
          buffer(4).asInstanceOf[A5],
          buffer(5).asInstanceOf[A6],
          buffer(6).asInstanceOf[A7],
          buffer(7).asInstanceOf[A8],
          buffer(8).asInstanceOf[A9],
          buffer(9).asInstanceOf[A10],
          buffer(10).asInstanceOf[A11],
          buffer(11).asInstanceOf[A12],
          buffer(12).asInstanceOf[A13],
          buffer(13).asInstanceOf[A14],
          buffer(14).asInstanceOf[A15],
          buffer(15).asInstanceOf[A16],
          buffer(16).asInstanceOf[A17],
          buffer(17).asInstanceOf[A18],
          buffer(18).asInstanceOf[A19],
          buffer(19).asInstanceOf[A20],
          buffer(20).asInstanceOf[A21],
          buffer(21).asInstanceOf[A22]
        )
      }
    }

    private def unsafeDecodeFields(trace: List[JsonError], in: RetractReader, fields: Schema.Field[_]*): Array[Any] = {
      val len: Int                  = fields.length
      val buffer                    = Array.ofDim[Any](len)
      val matrix                    = new StringMatrix(fields.map(_.label).toArray)
      val spans: Array[JsonError]   = fields.map(_.label).toArray.map(JsonError.ObjectAccess(_))
      val schemas: Array[Schema[_]] = fields.map(_.schema).toArray
      Lexer.char(trace, in, '{')
      if (Lexer.firstField(trace, in)) {
        do {
          var trace_ = trace
          val field  = Lexer.field(trace, in, matrix)
          if (field != -1) {
            trace_ = spans(field) :: trace
            if (buffer(field) != null)
              throw UnsafeJson(JsonError.Message("duplicate") :: trace)
            else
              buffer(field) = schemaDecoder(schemas(field)).unsafeDecode(trace_, in)
          } else Lexer.skipValue(trace_, in)
        } while (Lexer.nextField(trace, in))
      }

      var i = 0
      while (i < len) {
        if (buffer(i) == null)
          buffer(i) = schemaDecoder(schemas(i)).unsafeDecodeMissing(spans(i) :: trace)
        i += 1
      }
      buffer
    }
  }

}<|MERGE_RESOLUTION|>--- conflicted
+++ resolved
@@ -17,18 +17,9 @@
 
 object JsonCodec extends Codec {
 
-<<<<<<< HEAD
   override def encoder[A](schema: Schema[A]): ZPipeline[Any, Nothing, A, Byte] =
     ZPipeline.mapChunks(
       values => values.flatMap(Encoder.encode(schema, _))
-=======
-  override def encoder[A](schema: Schema[A]): ZTransducer[Any, Nothing, A, Byte] =
-    ZTransducer.fromPush(
-      (opt: Option[Chunk[A]]) =>
-        ZIO
-          .effect(opt.map(values => values.flatMap(Encoder.encode(schema, _))).getOrElse(Chunk.empty))
-          .orDie
->>>>>>> 4d14dc56
     )
 
   override def decoder[A](schema: Schema[A]): ZPipeline[Any, String, Byte, A] =
