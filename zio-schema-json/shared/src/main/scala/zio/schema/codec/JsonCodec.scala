package zio.schema.codec

import java.nio.CharBuffer
import java.nio.charset.StandardCharsets

import scala.collection.immutable.ListMap

import zio.json.JsonCodec._
import zio.json.JsonDecoder.{ JsonError, UnsafeJson }
import zio.json.internal.{ Lexer, RetractReader, StringMatrix, Write }
import zio.json.{
  JsonCodec => ZJsonCodec,
  JsonDecoder => ZJsonDecoder,
  JsonEncoder => ZJsonEncoder,
  JsonFieldDecoder,
  JsonFieldEncoder
}
import zio.schema._
<<<<<<< HEAD
import zio.schema.annotation.{ fieldDefaultValue, fieldNameAliases, optionalField, rejectExtraFields, transientField }
=======
import zio.schema.annotation._
>>>>>>> ea7b4529
import zio.schema.codec.BinaryCodec._
import zio.schema.codec.DecodeError.ReadError
import zio.stream.ZPipeline
import zio.{ Cause, Chunk, ChunkBuilder, NonEmptyChunk, ZIO }

object JsonCodec extends BinaryCodec {
  type DiscriminatorTuple = Chunk[(discriminatorName, String)]

  override def encoderFor[A](schema: Schema[A]): BinaryEncoder[A] =
    new BinaryEncoder[A] {

      override def encode(value: A): Chunk[Byte] =
        JsonEncoder.encode(schema, value)

      override def streamEncoder: BinaryStreamEncoder[A] =
        ZPipeline.mapChunks(
          _.flatMap(encode)
        )

    }

  override def decoderFor[A](schema: Schema[A]): BinaryDecoder[A] =
    new BinaryDecoder[A] {

      override def decode(chunk: Chunk[Byte]): Either[DecodeError, A] =
        JsonDecoder.decode(
          schema,
          new String(chunk.toArray, JsonEncoder.CHARSET)
        )

      override def streamDecoder: BinaryStreamDecoder[A] =
        ZPipeline.fromChannel(
          ZPipeline.utfDecode.channel.mapError(cce => ReadError(Cause.fail(cce), cce.getMessage))
        ) >>>
          ZPipeline.groupAdjacentBy[String, Unit](_ => ()) >>>
          ZPipeline.map[(Unit, NonEmptyChunk[String]), String] {
            case (_, fragments) => fragments.mkString
          } >>>
          ZPipeline.mapZIO { (s: String) =>
            ZIO.fromEither(JsonDecoder.decode(schema, s))
          }

    }

  def jsonEncoder[A](schema: Schema[A]): ZJsonEncoder[A] =
    JsonEncoder.schemaEncoder(schema)

  def jsonDecoder[A](schema: Schema[A]): ZJsonDecoder[A] =
    JsonDecoder.schemaDecoder(schema)

  def jsonCodec[A](schema: Schema[A]): ZJsonCodec[A] =
    ZJsonCodec(jsonEncoder(schema), jsonDecoder(schema))

  object Codecs {
    protected[codec] val unitEncoder: ZJsonEncoder[Unit] =
      (_: Unit, _: Option[Int], out: Write) => out.write("{}")

    private[codec] val unitDecoder: ZJsonDecoder[Unit] =
      (trace: List[ZJsonDecoder.JsonError], in: RetractReader) => {
        Lexer.char(trace, in, '{')
        Lexer.char(trace, in, '}')
        ()
      }

    protected[codec] val unitCodec: ZJsonCodec[Unit] = ZJsonCodec(unitEncoder, unitDecoder)

    protected[codec] def failDecoder[A](message: String): ZJsonDecoder[A] =
      (trace: List[ZJsonDecoder.JsonError], _: RetractReader) => throw UnsafeJson(JsonError.Message(message) :: trace)

    private[codec] def primitiveCodec[A](standardType: StandardType[A]): ZJsonCodec[A] =
      standardType match {
        case StandardType.UnitType              => unitCodec
        case StandardType.StringType            => ZJsonCodec.string
        case StandardType.BoolType              => ZJsonCodec.boolean
        case StandardType.ByteType              => ZJsonCodec.byte
        case StandardType.ShortType             => ZJsonCodec.short
        case StandardType.IntType               => ZJsonCodec.int
        case StandardType.LongType              => ZJsonCodec.long
        case StandardType.FloatType             => ZJsonCodec.float
        case StandardType.DoubleType            => ZJsonCodec.double
        case StandardType.BinaryType            => ZJsonCodec.chunk(ZJsonCodec.byte.encoder, ZJsonCodec.byte.decoder)
        case StandardType.CharType              => ZJsonCodec.char
        case StandardType.BigIntegerType        => ZJsonCodec.bigInteger
        case StandardType.BigDecimalType        => ZJsonCodec.bigDecimal
        case StandardType.UUIDType              => ZJsonCodec.uuid
        case StandardType.DayOfWeekType         => ZJsonCodec.dayOfWeek // ZJsonCodec[java.time.DayOfWeek]
        case StandardType.DurationType          => ZJsonCodec.duration //ZJsonCodec[java.time.Duration]
        case StandardType.InstantType(_)        => ZJsonCodec.instant //ZJsonCodec[java.time.Instant]
        case StandardType.LocalDateType(_)      => ZJsonCodec.localDate //ZJsonCodec[java.time.LocalDate]
        case StandardType.LocalDateTimeType(_)  => ZJsonCodec.localDateTime //ZJsonCodec[java.time.LocalDateTime]
        case StandardType.LocalTimeType(_)      => ZJsonCodec.localTime //ZJsonCodec[java.time.LocalTime]
        case StandardType.MonthType             => ZJsonCodec.month //ZJsonCodec[java.time.Month]
        case StandardType.MonthDayType          => ZJsonCodec.monthDay //ZJsonCodec[java.time.MonthDay]
        case StandardType.OffsetDateTimeType(_) => ZJsonCodec.offsetDateTime //ZJsonCodec[java.time.OffsetDateTime]
        case StandardType.OffsetTimeType(_)     => ZJsonCodec.offsetTime //ZJsonCodec[java.time.OffsetTime]
        case StandardType.PeriodType            => ZJsonCodec.period //ZJsonCodec[java.time.Period]
        case StandardType.YearType              => ZJsonCodec.year //ZJsonCodec[java.time.Year]
        case StandardType.YearMonthType         => ZJsonCodec.yearMonth //ZJsonCodec[java.time.YearMonth]
        case StandardType.ZonedDateTimeType(_)  => ZJsonCodec.zonedDateTime //ZJsonCodec[java.time.ZonedDateTime]
        case StandardType.ZoneIdType            => ZJsonCodec.zoneId //ZJsonCodec[java.time.ZoneId]
        case StandardType.ZoneOffsetType        => ZJsonCodec.zoneOffset //ZJsonCodec[java.time.ZoneOffset]
      }
  }

  object JsonEncoder {

    import Codecs._
    import ZJsonEncoder.bump
    import ZJsonEncoder.pad
    import ProductEncoder._

    private[codec] val CHARSET = StandardCharsets.UTF_8

    final def encode[A](schema: Schema[A], value: A): Chunk[Byte] =
      charSequenceToByteChunk(schemaEncoder(schema).encodeJson(value, None))

    private[codec] def charSequenceToByteChunk(chars: CharSequence): Chunk[Byte] = {
      val bytes = CHARSET.newEncoder().encode(CharBuffer.wrap(chars))
      Chunk.fromByteBuffer(bytes)
    }

    //scalafmt: { maxColumn = 400, optIn.configStyleArguments = false }
    private[codec] def schemaEncoder[A](schema: Schema[A], discriminatorTuple: DiscriminatorTuple = Chunk.empty): ZJsonEncoder[A] = schema match {
      case Schema.Primitive(standardType, _)   => primitiveCodec(standardType).encoder
      case Schema.Sequence(schema, _, g, _, _) => ZJsonEncoder.chunk(schemaEncoder(schema, discriminatorTuple)).contramap(g)
      case Schema.Map(ks, vs, _) =>
        ZJsonEncoder.chunk(schemaEncoder(ks, discriminatorTuple).zip(schemaEncoder(vs, discriminatorTuple))).contramap(m => Chunk.fromIterable(m))
      case Schema.Set(s, _) =>
        ZJsonEncoder.chunk(schemaEncoder(s, discriminatorTuple)).contramap(m => Chunk.fromIterable(m))
      case Schema.Transform(c, _, g, _, _)        => transformEncoder(c, g)
      case Schema.Tuple2(l, r, _)                 => ZJsonEncoder.tuple2(schemaEncoder(l, discriminatorTuple), schemaEncoder(r, discriminatorTuple))
      case Schema.Optional(schema, _)             => ZJsonEncoder.option(schemaEncoder(schema, discriminatorTuple))
      case Schema.Fail(_, _)                      => unitEncoder.contramap(_ => ())
      case Schema.GenericRecord(_, structure, _)  => recordEncoder(structure.toChunk)
      case Schema.Either(left, right, _)          => ZJsonEncoder.either(schemaEncoder(left, discriminatorTuple), schemaEncoder(right, discriminatorTuple))
      case l @ Schema.Lazy(_)                     => schemaEncoder(l.schema, discriminatorTuple)
      case Schema.CaseClass0(_, _, _)             => caseClassEncoder(discriminatorTuple)
      case Schema.CaseClass1(_, f, _, _)          => caseClassEncoder(discriminatorTuple, f)
      case Schema.CaseClass2(_, f1, f2, _, _)     => caseClassEncoder(discriminatorTuple, f1, f2)
      case Schema.CaseClass3(_, f1, f2, f3, _, _) => caseClassEncoder(discriminatorTuple, f1, f2, f3)
      case Schema.CaseClass4(_, f1, f2, f3, f4, _, _) =>
        caseClassEncoder(discriminatorTuple, f1, f2, f3, f4)
      case Schema.CaseClass5(_, f1, f2, f3, f4, f5, _, _) =>
        caseClassEncoder(discriminatorTuple, f1, f2, f3, f4, f5)
      case Schema.CaseClass6(_, f1, f2, f3, f4, f5, f6, _, _) =>
        caseClassEncoder(discriminatorTuple, f1, f2, f3, f4, f5, f6)
      case Schema.CaseClass7(_, f1, f2, f3, f4, f5, f6, f7, _, _) =>
        caseClassEncoder(discriminatorTuple, f1, f2, f3, f4, f5, f6, f7)
      case Schema.CaseClass8(_, f1, f2, f3, f4, f5, f6, f7, f8, _, _) =>
        caseClassEncoder(discriminatorTuple, f1, f2, f3, f4, f5, f6, f7, f8)
      case Schema
            .CaseClass9(_, f1, f2, f3, f4, f5, f6, f7, f8, f9, _, _) =>
        caseClassEncoder(discriminatorTuple, f1, f2, f3, f4, f5, f6, f7, f8, f9)
      case Schema.CaseClass10(_, f1, f2, f3, f4, f5, f6, f7, f8, f9, f10, _, _) =>
        caseClassEncoder(discriminatorTuple, f1, f2, f3, f4, f5, f6, f7, f8, f9, f10)
      case Schema.CaseClass11(_, f1, f2, f3, f4, f5, f6, f7, f8, f9, f10, f11, _, _) =>
        caseClassEncoder(discriminatorTuple, f1, f2, f3, f4, f5, f6, f7, f8, f9, f10, f11)
      case Schema.CaseClass12(_, f1, f2, f3, f4, f5, f6, f7, f8, f9, f10, f11, f12, _, _) =>
        caseClassEncoder(discriminatorTuple, f1, f2, f3, f4, f5, f6, f7, f8, f9, f10, f11, f12)
      case Schema.CaseClass13(_, f1, f2, f3, f4, f5, f6, f7, f8, f9, f10, f11, f12, f13, _, _) =>
        caseClassEncoder(discriminatorTuple, f1, f2, f3, f4, f5, f6, f7, f8, f9, f10, f11, f12, f13)
      case Schema.CaseClass14(_, f1, f2, f3, f4, f5, f6, f7, f8, f9, f10, f11, f12, f13, f14, _, _) =>
        caseClassEncoder(discriminatorTuple, f1, f2, f3, f4, f5, f6, f7, f8, f9, f10, f11, f12, f13, f14)
      case Schema.CaseClass15(_, f1, f2, f3, f4, f5, f6, f7, f8, f9, f10, f11, f12, f13, f14, f15, _, _) =>
        caseClassEncoder(discriminatorTuple, f1, f2, f3, f4, f5, f6, f7, f8, f9, f10, f11, f12, f13, f14, f15)
      case Schema.CaseClass16(_, f1, f2, f3, f4, f5, f6, f7, f8, f9, f10, f11, f12, f13, f14, f15, f16, _, _) =>
        caseClassEncoder(discriminatorTuple, f1, f2, f3, f4, f5, f6, f7, f8, f9, f10, f11, f12, f13, f14, f15, f16)
      case Schema.CaseClass17(_, f1, f2, f3, f4, f5, f6, f7, f8, f9, f10, f11, f12, f13, f14, f15, f16, f17, _, _) =>
        caseClassEncoder(discriminatorTuple, f1, f2, f3, f4, f5, f6, f7, f8, f9, f10, f11, f12, f13, f14, f15, f16, f17)
      case Schema.CaseClass18(_, f1, f2, f3, f4, f5, f6, f7, f8, f9, f10, f11, f12, f13, f14, f15, f16, f17, f18, _, _) =>
        caseClassEncoder(discriminatorTuple, f1, f2, f3, f4, f5, f6, f7, f8, f9, f10, f11, f12, f13, f14, f15, f16, f17, f18)
      case Schema.CaseClass19(_, f1, f2, f3, f4, f5, f6, f7, f8, f9, f10, f11, f12, f13, f14, f15, f16, f17, f18, f19, _, _) =>
        caseClassEncoder(discriminatorTuple, f1, f2, f3, f4, f5, f6, f7, f8, f9, f10, f11, f12, f13, f14, f15, f16, f17, f18, f19)
      case Schema.CaseClass20(_, f1, f2, f3, f4, f5, f6, f7, f8, f9, f10, f11, f12, f13, f14, f15, f16, f17, f18, f19, f20, _) =>
        caseClassEncoder(discriminatorTuple, f1, f2, f3, f4, f5, f6, f7, f8, f9, f10, f11, f12, f13, f14, f15, f16, f17, f18, f19, f20)
      case Schema.CaseClass21(_, f1, f2, f3, f4, f5, f6, f7, f8, f9, f10, f11, f12, f13, f14, f15, f16, f17, f18, f19, f20, tail) =>
        caseClassEncoder(discriminatorTuple, f1, f2, f3, f4, f5, f6, f7, f8, f9, f10, f11, f12, f13, f14, f15, f16, f17, f18, f19, f20, tail._1)
      case Schema.CaseClass22(_, f1, f2, f3, f4, f5, f6, f7, f8, f9, f10, f11, f12, f13, f14, f15, f16, f17, f18, f19, f20, tail) =>
        caseClassEncoder(discriminatorTuple, f1, f2, f3, f4, f5, f6, f7, f8, f9, f10, f11, f12, f13, f14, f15, f16, f17, f18, f19, f20, tail._1, tail._2)
      case e @ Schema.Enum1(_, c, _)                                  => enumEncoder(e, c)
      case e @ Schema.Enum2(_, c1, c2, _)                             => enumEncoder(e, c1, c2)
      case e @ Schema.Enum3(_, c1, c2, c3, _)                         => enumEncoder(e, c1, c2, c3)
      case e @ Schema.Enum4(_, c1, c2, c3, c4, _)                     => enumEncoder(e, c1, c2, c3, c4)
      case e @ Schema.Enum5(_, c1, c2, c3, c4, c5, _)                 => enumEncoder(e, c1, c2, c3, c4, c5)
      case e @ Schema.Enum6(_, c1, c2, c3, c4, c5, c6, _)             => enumEncoder(e, c1, c2, c3, c4, c5, c6)
      case e @ Schema.Enum7(_, c1, c2, c3, c4, c5, c6, c7, _)         => enumEncoder(e, c1, c2, c3, c4, c5, c6, c7)
      case e @ Schema.Enum8(_, c1, c2, c3, c4, c5, c6, c7, c8, _)     => enumEncoder(e, c1, c2, c3, c4, c5, c6, c7, c8)
      case e @ Schema.Enum9(_, c1, c2, c3, c4, c5, c6, c7, c8, c9, _) => enumEncoder(e, c1, c2, c3, c4, c5, c6, c7, c8, c9)
      case e @ Schema.Enum10(_, c1, c2, c3, c4, c5, c6, c7, c8, c9, c10, _) =>
        enumEncoder(e, c1, c2, c3, c4, c5, c6, c7, c8, c9, c10)
      case e @ Schema.Enum11(_, c1, c2, c3, c4, c5, c6, c7, c8, c9, c10, c11, _) =>
        enumEncoder(e, c1, c2, c3, c4, c5, c6, c7, c8, c9, c10, c11)
      case e @ Schema.Enum12(_, c1, c2, c3, c4, c5, c6, c7, c8, c9, c10, c11, c12, _) =>
        enumEncoder(e, c1, c2, c3, c4, c5, c6, c7, c8, c9, c10, c11, c12)
      case e @ Schema.Enum13(_, c1, c2, c3, c4, c5, c6, c7, c8, c9, c10, c11, c12, c13, _) =>
        enumEncoder(e, c1, c2, c3, c4, c5, c6, c7, c8, c9, c10, c11, c12, c13)
      case e @ Schema.Enum14(_, c1, c2, c3, c4, c5, c6, c7, c8, c9, c10, c11, c12, c13, c14, _) =>
        enumEncoder(e, c1, c2, c3, c4, c5, c6, c7, c8, c9, c10, c11, c12, c13, c14)
      case e @ Schema.Enum15(_, c1, c2, c3, c4, c5, c6, c7, c8, c9, c10, c11, c12, c13, c14, c15, _) =>
        enumEncoder(e, c1, c2, c3, c4, c5, c6, c7, c8, c9, c10, c11, c12, c13, c14, c15)
      case e @ Schema.Enum16(_, c1, c2, c3, c4, c5, c6, c7, c8, c9, c10, c11, c12, c13, c14, c15, c16, _) =>
        enumEncoder(e, c1, c2, c3, c4, c5, c6, c7, c8, c9, c10, c11, c12, c13, c14, c15, c16)
      case e @ Schema.Enum17(_, c1, c2, c3, c4, c5, c6, c7, c8, c9, c10, c11, c12, c13, c14, c15, c16, c17, _) =>
        enumEncoder(e, c1, c2, c3, c4, c5, c6, c7, c8, c9, c10, c11, c12, c13, c14, c15, c16, c17)
      case e @ Schema.Enum18(_, c1, c2, c3, c4, c5, c6, c7, c8, c9, c10, c11, c12, c13, c14, c15, c16, c17, c18, _) =>
        enumEncoder(e, c1, c2, c3, c4, c5, c6, c7, c8, c9, c10, c11, c12, c13, c14, c15, c16, c17, c18)
      case e @ Schema.Enum19(_, c1, c2, c3, c4, c5, c6, c7, c8, c9, c10, c11, c12, c13, c14, c15, c16, c17, c18, c19, _) =>
        enumEncoder(e, c1, c2, c3, c4, c5, c6, c7, c8, c9, c10, c11, c12, c13, c14, c15, c16, c17, c18, c19)
      case e @ Schema
            .Enum20(_, c1, c2, c3, c4, c5, c6, c7, c8, c9, c10, c11, c12, c13, c14, c15, c16, c17, c18, c19, c20, _) =>
        enumEncoder(e, c1, c2, c3, c4, c5, c6, c7, c8, c9, c10, c11, c12, c13, c14, c15, c16, c17, c18, c19, c20)
      case e @ Schema
            .Enum21(_, c1, c2, c3, c4, c5, c6, c7, c8, c9, c10, c11, c12, c13, c14, c15, c16, c17, c18, c19, c20, c21, _) =>
        enumEncoder(e, c1, c2, c3, c4, c5, c6, c7, c8, c9, c10, c11, c12, c13, c14, c15, c16, c17, c18, c19, c20, c21)
      case e @ Schema.Enum22(_, c1, c2, c3, c4, c5, c6, c7, c8, c9, c10, c11, c12, c13, c14, c15, c16, c17, c18, c19, c20, c21, c22, _) =>
        enumEncoder(e, c1, c2, c3, c4, c5, c6, c7, c8, c9, c10, c11, c12, c13, c14, c15, c16, c17, c18, c19, c20, c21, c22)
      case e @ Schema.EnumN(_, cs, _) => enumEncoder(e, cs.toSeq: _*)
      case Schema.Dynamic(_)          => dynamicEncoder(DynamicValueSchema.schema)
      case _                          => throw new Exception(s"Missing a handler for encoding of schema ${schema.toString()}.")
    }
    //scalafmt: { maxColumn = 120, optIn.configStyleArguments = true }

    private def dynamicEncoder(schema: Schema[DynamicValue]): ZJsonEncoder[DynamicValue] =
      schemaEncoder(schema)

    private def transformEncoder[A, B](schema: Schema[A], g: B => Either[String, A]): ZJsonEncoder[B] = {
      (b: B, indent: Option[Int], out: Write) =>
        g(b) match {
          case Left(_)  => ()
          case Right(a) => schemaEncoder(schema).unsafeEncode(a, indent, out)
        }
    }

    private def enumEncoder[Z](parentSchema: Schema.Enum[Z], cases: Schema.Case[Z, _]*): ZJsonEncoder[Z] =
      (value: Z, indent: Option[Int], out: Write) => {
        val fieldIndex = cases.indexWhere(c => c.deconstructOption(value).isDefined)
        if (fieldIndex > -1) {
          val case_ = cases(fieldIndex)
          val discriminatorChunk = parentSchema.annotations.collect {
            case d: discriminatorName => (d, case_.id)
          }

          if (discriminatorChunk.isEmpty) out.write('{')
          val indent_ = bump(indent)
          pad(indent_, out)

          if (discriminatorChunk.isEmpty) {
            string.encoder.unsafeEncode(JsonFieldEncoder.string.unsafeEncodeField(case_.id), indent_, out)
            if (indent.isEmpty) out.write(':')
            else out.write(" : ")
          }

          schemaEncoder(
            case_.schema.asInstanceOf[Schema[Any]],
            discriminatorTuple = discriminatorChunk
          ).unsafeEncode(case_.deconstruct(value), indent, out)

          if (discriminatorChunk.isEmpty) out.write('}')
        } else {
          out.write("{}")
        }
      }

    private def recordEncoder[Z](structure: Seq[Schema.Field[Z, _]]): ZJsonEncoder[ListMap[String, _]] = {
      (value: ListMap[String, _], indent: Option[Int], out: Write) =>
        {
          if (structure.isEmpty) {
            out.write("{}")
          } else {
            out.write('{')
            val indent_ = bump(indent)
            pad(indent_, out)
            var first = true
            structure.foreach {
              case Schema.Field(k, a, _, _, _, _) =>
                val enc = schemaEncoder(a.asInstanceOf[Schema[Any]])
                if (first)
                  first = false
                else {
                  out.write(',')
                  if (indent.isDefined)
                    ZJsonEncoder.pad(indent_, out)
                }
                string.encoder.unsafeEncode(JsonFieldEncoder.string.unsafeEncodeField(k), indent_, out)
                if (indent.isEmpty) out.write(':')
                else out.write(" : ")
                enc.unsafeEncode(value(k), indent_, out)
            }
            pad(indent, out)
            out.write('}')
          }
        }
    }
  }

  object JsonDecoder {

    import Codecs._
    import ProductDecoder._

    final def decode[A](schema: Schema[A], json: String): Either[DecodeError, A] =
      schemaDecoder(schema).decodeJson(json) match {
        case Left(value)  => Left(ReadError(Cause.empty, value))
        case Right(value) => Right(value)
      }

    def x[A](dec: ZJsonDecoder[A]): Unit = dec match {
      case _: ZJsonDecoder[_] =>
    }

    //scalafmt: { maxColumn = 400, optIn.configStyleArguments = false }
    private[codec] def schemaDecoder[A](schema: Schema[A], hasDiscriminator: Boolean = false): ZJsonDecoder[A] = schema match {
      case Schema.Primitive(standardType, _)   => primitiveCodec(standardType).decoder
      case Schema.Optional(codec, _)           => ZJsonDecoder.option(schemaDecoder(codec, hasDiscriminator))
      case Schema.Tuple2(left, right, _)       => ZJsonDecoder.tuple2(schemaDecoder(left, hasDiscriminator), schemaDecoder(right, hasDiscriminator))
      case Schema.Transform(codec, f, _, _, _) => schemaDecoder(codec, hasDiscriminator).mapOrFail(f)
      case Schema.Sequence(codec, f, _, _, _)  => ZJsonDecoder.chunk(schemaDecoder(codec, hasDiscriminator)).map(f)
      case Schema.Map(ks, vs, _) =>
        ZJsonDecoder.chunk(schemaDecoder(ks, hasDiscriminator) <*> schemaDecoder(vs, hasDiscriminator)).map(entries => entries.toList.toMap)
      case Schema.Set(s, _)                      => ZJsonDecoder.chunk(schemaDecoder(s, hasDiscriminator)).map(entries => entries.toSet)
      case Schema.Fail(message, _)               => failDecoder(message)
      case Schema.GenericRecord(_, structure, _) => recordDecoder(structure.toChunk)
      case Schema.Either(left, right, _)         => ZJsonDecoder.either(schemaDecoder(left, hasDiscriminator), schemaDecoder(right, hasDiscriminator))
      case l @ Schema.Lazy(_)                    => schemaDecoder(l.schema, hasDiscriminator)
      //case Schema.Meta(_, _)                                                                           => astDecoder
      case s @ Schema.CaseClass0(_, _, _)                                => caseClass0Decoder(s)
      case s @ Schema.CaseClass1(_, _, _, _)                             => caseClass1Decoder(hasDiscriminator, s)
      case s @ Schema.CaseClass2(_, _, _, _, _)                          => caseClass2Decoder(hasDiscriminator, s)
      case s @ Schema.CaseClass3(_, _, _, _, _, _)                       => caseClass3Decoder(hasDiscriminator, s)
      case s @ Schema.CaseClass4(_, _, _, _, _, _, _)                    => caseClass4Decoder(hasDiscriminator, s)
      case s @ Schema.CaseClass5(_, _, _, _, _, _, _, _)                 => caseClass5Decoder(hasDiscriminator, s)
      case s @ Schema.CaseClass6(_, _, _, _, _, _, _, _, _)              => caseClass6Decoder(hasDiscriminator, s)
      case s @ Schema.CaseClass7(_, _, _, _, _, _, _, _, _, _)           => caseClass7Decoder(hasDiscriminator, s)
      case s @ Schema.CaseClass8(_, _, _, _, _, _, _, _, _, _, _)        => caseClass8Decoder(hasDiscriminator, s)
      case s @ Schema.CaseClass9(_, _, _, _, _, _, _, _, _, _, _, _)     => caseClass9Decoder(hasDiscriminator, s)
      case s @ Schema.CaseClass10(_, _, _, _, _, _, _, _, _, _, _, _, _) => caseClass10Decoder(hasDiscriminator, s)
      case s @ Schema.CaseClass11(_, _, _, _, _, _, _, _, _, _, _, _, _, _) =>
        caseClass11Decoder(hasDiscriminator, s)
      case s @ Schema.CaseClass12(_, _, _, _, _, _, _, _, _, _, _, _, _, _, _) =>
        caseClass12Decoder(hasDiscriminator, s)
      case s @ Schema.CaseClass13(_, _, _, _, _, _, _, _, _, _, _, _, _, _, _, _) =>
        caseClass13Decoder(hasDiscriminator, s)
      case s @ Schema
            .CaseClass14(_, _, _, _, _, _, _, _, _, _, _, _, _, _, _, _, _) =>
        caseClass14Decoder(hasDiscriminator, s)
      case s @ Schema
            .CaseClass15(_, _, _, _, _, _, _, _, _, _, _, _, _, _, _, _, _, _) =>
        caseClass15Decoder(hasDiscriminator, s)
      case s @ Schema.CaseClass16(_, _, _, _, _, _, _, _, _, _, _, _, _, _, _, _, _, _, _) =>
        caseClass16Decoder(hasDiscriminator, s)
      case s @ Schema.CaseClass17(_, _, _, _, _, _, _, _, _, _, _, _, _, _, _, _, _, _, _, _) =>
        caseClass17Decoder(hasDiscriminator, s)
      case s @ Schema.CaseClass18(_, _, _, _, _, _, _, _, _, _, _, _, _, _, _, _, _, _, _, _, _) =>
        caseClass18Decoder(hasDiscriminator, s)
      case s @ Schema.CaseClass19(_, _, _, _, _, _, _, _, _, _, _, _, _, _, _, _, _, _, _, _, _, _) =>
        caseClass19Decoder(hasDiscriminator, s)
      case s @ Schema.CaseClass20(_, _, _, _, _, _, _, _, _, _, _, _, _, _, _, _, _, _, _, _, _, _) =>
        caseClass20Decoder(hasDiscriminator, s)
      case s @ Schema.CaseClass21(_, _, _, _, _, _, _, _, _, _, _, _, _, _, _, _, _, _, _, _, _, _) =>
        caseClass21Decoder(hasDiscriminator, s)
      case s @ Schema.CaseClass22(_, _, _, _, _, _, _, _, _, _, _, _, _, _, _, _, _, _, _, _, _, _) =>
        caseClass22Decoder(hasDiscriminator, s)
      case e @ Schema.Enum1(_, c, _)                                  => enumDecoder(e, c)
      case e @ Schema.Enum2(_, c1, c2, _)                             => enumDecoder(e, c1, c2)
      case e @ Schema.Enum3(_, c1, c2, c3, _)                         => enumDecoder(e, c1, c2, c3)
      case e @ Schema.Enum4(_, c1, c2, c3, c4, _)                     => enumDecoder(e, c1, c2, c3, c4)
      case e @ Schema.Enum5(_, c1, c2, c3, c4, c5, _)                 => enumDecoder(e, c1, c2, c3, c4, c5)
      case e @ Schema.Enum6(_, c1, c2, c3, c4, c5, c6, _)             => enumDecoder(e, c1, c2, c3, c4, c5, c6)
      case e @ Schema.Enum7(_, c1, c2, c3, c4, c5, c6, c7, _)         => enumDecoder(e, c1, c2, c3, c4, c5, c6, c7)
      case e @ Schema.Enum8(_, c1, c2, c3, c4, c5, c6, c7, c8, _)     => enumDecoder(e, c1, c2, c3, c4, c5, c6, c7, c8)
      case e @ Schema.Enum9(_, c1, c2, c3, c4, c5, c6, c7, c8, c9, _) => enumDecoder(e, c1, c2, c3, c4, c5, c6, c7, c8, c9)
      case e @ Schema.Enum10(_, c1, c2, c3, c4, c5, c6, c7, c8, c9, c10, _) =>
        enumDecoder(e, c1, c2, c3, c4, c5, c6, c7, c8, c9, c10)
      case e @ Schema.Enum11(_, c1, c2, c3, c4, c5, c6, c7, c8, c9, c10, c11, _) =>
        enumDecoder(e, c1, c2, c3, c4, c5, c6, c7, c8, c9, c10, c11)
      case e @ Schema.Enum12(_, c1, c2, c3, c4, c5, c6, c7, c8, c9, c10, c11, c12, _) =>
        enumDecoder(e, c1, c2, c3, c4, c5, c6, c7, c8, c9, c10, c11, c12)
      case e @ Schema.Enum13(_, c1, c2, c3, c4, c5, c6, c7, c8, c9, c10, c11, c12, c13, _) =>
        enumDecoder(e, c1, c2, c3, c4, c5, c6, c7, c8, c9, c10, c11, c12, c13)
      case e @ Schema.Enum14(_, c1, c2, c3, c4, c5, c6, c7, c8, c9, c10, c11, c12, c13, c14, _) =>
        enumDecoder(e, c1, c2, c3, c4, c5, c6, c7, c8, c9, c10, c11, c12, c13, c14)
      case e @ Schema.Enum15(_, c1, c2, c3, c4, c5, c6, c7, c8, c9, c10, c11, c12, c13, c14, c15, _) =>
        enumDecoder(e, c1, c2, c3, c4, c5, c6, c7, c8, c9, c10, c11, c12, c13, c14, c15)
      case e @ Schema.Enum16(_, c1, c2, c3, c4, c5, c6, c7, c8, c9, c10, c11, c12, c13, c14, c15, c16, _) =>
        enumDecoder(e, c1, c2, c3, c4, c5, c6, c7, c8, c9, c10, c11, c12, c13, c14, c15, c16)
      case e @ Schema.Enum17(_, c1, c2, c3, c4, c5, c6, c7, c8, c9, c10, c11, c12, c13, c14, c15, c16, c17, _) =>
        enumDecoder(e, c1, c2, c3, c4, c5, c6, c7, c8, c9, c10, c11, c12, c13, c14, c15, c16, c17)
      case e @ Schema.Enum18(_, c1, c2, c3, c4, c5, c6, c7, c8, c9, c10, c11, c12, c13, c14, c15, c16, c17, c18, _) =>
        enumDecoder(e, c1, c2, c3, c4, c5, c6, c7, c8, c9, c10, c11, c12, c13, c14, c15, c16, c17, c18)
      case e @ Schema.Enum19(_, c1, c2, c3, c4, c5, c6, c7, c8, c9, c10, c11, c12, c13, c14, c15, c16, c17, c18, c19, _) =>
        enumDecoder(e, c1, c2, c3, c4, c5, c6, c7, c8, c9, c10, c11, c12, c13, c14, c15, c16, c17, c18, c19)
      case e @ Schema
            .Enum20(_, c1, c2, c3, c4, c5, c6, c7, c8, c9, c10, c11, c12, c13, c14, c15, c16, c17, c18, c19, c20, _) =>
        enumDecoder(e, c1, c2, c3, c4, c5, c6, c7, c8, c9, c10, c11, c12, c13, c14, c15, c16, c17, c18, c19, c20)
      case e @ Schema.Enum21(_, c1, c2, c3, c4, c5, c6, c7, c8, c9, c10, c11, c12, c13, c14, c15, c16, c17, c18, c19, c20, c21, _) =>
        enumDecoder(e, c1, c2, c3, c4, c5, c6, c7, c8, c9, c10, c11, c12, c13, c14, c15, c16, c17, c18, c19, c20, c21)
      case e @ Schema.Enum22(_, c1, c2, c3, c4, c5, c6, c7, c8, c9, c10, c11, c12, c13, c14, c15, c16, c17, c18, c19, c20, c21, c22, _) =>
        enumDecoder(e, c1, c2, c3, c4, c5, c6, c7, c8, c9, c10, c11, c12, c13, c14, c15, c16, c17, c18, c19, c20, c21, c22)
      case e @ Schema.EnumN(_, cs, _) => enumDecoder(e, cs.toSeq: _*)
      case Schema.Dynamic(_)          => dynamicDecoder(DynamicValueSchema.schema)
      case _                          => throw new Exception(s"Missing a handler for decoding of schema ${schema.toString()}.")
    }
    //scalafmt: { maxColumn = 120, optIn.configStyleArguments = true }

    private def dynamicDecoder(schema: Schema[DynamicValue]): ZJsonDecoder[DynamicValue] =
      schemaDecoder(schema)

    private def enumDecoder[Z](parentSchema: Schema.Enum[Z], cases: Schema.Case[Z, _]*): ZJsonDecoder[Z] = {
      (trace: List[JsonError], in: RetractReader) =>
        {
          Lexer.char(trace, in, '{')
          if (Lexer.firstField(trace, in)) {
            val subtypeOrDiscriminator = Lexer.string(trace, in).toString
            val (subtype, trace_, hasDiscriminator) = parentSchema.annotations.collect {
              case d: discriminatorName if d.tag == subtypeOrDiscriminator =>
                val trace_ = JsonError.ObjectAccess(subtypeOrDiscriminator) :: trace
                Lexer.char(trace_, in, ':')
                val innerSubtype = Lexer.string(trace, in).toString
                (innerSubtype, JsonError.ObjectAccess(innerSubtype) :: trace_, true)
            }.headOption.getOrElse {
              val trace_ = JsonError.ObjectAccess(subtypeOrDiscriminator) :: trace
              Lexer.char(trace_, in, ':')
              (subtypeOrDiscriminator, trace_, false)
            }

            cases.find(_.id == subtype) match {
              case Some(c) =>
                val decoded = schemaDecoder(c.schema, hasDiscriminator).unsafeDecode(trace_, in).asInstanceOf[Z]
                if (!hasDiscriminator) Lexer.nextField(trace, in)
                decoded
              case None =>
                throw UnsafeJson(JsonError.Message("unrecognized subtype") :: trace_)
            }
          } else {
            throw UnsafeJson(JsonError.Message("missing subtype") :: trace)
          }
        }
    }

    private def recordDecoder[Z](structure: Seq[Schema.Field[Z, _]]): ZJsonDecoder[ListMap[String, Any]] = {
      (trace: List[JsonError], in: RetractReader) =>
        {
          val builder: ChunkBuilder[(String, Any)] = zio.ChunkBuilder.make[(String, Any)](structure.size)
          Lexer.char(trace, in, '{')
          if (Lexer.firstField(trace, in)) {
            while ({
              val field = Lexer.string(trace, in).toString
              structure.find(_.name == field) match {
                case Some(Schema.Field(label, schema, _, _, _, _)) =>
                  val trace_ = JsonError.ObjectAccess(label) :: trace
                  Lexer.char(trace_, in, ':')
                  val value = schemaDecoder(schema).unsafeDecode(trace_, in)
                  builder += ((JsonFieldDecoder.string.unsafeDecodeField(trace_, label), value))
                case None =>
                  Lexer.skipValue(trace, in)

              }
              (Lexer.nextField(trace, in))
            }) {
              ()
            }
          }
          (ListMap.newBuilder[String, Any] ++= builder.result()).result()
        }
    }

  }

  //scalafmt: { maxColumn = 400, optIn.configStyleArguments = false }
  private[codec] object ProductEncoder {
    import ZJsonEncoder.bump
    import ZJsonEncoder.pad

    private[codec] def caseClassEncoder[Z](discriminatorTuple: DiscriminatorTuple, fields: Schema.Field[Z, _]*): ZJsonEncoder[Z] = { (a: Z, indent: Option[Int], out: Write) =>
      {
        out.write('{')
        val indent_ = bump(indent)
        pad(indent_, out)
        var first = true
        discriminatorTuple.foreach { discriminator =>
          val (tag, caseTpeName) = discriminator
          string.encoder.unsafeEncode(JsonFieldEncoder.string.unsafeEncodeField(tag.tag), indent_, out)
          if (indent.isEmpty) out.write(':')
          else out.write(" : ")
          string.encoder.unsafeEncode(JsonFieldEncoder.string.unsafeEncodeField(caseTpeName), indent_, out)
          out.write(",")
        }
        val nonTransientFields = fields.filter {
          case Schema.Field(_, _, annotations, _, _, _) if annotations.collectFirst { case a: transientField => a }.isDefined => false
          case _ => true
        }
        nonTransientFields.foreach {
          case s: Schema.Field[Z, _] =>
            val enc = JsonEncoder.schemaEncoder(s.schema)
            if (!enc.isNothing(s.get(a))) {
              if (first)
                first = false
              else {
                out.write(',')
                if (indent.isDefined)
                  ZJsonEncoder.pad(indent_, out)
              }

              string.encoder.unsafeEncode(JsonFieldEncoder.string.unsafeEncodeField(s.name), indent_, out)
              if (indent.isEmpty) out.write(':')
              else out.write(" : ")
              enc.unsafeEncode(s.get(a), indent_, out)
            }
        }
        pad(indent, out)
        out.write('}')
      }
    }
  }

  //scalafmt: { maxColumn = 400, optIn.configStyleArguments = false }
  private[codec] object ProductDecoder {
    import zio.schema.codec.JsonCodec.JsonDecoder.schemaDecoder

    private[codec] def caseClass0Decoder[Z](schema: Schema.CaseClass0[Z]): ZJsonDecoder[Z] = { (trace: List[JsonError], in: RetractReader) =>
      val _ = Codecs.unitDecoder.unsafeDecode(trace, in)
      schema.defaultConstruct()
    }

    private[codec] def caseClass1Decoder[A, Z](hasDiscriminator: Boolean, schema: Schema.CaseClass1[A, Z]): ZJsonDecoder[Z] = { (trace: List[JsonError], in: RetractReader) =>
      {
        val buffer: Array[Any] = unsafeDecodeFields(hasDiscriminator, trace, in, schema, schema.field)
        schema.defaultConstruct(buffer(0).asInstanceOf[A])
      }
    }

    private[codec] def caseClass2Decoder[A1, A2, Z](hasDiscriminator: Boolean, schema: Schema.CaseClass2[A1, A2, Z]): ZJsonDecoder[Z] = { (trace: List[JsonError], in: RetractReader) =>
      {
        val buffer: Array[Any] = unsafeDecodeFields(hasDiscriminator, trace, in, schema, schema.field1, schema.field2)
        schema.construct(buffer(0).asInstanceOf[A1], buffer(1).asInstanceOf[A2])
      }
    }

    private[codec] def caseClass3Decoder[A1, A2, A3, Z](hasDiscriminator: Boolean, schema: Schema.CaseClass3[A1, A2, A3, Z]): ZJsonDecoder[Z] = { (trace: List[JsonError], in: RetractReader) =>
      {
        val buffer: Array[Any] = unsafeDecodeFields(hasDiscriminator, trace, in, schema, schema.field1, schema.field2, schema.field3)
        schema.construct(buffer(0).asInstanceOf[A1], buffer(1).asInstanceOf[A2], buffer(2).asInstanceOf[A3])
      }
    }

    private[codec] def caseClass4Decoder[A1, A2, A3, A4, Z](hasDiscriminator: Boolean, schema: Schema.CaseClass4[A1, A2, A3, A4, Z]): ZJsonDecoder[Z] = { (trace: List[JsonError], in: RetractReader) =>
      {
        val buffer: Array[Any] =
          unsafeDecodeFields(hasDiscriminator, trace, in, schema, schema.field1, schema.field2, schema.field3, schema.field4)
        schema.construct(buffer(0).asInstanceOf[A1], buffer(1).asInstanceOf[A2], buffer(2).asInstanceOf[A3], buffer(3).asInstanceOf[A4])
      }
    }

    private[codec] def caseClass5Decoder[A1, A2, A3, A4, A5, Z](hasDiscriminator: Boolean, schema: Schema.CaseClass5[A1, A2, A3, A4, A5, Z]): ZJsonDecoder[Z] = { (trace: List[JsonError], in: RetractReader) =>
      {
        val buffer: Array[Any] =
          unsafeDecodeFields(hasDiscriminator, trace, in, schema, schema.field1, schema.field2, schema.field3, schema.field4, schema.field5)
        schema.construct(buffer(0).asInstanceOf[A1], buffer(1).asInstanceOf[A2], buffer(2).asInstanceOf[A3], buffer(3).asInstanceOf[A4], buffer(4).asInstanceOf[A5])
      }
    }

    private[codec] def caseClass6Decoder[A1, A2, A3, A4, A5, A6, Z](hasDiscriminator: Boolean, schema: Schema.CaseClass6[A1, A2, A3, A4, A5, A6, Z]): ZJsonDecoder[Z] = { (trace: List[JsonError], in: RetractReader) =>
      {
        val buffer: Array[Any] = unsafeDecodeFields(hasDiscriminator, trace, in, schema, schema.field1, schema.field2, schema.field3, schema.field4, schema.field5, schema.field6)
        schema.construct(buffer(0).asInstanceOf[A1], buffer(1).asInstanceOf[A2], buffer(2).asInstanceOf[A3], buffer(3).asInstanceOf[A4], buffer(4).asInstanceOf[A5], buffer(5).asInstanceOf[A6])
      }
    }

    private[codec] def caseClass7Decoder[A1, A2, A3, A4, A5, A6, A7, Z](hasDiscriminator: Boolean, schema: Schema.CaseClass7[A1, A2, A3, A4, A5, A6, A7, Z]): ZJsonDecoder[Z] = { (trace: List[JsonError], in: RetractReader) =>
      {
        val buffer: Array[Any] = unsafeDecodeFields(hasDiscriminator, trace, in, schema, schema.field1, schema.field2, schema.field3, schema.field4, schema.field5, schema.field6, schema.field7)
        schema.construct(buffer(0).asInstanceOf[A1], buffer(1).asInstanceOf[A2], buffer(2).asInstanceOf[A3], buffer(3).asInstanceOf[A4], buffer(4).asInstanceOf[A5], buffer(5).asInstanceOf[A6], buffer(6).asInstanceOf[A7])
      }
    }

    private[codec] def caseClass8Decoder[A1, A2, A3, A4, A5, A6, A7, A8, Z](hasDiscriminator: Boolean, schema: Schema.CaseClass8[A1, A2, A3, A4, A5, A6, A7, A8, Z]): ZJsonDecoder[Z] = { (trace: List[JsonError], in: RetractReader) =>
      {
        val buffer: Array[Any] = unsafeDecodeFields(hasDiscriminator, trace, in, schema, schema.field1, schema.field2, schema.field3, schema.field4, schema.field5, schema.field6, schema.field7, schema.field8)
        schema.construct(buffer(0).asInstanceOf[A1], buffer(1).asInstanceOf[A2], buffer(2).asInstanceOf[A3], buffer(3).asInstanceOf[A4], buffer(4).asInstanceOf[A5], buffer(5).asInstanceOf[A6], buffer(6).asInstanceOf[A7], buffer(7).asInstanceOf[A8])
      }
    }

    private[codec] def caseClass9Decoder[A1, A2, A3, A4, A5, A6, A7, A8, A9, Z](hasDiscriminator: Boolean, schema: Schema.CaseClass9[A1, A2, A3, A4, A5, A6, A7, A8, A9, Z]): ZJsonDecoder[Z] = { (trace: List[JsonError], in: RetractReader) =>
      {
        val buffer: Array[Any] = unsafeDecodeFields(hasDiscriminator, trace, in, schema, schema.field1, schema.field2, schema.field3, schema.field4, schema.field5, schema.field6, schema.field7, schema.field8, schema.field9)
        schema.construct(buffer(0).asInstanceOf[A1], buffer(1).asInstanceOf[A2], buffer(2).asInstanceOf[A3], buffer(3).asInstanceOf[A4], buffer(4).asInstanceOf[A5], buffer(5).asInstanceOf[A6], buffer(6).asInstanceOf[A7], buffer(7).asInstanceOf[A8], buffer(8).asInstanceOf[A9])
      }
    }

    private[codec] def caseClass10Decoder[A1, A2, A3, A4, A5, A6, A7, A8, A9, A10, Z](hasDiscriminator: Boolean, schema: Schema.CaseClass10[A1, A2, A3, A4, A5, A6, A7, A8, A9, A10, Z]): ZJsonDecoder[Z] = { (trace: List[JsonError], in: RetractReader) =>
      {
        val buffer: Array[Any] = unsafeDecodeFields(hasDiscriminator, trace, in, schema, schema.field1, schema.field2, schema.field3, schema.field4, schema.field5, schema.field6, schema.field7, schema.field8, schema.field9, schema.field10)
        schema.construct(buffer(0).asInstanceOf[A1], buffer(1).asInstanceOf[A2], buffer(2).asInstanceOf[A3], buffer(3).asInstanceOf[A4], buffer(4).asInstanceOf[A5], buffer(5).asInstanceOf[A6], buffer(6).asInstanceOf[A7], buffer(7).asInstanceOf[A8], buffer(8).asInstanceOf[A9], buffer(9).asInstanceOf[A10])
      }
    }

    private[codec] def caseClass11Decoder[A1, A2, A3, A4, A5, A6, A7, A8, A9, A10, A11, Z](hasDiscriminator: Boolean, schema: Schema.CaseClass11[A1, A2, A3, A4, A5, A6, A7, A8, A9, A10, A11, Z]): ZJsonDecoder[Z] = { (trace: List[JsonError], in: RetractReader) =>
      {
        val buffer: Array[Any] = unsafeDecodeFields(hasDiscriminator, trace, in, schema, schema.field1, schema.field2, schema.field3, schema.field4, schema.field5, schema.field6, schema.field7, schema.field8, schema.field9, schema.field10, schema.field11)
        schema.construct(buffer(0).asInstanceOf[A1], buffer(1).asInstanceOf[A2], buffer(2).asInstanceOf[A3], buffer(3).asInstanceOf[A4], buffer(4).asInstanceOf[A5], buffer(5).asInstanceOf[A6], buffer(6).asInstanceOf[A7], buffer(7).asInstanceOf[A8], buffer(8).asInstanceOf[A9], buffer(9).asInstanceOf[A10], buffer(10).asInstanceOf[A11])
      }
    }

    private[codec] def caseClass12Decoder[A1, A2, A3, A4, A5, A6, A7, A8, A9, A10, A11, A12, Z](hasDiscriminator: Boolean, schema: Schema.CaseClass12[A1, A2, A3, A4, A5, A6, A7, A8, A9, A10, A11, A12, Z]): ZJsonDecoder[Z] = { (trace: List[JsonError], in: RetractReader) =>
      {
        val buffer: Array[Any] = unsafeDecodeFields(hasDiscriminator, trace, in, schema, schema.field1, schema.field2, schema.field3, schema.field4, schema.field5, schema.field6, schema.field7, schema.field8, schema.field9, schema.field10, schema.field11, schema.field12)
        schema.construct(buffer(0).asInstanceOf[A1], buffer(1).asInstanceOf[A2], buffer(2).asInstanceOf[A3], buffer(3).asInstanceOf[A4], buffer(4).asInstanceOf[A5], buffer(5).asInstanceOf[A6], buffer(6).asInstanceOf[A7], buffer(7).asInstanceOf[A8], buffer(8).asInstanceOf[A9], buffer(9).asInstanceOf[A10], buffer(10).asInstanceOf[A11], buffer(11).asInstanceOf[A12])
      }
    }

    private[codec] def caseClass13Decoder[A1, A2, A3, A4, A5, A6, A7, A8, A9, A10, A11, A12, A13, Z](hasDiscriminator: Boolean, schema: Schema.CaseClass13[A1, A2, A3, A4, A5, A6, A7, A8, A9, A10, A11, A12, A13, Z]): ZJsonDecoder[Z] = { (trace: List[JsonError], in: RetractReader) =>
      {
        val buffer: Array[Any] = unsafeDecodeFields(hasDiscriminator, trace, in, schema, schema.field1, schema.field2, schema.field3, schema.field4, schema.field5, schema.field6, schema.field7, schema.field8, schema.field9, schema.field10, schema.field11, schema.field12, schema.field13)
        schema.construct(buffer(0).asInstanceOf[A1], buffer(1).asInstanceOf[A2], buffer(2).asInstanceOf[A3], buffer(3).asInstanceOf[A4], buffer(4).asInstanceOf[A5], buffer(5).asInstanceOf[A6], buffer(6).asInstanceOf[A7], buffer(7).asInstanceOf[A8], buffer(8).asInstanceOf[A9], buffer(9).asInstanceOf[A10], buffer(10).asInstanceOf[A11], buffer(11).asInstanceOf[A12], buffer(12).asInstanceOf[A13])
      }
    }

    private[codec] def caseClass14Decoder[A1, A2, A3, A4, A5, A6, A7, A8, A9, A10, A11, A12, A13, A14, Z](hasDiscriminator: Boolean, schema: Schema.CaseClass14[A1, A2, A3, A4, A5, A6, A7, A8, A9, A10, A11, A12, A13, A14, Z]): ZJsonDecoder[Z] = { (trace: List[JsonError], in: RetractReader) =>
      {
        val buffer: Array[Any] = unsafeDecodeFields(hasDiscriminator, trace, in, schema, schema.field1, schema.field2, schema.field3, schema.field4, schema.field5, schema.field6, schema.field7, schema.field8, schema.field9, schema.field10, schema.field11, schema.field12, schema.field13, schema.field14)
        schema.construct(
          buffer(0).asInstanceOf[A1],
          buffer(1).asInstanceOf[A2],
          buffer(2).asInstanceOf[A3],
          buffer(3).asInstanceOf[A4],
          buffer(4).asInstanceOf[A5],
          buffer(5).asInstanceOf[A6],
          buffer(6).asInstanceOf[A7],
          buffer(7).asInstanceOf[A8],
          buffer(8).asInstanceOf[A9],
          buffer(9).asInstanceOf[A10],
          buffer(10).asInstanceOf[A11],
          buffer(11).asInstanceOf[A12],
          buffer(12).asInstanceOf[A13],
          buffer(13).asInstanceOf[A14]
        )
      }
    }

    private[codec] def caseClass15Decoder[A1, A2, A3, A4, A5, A6, A7, A8, A9, A10, A11, A12, A13, A14, A15, Z](hasDiscriminator: Boolean, schema: Schema.CaseClass15[A1, A2, A3, A4, A5, A6, A7, A8, A9, A10, A11, A12, A13, A14, A15, Z]): ZJsonDecoder[Z] = { (trace: List[JsonError], in: RetractReader) =>
      {
        val buffer: Array[Any] = unsafeDecodeFields(hasDiscriminator, trace, in, schema, schema.field1, schema.field2, schema.field3, schema.field4, schema.field5, schema.field6, schema.field7, schema.field8, schema.field9, schema.field10, schema.field11, schema.field12, schema.field13, schema.field14, schema.field15)
        schema.construct(
          buffer(0).asInstanceOf[A1],
          buffer(1).asInstanceOf[A2],
          buffer(2).asInstanceOf[A3],
          buffer(3).asInstanceOf[A4],
          buffer(4).asInstanceOf[A5],
          buffer(5).asInstanceOf[A6],
          buffer(6).asInstanceOf[A7],
          buffer(7).asInstanceOf[A8],
          buffer(8).asInstanceOf[A9],
          buffer(9).asInstanceOf[A10],
          buffer(10).asInstanceOf[A11],
          buffer(11).asInstanceOf[A12],
          buffer(12).asInstanceOf[A13],
          buffer(13).asInstanceOf[A14],
          buffer(14).asInstanceOf[A15]
        )
      }
    }

    private[codec] def caseClass16Decoder[A1, A2, A3, A4, A5, A6, A7, A8, A9, A10, A11, A12, A13, A14, A15, A16, Z](hasDiscriminator: Boolean, schema: Schema.CaseClass16[A1, A2, A3, A4, A5, A6, A7, A8, A9, A10, A11, A12, A13, A14, A15, A16, Z]): ZJsonDecoder[Z] = { (trace: List[JsonError], in: RetractReader) =>
      {
        val buffer: Array[Any] = unsafeDecodeFields(hasDiscriminator, trace, in, schema, schema.field1, schema.field2, schema.field3, schema.field4, schema.field5, schema.field6, schema.field7, schema.field8, schema.field9, schema.field10, schema.field11, schema.field12, schema.field13, schema.field14, schema.field15, schema.field16)
        schema.construct(
          buffer(0).asInstanceOf[A1],
          buffer(1).asInstanceOf[A2],
          buffer(2).asInstanceOf[A3],
          buffer(3).asInstanceOf[A4],
          buffer(4).asInstanceOf[A5],
          buffer(5).asInstanceOf[A6],
          buffer(6).asInstanceOf[A7],
          buffer(7).asInstanceOf[A8],
          buffer(8).asInstanceOf[A9],
          buffer(9).asInstanceOf[A10],
          buffer(10).asInstanceOf[A11],
          buffer(11).asInstanceOf[A12],
          buffer(12).asInstanceOf[A13],
          buffer(13).asInstanceOf[A14],
          buffer(14).asInstanceOf[A15],
          buffer(15).asInstanceOf[A16]
        )
      }
    }

    private[codec] def caseClass17Decoder[A1, A2, A3, A4, A5, A6, A7, A8, A9, A10, A11, A12, A13, A14, A15, A16, A17, Z](hasDiscriminator: Boolean, schema: Schema.CaseClass17[A1, A2, A3, A4, A5, A6, A7, A8, A9, A10, A11, A12, A13, A14, A15, A16, A17, Z]): ZJsonDecoder[Z] = { (trace: List[JsonError], in: RetractReader) =>
      {
        val buffer: Array[Any] = unsafeDecodeFields(hasDiscriminator, trace, in, schema, schema.field1, schema.field2, schema.field3, schema.field4, schema.field5, schema.field6, schema.field7, schema.field8, schema.field9, schema.field10, schema.field11, schema.field12, schema.field13, schema.field14, schema.field15, schema.field16, schema.field17)
        schema.construct(
          buffer(0).asInstanceOf[A1],
          buffer(1).asInstanceOf[A2],
          buffer(2).asInstanceOf[A3],
          buffer(3).asInstanceOf[A4],
          buffer(4).asInstanceOf[A5],
          buffer(5).asInstanceOf[A6],
          buffer(6).asInstanceOf[A7],
          buffer(7).asInstanceOf[A8],
          buffer(8).asInstanceOf[A9],
          buffer(9).asInstanceOf[A10],
          buffer(10).asInstanceOf[A11],
          buffer(11).asInstanceOf[A12],
          buffer(12).asInstanceOf[A13],
          buffer(13).asInstanceOf[A14],
          buffer(14).asInstanceOf[A15],
          buffer(15).asInstanceOf[A16],
          buffer(16).asInstanceOf[A17]
        )
      }
    }

    private[codec] def caseClass18Decoder[A1, A2, A3, A4, A5, A6, A7, A8, A9, A10, A11, A12, A13, A14, A15, A16, A17, A18, Z](hasDiscriminator: Boolean, schema: Schema.CaseClass18[A1, A2, A3, A4, A5, A6, A7, A8, A9, A10, A11, A12, A13, A14, A15, A16, A17, A18, Z]): ZJsonDecoder[Z] = { (trace: List[JsonError], in: RetractReader) =>
      {
        val buffer: Array[Any] = unsafeDecodeFields(hasDiscriminator, trace, in, schema, schema.field1, schema.field2, schema.field3, schema.field4, schema.field5, schema.field6, schema.field7, schema.field8, schema.field9, schema.field10, schema.field11, schema.field12, schema.field13, schema.field14, schema.field15, schema.field16, schema.field17, schema.field18)
        schema.construct(
          buffer(0).asInstanceOf[A1],
          buffer(1).asInstanceOf[A2],
          buffer(2).asInstanceOf[A3],
          buffer(3).asInstanceOf[A4],
          buffer(4).asInstanceOf[A5],
          buffer(5).asInstanceOf[A6],
          buffer(6).asInstanceOf[A7],
          buffer(7).asInstanceOf[A8],
          buffer(8).asInstanceOf[A9],
          buffer(9).asInstanceOf[A10],
          buffer(10).asInstanceOf[A11],
          buffer(11).asInstanceOf[A12],
          buffer(12).asInstanceOf[A13],
          buffer(13).asInstanceOf[A14],
          buffer(14).asInstanceOf[A15],
          buffer(15).asInstanceOf[A16],
          buffer(16).asInstanceOf[A17],
          buffer(17).asInstanceOf[A18]
        )
      }
    }

    private[codec] def caseClass19Decoder[A1, A2, A3, A4, A5, A6, A7, A8, A9, A10, A11, A12, A13, A14, A15, A16, A17, A18, A19, Z](hasDiscriminator: Boolean, schema: Schema.CaseClass19[A1, A2, A3, A4, A5, A6, A7, A8, A9, A10, A11, A12, A13, A14, A15, A16, A17, A18, A19, Z]): ZJsonDecoder[Z] = { (trace: List[JsonError], in: RetractReader) =>
      {
        val buffer: Array[Any] = unsafeDecodeFields(hasDiscriminator, trace, in, schema, schema.field1, schema.field2, schema.field3, schema.field4, schema.field5, schema.field6, schema.field7, schema.field8, schema.field9, schema.field10, schema.field11, schema.field12, schema.field13, schema.field14, schema.field15, schema.field16, schema.field17, schema.field18, schema.field19)
        schema.construct(
          buffer(0).asInstanceOf[A1],
          buffer(1).asInstanceOf[A2],
          buffer(2).asInstanceOf[A3],
          buffer(3).asInstanceOf[A4],
          buffer(4).asInstanceOf[A5],
          buffer(5).asInstanceOf[A6],
          buffer(6).asInstanceOf[A7],
          buffer(7).asInstanceOf[A8],
          buffer(8).asInstanceOf[A9],
          buffer(9).asInstanceOf[A10],
          buffer(10).asInstanceOf[A11],
          buffer(11).asInstanceOf[A12],
          buffer(12).asInstanceOf[A13],
          buffer(13).asInstanceOf[A14],
          buffer(14).asInstanceOf[A15],
          buffer(15).asInstanceOf[A16],
          buffer(16).asInstanceOf[A17],
          buffer(17).asInstanceOf[A18],
          buffer(18).asInstanceOf[A19]
        )
      }
    }

    private[codec] def caseClass20Decoder[A1, A2, A3, A4, A5, A6, A7, A8, A9, A10, A11, A12, A13, A14, A15, A16, A17, A18, A19, A20, Z](hasDiscriminator: Boolean, schema: Schema.CaseClass20[A1, A2, A3, A4, A5, A6, A7, A8, A9, A10, A11, A12, A13, A14, A15, A16, A17, A18, A19, A20, Z]): ZJsonDecoder[Z] = { (trace: List[JsonError], in: RetractReader) =>
      {
        val buffer: Array[Any] = unsafeDecodeFields(hasDiscriminator, trace, in, schema, schema.field1, schema.field2, schema.field3, schema.field4, schema.field5, schema.field6, schema.field7, schema.field8, schema.field9, schema.field10, schema.field11, schema.field12, schema.field13, schema.field14, schema.field15, schema.field16, schema.field17, schema.field18, schema.field19, schema.field20)
        schema.construct(
          buffer(0).asInstanceOf[A1],
          buffer(1).asInstanceOf[A2],
          buffer(2).asInstanceOf[A3],
          buffer(3).asInstanceOf[A4],
          buffer(4).asInstanceOf[A5],
          buffer(5).asInstanceOf[A6],
          buffer(6).asInstanceOf[A7],
          buffer(7).asInstanceOf[A8],
          buffer(8).asInstanceOf[A9],
          buffer(9).asInstanceOf[A10],
          buffer(10).asInstanceOf[A11],
          buffer(11).asInstanceOf[A12],
          buffer(12).asInstanceOf[A13],
          buffer(13).asInstanceOf[A14],
          buffer(14).asInstanceOf[A15],
          buffer(15).asInstanceOf[A16],
          buffer(16).asInstanceOf[A17],
          buffer(17).asInstanceOf[A18],
          buffer(18).asInstanceOf[A19],
          buffer(19).asInstanceOf[A20]
        )
      }
    }

    private[codec] def caseClass21Decoder[A1, A2, A3, A4, A5, A6, A7, A8, A9, A10, A11, A12, A13, A14, A15, A16, A17, A18, A19, A20, A21, Z](hasDiscriminator: Boolean, schema: Schema.CaseClass21[A1, A2, A3, A4, A5, A6, A7, A8, A9, A10, A11, A12, A13, A14, A15, A16, A17, A18, A19, A20, A21, Z]): ZJsonDecoder[Z] = { (trace: List[JsonError], in: RetractReader) =>
      {
        val buffer: Array[Any] =
          unsafeDecodeFields(hasDiscriminator, trace, in, schema, schema.field1, schema.field2, schema.field3, schema.field4, schema.field5, schema.field6, schema.field7, schema.field8, schema.field9, schema.field10, schema.field11, schema.field12, schema.field13, schema.field14, schema.field15, schema.field16, schema.field17, schema.field18, schema.field19, schema.field20, schema.field21)
        schema.construct(
          buffer(0).asInstanceOf[A1],
          buffer(1).asInstanceOf[A2],
          buffer(2).asInstanceOf[A3],
          buffer(3).asInstanceOf[A4],
          buffer(4).asInstanceOf[A5],
          buffer(5).asInstanceOf[A6],
          buffer(6).asInstanceOf[A7],
          buffer(7).asInstanceOf[A8],
          buffer(8).asInstanceOf[A9],
          buffer(9).asInstanceOf[A10],
          buffer(10).asInstanceOf[A11],
          buffer(11).asInstanceOf[A12],
          buffer(12).asInstanceOf[A13],
          buffer(13).asInstanceOf[A14],
          buffer(14).asInstanceOf[A15],
          buffer(15).asInstanceOf[A16],
          buffer(16).asInstanceOf[A17],
          buffer(17).asInstanceOf[A18],
          buffer(18).asInstanceOf[A19],
          buffer(19).asInstanceOf[A20],
          buffer(20).asInstanceOf[A21]
        )
      }
    }

    private[codec] def caseClass22Decoder[A1, A2, A3, A4, A5, A6, A7, A8, A9, A10, A11, A12, A13, A14, A15, A16, A17, A18, A19, A20, A21, A22, Z](hasDiscriminator: Boolean, schema: Schema.CaseClass22[A1, A2, A3, A4, A5, A6, A7, A8, A9, A10, A11, A12, A13, A14, A15, A16, A17, A18, A19, A20, A21, A22, Z]): ZJsonDecoder[Z] = { (trace: List[JsonError], in: RetractReader) =>
      {
        val buffer: Array[Any] =
          unsafeDecodeFields(
            hasDiscriminator,
            trace,
            in,
            schema,
            schema.field1,
            schema.field2,
            schema.field3,
            schema.field4,
            schema.field5,
            schema.field6,
            schema.field7,
            schema.field8,
            schema.field9,
            schema.field10,
            schema.field11,
            schema.field12,
            schema.field13,
            schema.field14,
            schema.field15,
            schema.field16,
            schema.field17,
            schema.field18,
            schema.field19,
            schema.field20,
            schema.field21,
            schema.field22
          )
        schema.construct(
          buffer(0).asInstanceOf[A1],
          buffer(1).asInstanceOf[A2],
          buffer(2).asInstanceOf[A3],
          buffer(3).asInstanceOf[A4],
          buffer(4).asInstanceOf[A5],
          buffer(5).asInstanceOf[A6],
          buffer(6).asInstanceOf[A7],
          buffer(7).asInstanceOf[A8],
          buffer(8).asInstanceOf[A9],
          buffer(9).asInstanceOf[A10],
          buffer(10).asInstanceOf[A11],
          buffer(11).asInstanceOf[A12],
          buffer(12).asInstanceOf[A13],
          buffer(13).asInstanceOf[A14],
          buffer(14).asInstanceOf[A15],
          buffer(15).asInstanceOf[A16],
          buffer(16).asInstanceOf[A17],
          buffer(17).asInstanceOf[A18],
          buffer(18).asInstanceOf[A19],
          buffer(19).asInstanceOf[A20],
          buffer(20).asInstanceOf[A21],
          buffer(21).asInstanceOf[A22]
        )
      }
    }

    private def unsafeDecodeFields[Z](hasDiscriminator: Boolean, trace: List[JsonError], in: RetractReader, caseClassSchema: Schema[Z], fields: Schema.Field[Z, _]*): Array[Any] = {
      val len: Int                  = fields.length
      val buffer                    = Array.ofDim[Any](len)
      val fieldNames                = fields.map(_.name.asInstanceOf[String]).toArray
      val spans: Array[JsonError]   = fields.map(_.name.asInstanceOf[String]).toArray.map(JsonError.ObjectAccess(_))
      val schemas: Array[Schema[_]] = fields.map(_.schema).toArray
<<<<<<< HEAD
      val fieldAliases = fields.flatMap {
        case Schema.Field(name, _, annotations, _, _, _) =>
          val aliases = annotations.collectFirst { case a: fieldNameAliases => a.aliases }.getOrElse(Nil)
          aliases.map(_ -> fieldNames.indexOf(name)) :+ (name -> fieldNames.indexOf(name))
      }.toMap
      val aliasesMatrix     = fieldAliases.keys.toArray ++ fieldNames
      val rejectExtraFields = caseClassSchema.annotations.collectFirst({ case _: rejectExtraFields => () }).isDefined
      Lexer.char(trace, in, '{')
=======
      val rejectExtraFields         = caseClassSchema.annotations.collectFirst({ case _: rejectExtraFields => () }).isDefined
      if (!hasDiscriminator) Lexer.char(trace, in, '{')
      else Lexer.char(trace, in, ',')
>>>>>>> ea7b4529
      if (Lexer.firstField(trace, in)) {
        while ({
          var trace_   = trace
          val fieldRaw = Lexer.field(trace, in, new StringMatrix(aliasesMatrix))
          val field    = if (fieldRaw != -1) fieldAliases.getOrElse(aliasesMatrix(fieldRaw), -1) else -1
          if (field != -1) {
            trace_ = spans(field) :: trace
            if (buffer(field) != null)
              throw UnsafeJson(JsonError.Message("duplicate") :: trace)
            else
              buffer(field) = schemaDecoder(schemas(field)).unsafeDecode(trace_, in)
          } else {
            if (rejectExtraFields)
              throw UnsafeJson(JsonError.Message("extra field") :: trace)
            else
              Lexer.skipValue(trace_, in)
          }
          (Lexer.nextField(trace, in))
        }) { () }
      }

      var i = 0
      while (i < len) {
        if (buffer(i) == null) {
          val optionalAnnotation          = fields(i).annotations.collectFirst { case a: optionalField        => a }
          val transientFieldAnnotation    = fields(i).annotations.collectFirst { case a: transientField       => a }
          val fieldDefaultValueAnnotation = fields(i).annotations.collectFirst { case a: fieldDefaultValue[_] => a }

          if (optionalAnnotation.isDefined || transientFieldAnnotation.isDefined)
            buffer(i) = schemas(i).defaultValue.toOption.get
          else if (fieldDefaultValueAnnotation.isDefined)
            buffer(i) = fieldDefaultValueAnnotation.get.value
          else
            buffer(i) = schemaDecoder(schemas(i)).unsafeDecodeMissing(spans(i) :: trace)

        }
        i += 1
      }
      buffer
    }
  }

}<|MERGE_RESOLUTION|>--- conflicted
+++ resolved
@@ -16,11 +16,7 @@
   JsonFieldEncoder
 }
 import zio.schema._
-<<<<<<< HEAD
-import zio.schema.annotation.{ fieldDefaultValue, fieldNameAliases, optionalField, rejectExtraFields, transientField }
-=======
 import zio.schema.annotation._
->>>>>>> ea7b4529
 import zio.schema.codec.BinaryCodec._
 import zio.schema.codec.DecodeError.ReadError
 import zio.stream.ZPipeline
@@ -907,7 +903,6 @@
       val fieldNames                = fields.map(_.name.asInstanceOf[String]).toArray
       val spans: Array[JsonError]   = fields.map(_.name.asInstanceOf[String]).toArray.map(JsonError.ObjectAccess(_))
       val schemas: Array[Schema[_]] = fields.map(_.schema).toArray
-<<<<<<< HEAD
       val fieldAliases = fields.flatMap {
         case Schema.Field(name, _, annotations, _, _, _) =>
           val aliases = annotations.collectFirst { case a: fieldNameAliases => a.aliases }.getOrElse(Nil)
@@ -915,12 +910,9 @@
       }.toMap
       val aliasesMatrix     = fieldAliases.keys.toArray ++ fieldNames
       val rejectExtraFields = caseClassSchema.annotations.collectFirst({ case _: rejectExtraFields => () }).isDefined
-      Lexer.char(trace, in, '{')
-=======
-      val rejectExtraFields         = caseClassSchema.annotations.collectFirst({ case _: rejectExtraFields => () }).isDefined
+
       if (!hasDiscriminator) Lexer.char(trace, in, '{')
       else Lexer.char(trace, in, ',')
->>>>>>> ea7b4529
       if (Lexer.firstField(trace, in)) {
         while ({
           var trace_   = trace
