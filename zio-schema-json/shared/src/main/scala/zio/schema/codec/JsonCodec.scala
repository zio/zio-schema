--- conflicted
+++ resolved
@@ -491,13 +491,9 @@
   private[codec] object ProductDecoder {
     import zio.schema.codec.JsonCodec.JsonDecoder.schemaDecoder
 
-<<<<<<< HEAD
     private[codec] def caseClass0Decoder[Z](schema: Schema.CaseClass0[Z]): JsonDecoder[Z] = { (trace: List[JsonError], in: RetractReader) =>
       Lexer.char(trace, in, '{')
       Lexer.char(trace, in, '}')
-=======
-    private[codec] def caseClass0Decoder[Z](schema: Schema.CaseClass0[Z]): ZJsonDecoder[Z] = { (_: List[JsonError], _: RetractReader) =>
->>>>>>> 1e08e56c
       schema.defaultConstruct()
     }
 
