--- conflicted
+++ resolved
@@ -16,11 +16,7 @@
   JsonFieldEncoder
 }
 import zio.schema._
-<<<<<<< HEAD
-import zio.schema.annotation.{ fieldDefaultValue, fieldNameAliases, optionalField, transientField }
-=======
-import zio.schema.annotation.{ fieldDefaultValue, optionalField, rejectExtraFields, transientField }
->>>>>>> 991e3138
+import zio.schema.annotation.{ fieldDefaultValue, fieldNameAliases, optionalField, rejectExtraFields, transientField }
 import zio.schema.codec.BinaryCodec._
 import zio.schema.codec.DecodeError.ReadError
 import zio.stream.ZPipeline
@@ -849,16 +845,13 @@
       val fieldNames                = fields.map(_.name.asInstanceOf[String]).toArray
       val spans: Array[JsonError]   = fields.map(_.name.asInstanceOf[String]).toArray.map(JsonError.ObjectAccess(_))
       val schemas: Array[Schema[_]] = fields.map(_.schema).toArray
-<<<<<<< HEAD
       val fieldAliases = fields.flatMap {
         case Schema.Field(name, _, annotations, _, _, _) =>
           val aliases = annotations.collectFirst { case a: fieldNameAliases => a.aliases }.getOrElse(Nil)
           aliases.map(_ -> fieldNames.indexOf(name)) :+ (name -> fieldNames.indexOf(name))
       }.toMap
       val aliasesMatrix = fieldAliases.keys.toArray ++ fieldNames
-=======
       val rejectExtraFields         = caseClassSchema.annotations.collectFirst({ case _: rejectExtraFields => () }).isDefined
->>>>>>> 991e3138
       Lexer.char(trace, in, '{')
       if (Lexer.firstField(trace, in)) {
         while ({
