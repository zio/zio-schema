--- conflicted
+++ resolved
@@ -1,11 +1,8 @@
 package dev.zio.schema.example.example3
 
-<<<<<<< HEAD
 import zio._
-=======
+import zio.schema._
 import zio.schema.Schema._
->>>>>>> a398cd9d
-import zio.schema._
 
 /**
  * Example3:
