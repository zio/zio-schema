package dev.zio.schema.example.example1

<<<<<<< HEAD
import zio._
import zio.schema.{ DeriveSchema, Schema }
import zio.stream.ZPipeline
=======
import zio.schema.{ DeriveSchema, Schema, TypeId }
import zio.stream.ZTransducer
import zio.{ Chunk, ExitCode, URIO, ZIO }
>>>>>>> a398cd9d

/**
 * Example 1 of ZIO-Schema:
 *
 * In this example we define our basic Domain Model.
 * Then we'll show how to manually construct a Schema for the given domain model
 * and how to derive one using macros.
 *
 * We'll then use the Schema to transform instances of our classes (Person) to/from JSON and Protobuf.
 */

object Domain {
  sealed trait PaymentMethod

  final case class Person(name: String, age: Int)

  final case class Customer(person: Person, paymentMethod: PaymentMethod)

  object PaymentMethod {
    final case class CreditCard(number: String, expirationMonth: Int, expirationYear: Int) extends PaymentMethod
    final case class WireTransfer(accountNumber: String, bankCode: String)                 extends PaymentMethod
  }
}

import dev.zio.schema.example.example1.Domain._

object ManualConstruction {
  import Domain.PaymentMethod._
  import zio.schema.Schema._

  val schemaPerson: Schema[Person] = Schema.CaseClass2[String, Int, Person](
    TypeId.parse("dev.zio.schema.example.example1.Domain.Person"),
    field1 = Schema.Field[String]("name", Schema.primitive[String]),
    field2 = Schema.Field[Int]("age", Schema.primitive[Int]),
    construct = (name, age) => Person(name, age),
    extractField1 = p => p.name,
    extractField2 = p => p.age
  )

  val schemaPaymentMethodWireTransfer: Schema[WireTransfer] = Schema.CaseClass2[String, String, WireTransfer](
    TypeId.parse("dev.zio.schema.example.example1.Domain.PaymentMethod.WireTransfer"),
    field1 = Schema.Field[String]("accountNumber", Schema.primitive[String]),
    field2 = Schema.Field[String]("bankCode", Schema.primitive[String]),
    construct = (number, bankCode) => PaymentMethod.WireTransfer(number, bankCode),
    extractField1 = p => p.accountNumber,
    extractField2 = p => p.bankCode
  )

  val schemaPaymentMethodCreditCard: Schema[CreditCard] = Schema.CaseClass3[String, Int, Int, CreditCard](
    TypeId.parse("dev.zio.schema.example.example1.Domain.PaymentMethod.CreditCard"),
    field1 = Schema.Field[String]("number", Schema.primitive[String]),
    field2 = Schema.Field[Int]("expirationMonth", Schema.primitive[Int]),
    field3 = Schema.Field[Int]("expirationYear", Schema.primitive[Int]),
    construct =
      (number, expirationMonth, expirationYear) => PaymentMethod.CreditCard(number, expirationMonth, expirationYear),
    extractField1 = p => p.number,
    extractField2 = p => p.expirationMonth,
    extractField3 = p => p.expirationYear
  )

  val schemaPaymentMethod: Schema[PaymentMethod] =
    Schema.Enum2[PaymentMethod.CreditCard, PaymentMethod.WireTransfer, PaymentMethod](
      id = TypeId.parse("dev.zio.schema.example.example1.Domain.PaymentMethod"),
      case1 = Case[PaymentMethod.CreditCard, PaymentMethod](
        id = "CreditCard",
        codec = schemaPaymentMethodCreditCard,
        unsafeDeconstruct = pm => pm.asInstanceOf[PaymentMethod.CreditCard],
        annotations = Chunk.empty
      ),
      case2 = Case[PaymentMethod.WireTransfer, PaymentMethod](
        id = "WireTransfer",
        codec = schemaPaymentMethodWireTransfer,
        unsafeDeconstruct = pm => pm.asInstanceOf[PaymentMethod.WireTransfer],
        annotations = Chunk.empty
      ),
      annotations = Chunk.empty
    )

  val schemaCustomer: Schema[Customer] = Schema.CaseClass2[Person, PaymentMethod, Customer](
    TypeId.parse("dev.zio.schema.example.example1.Domain.Customer"),
    field1 = Schema.Field[Person]("person", schemaPerson),
    field2 = Schema.Field[PaymentMethod]("paymentMethod", schemaPaymentMethod),
    construct = (person, paymentMethod) => Customer(person, paymentMethod),
    extractField1 = c => c.person,
    extractField2 = c => c.paymentMethod
  )

}

object MacroConstruction {

  val schemaPerson: Schema[Person] = DeriveSchema.gen[Person]

  val schemaPaymentMethod: Schema[PaymentMethod] = DeriveSchema.gen[PaymentMethod]

  val schemaCustomer: Schema[Customer] = DeriveSchema.gen[Customer]

}

object JsonSample extends zio.ZIOAppDefault {
  import ManualConstruction._
  import zio.schema.codec.JsonCodec
  import zio.stream.ZStream

  override def run: ZIO[Environment with ZIOAppArgs, Any, Any] =
    for {
      _                      <- ZIO.unit
      person                 = Person("Michelle", 32)
      personToJsonTransducer = JsonCodec.encoder[Person](schemaPerson)
      _ <- ZStream(person)
            .via(personToJsonTransducer)
            .via(ZPipeline.utf8Decode)
            .foreach(ZIO.debug(_))
    } yield ExitCode.success
}

object ProtobufExample extends ZIOAppDefault {
  import ManualConstruction._
  import zio.schema.codec.ProtobufCodec
  import zio.stream.ZStream

  override def run: ZIO[Environment with ZIOAppArgs, Any, Any] =
    for {
      _      <- ZIO.unit
      _      <- ZIO.debug("protobuf roundtrip")
      person = Person("Michelle", 32)

      personToProto = ProtobufCodec.encoder[Person](schemaPerson)
      protoToPerson = ProtobufCodec.decoder[Person](schemaPerson)

      newPerson <- ZStream(person)
                    .via(personToProto)
                    .via(protoToPerson)
                    .runHead
                    .some
                    .catchAll(error => ZIO.debug(error))
      _ <- ZIO.debug("is old person the new person? " + (person == newPerson).toString)
      _ <- ZIO.debug("old person: " + person)
      _ <- ZIO.debug("new person: " + newPerson)
    } yield ExitCode.success
}

object CombiningExample extends ZIOAppDefault {
  import ManualConstruction._
  import zio.schema.codec.{ JsonCodec, ProtobufCodec }
  import zio.stream.ZStream

  override def run: ZIO[Environment with ZIOAppArgs, Any, Any] =
    for {
      _      <- ZIO.unit
      _      <- ZIO.debug("combining roundtrip")
      person = Person("Michelle", 32)

      personToJson = JsonCodec.encoder[Person](schemaPerson)
      jsonToPerson = JsonCodec.decoder[Person](schemaPerson)

      personToProto = ProtobufCodec.encoder[Person](schemaPerson)
      protoToPerson = ProtobufCodec.decoder[Person](schemaPerson)

      newPerson <- ZStream(person)
                    .tap(v => ZIO.debug("input object is: " + v))
                    .via(personToJson)
                    .via(jsonToPerson)
                    .tap(v => ZIO.debug("object after json roundtrip: " + v))
                    .via(personToProto)
                    .via(protoToPerson)
                    .tap(v => ZIO.debug("person after protobuf roundtrip: " + v))
                    .runHead
                    .some
                    .catchAll(error => ZIO.debug(error))
      _ <- ZIO.debug("is old person the new person? " + (person == newPerson).toString)
      _ <- ZIO.debug("old person: " + person)
      _ <- ZIO.debug("new person: " + newPerson)
    } yield ExitCode.success
}<|MERGE_RESOLUTION|>--- conflicted
+++ resolved
@@ -1,14 +1,8 @@
 package dev.zio.schema.example.example1
 
-<<<<<<< HEAD
 import zio._
 import zio.schema.{ DeriveSchema, Schema }
 import zio.stream.ZPipeline
-=======
-import zio.schema.{ DeriveSchema, Schema, TypeId }
-import zio.stream.ZTransducer
-import zio.{ Chunk, ExitCode, URIO, ZIO }
->>>>>>> a398cd9d
 
 /**
  * Example 1 of ZIO-Schema:
