package dev.zio.schema.example.example5

<<<<<<< HEAD
import zio._
import zio.schema._
=======
import zio.schema.{ Diff, Schema }
import zio.{ ExitCode, URIO, ZIO }
>>>>>>> 20d75a80

/**
 * Example 5: In this example, we use ZIO-Schema to detect changes in our objects.
 *
 */
private[example5] object Domain {
  final case class Person(name: String, age: Int)

  object Person {
    val name: Schema.Field[String] = Schema.Field[String]("name", Schema.primitive[String])
    val age: Schema.Field[Int]     = Schema.Field[Int]("age", Schema.primitive[Int])

    val schema: Schema[Person] = Schema.CaseClass2[String, Int, Person](
      field1 = name,
      field2 = age,
      construct = (name, age) => Person(name, age),
      extractField1 = p => p.name,
      extractField2 = p => p.age
    )
  }

  final case class PersonDTO(firstname: String, lastname: String, years: Int)

  object PersonDTO {
    val firstname: Schema.Field[String] = Schema.Field("firstname", Schema.primitive[String])
    val lastname: Schema.Field[String]  = Schema.Field("lastname", Schema.primitive[String])
    val years: Schema.Field[Int]        = Schema.Field("years", Schema.primitive[Int])

    val schema: Schema[PersonDTO] = Schema.CaseClass3[String, String, Int, PersonDTO](
      field1 = firstname,
      field2 = lastname,
      field3 = years,
      construct = (fn, ln, y) => PersonDTO(fn, ln, y),
      extractField1 = _.firstname,
      extractField2 = _.lastname,
      extractField3 = _.years
    )
  }

}

object Example5_Diffing extends ZIOAppDefault {

  import Domain._

  val personDTO: PersonDTO = PersonDTO("Mike", "Moe", 32)

  val diff: Diff[PersonDTO] = PersonDTO.schema.diff(personDTO, personDTO.copy(lastname = "Max"))

  override val run: UIO[Unit] = ZIO.debug(diff)
}<|MERGE_RESOLUTION|>--- conflicted
+++ resolved
@@ -1,12 +1,7 @@
 package dev.zio.schema.example.example5
 
-<<<<<<< HEAD
 import zio._
 import zio.schema._
-=======
-import zio.schema.{ Diff, Schema }
-import zio.{ ExitCode, URIO, ZIO }
->>>>>>> 20d75a80
 
 /**
  * Example 5: In this example, we use ZIO-Schema to detect changes in our objects.
