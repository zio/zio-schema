package dev.zio.schema.example.example2

import zio._
import zio.schema.Schema._
<<<<<<< HEAD
import zio.schema.{ DeriveSchema, Schema }
import zio.stream.ZTransducer
import zio.{ Chunk, ExitCode, URIO, ZIO }
import zio.schema.diff.matching.MatchTree
=======
import zio.schema.{ Schema, TypeId }
import zio.stream.ZPipeline
>>>>>>> 9b61f719

/**
 * Example 2 of ZIO-Schema
 *
 * In this example, we pull the definition of our schema into the companion objects of our types.
 * This will help us in the future to avoid having to write the same code over and over again.
 *
 * Again we'll also show that the moved schema can still be used to transform an object from/to JSON and Protobuf.
 */

object Domain {
  sealed trait PaymentMethod

  final case class Person(name: String, age: Int)

  object Person {
    val name: Field[String] = Schema.Field[String]("name", Schema.primitive[String])
    val age: Field[Int]     = Schema.Field[Int]("age", Schema.primitive[Int])

    val schema: Schema[Person] = Schema.CaseClass2[String, Int, Person](
      TypeId.parse("dev.zio.schema.example.example2.Domain.Person"),
      field1 = name,
      field2 = age,
      construct = (name, age) => Person(name, age),
      extractField1 = p => p.name,
      extractField2 = p => p.age
    )
  }

  object PaymentMethod {
    final case class CreditCard(number: String, expirationMonth: Int, expirationYear: Int) extends PaymentMethod

    object CreditCard {
      val number: Field[String]       = Schema.Field[String]("number", Schema.primitive[String])
      val expirationMonth: Field[Int] = Schema.Field[Int]("expirationMonth", Schema.primitive[Int])
      val expirationYear: Field[Int]  = Schema.Field[Int]("expirationYear", Schema.primitive[Int])
      implicit val schema: Schema[CreditCard] = Schema.CaseClass3[String, Int, Int, CreditCard](
        TypeId.parse("dev.zio.schema.example.example2.Domain.PaymentMethod.CreditCard"),
        field1 = number,
        field2 = expirationMonth,
        field3 = expirationYear,
        construct = (number, expirationMonth, expirationYear) =>
          PaymentMethod.CreditCard(number, expirationMonth, expirationYear),
        extractField1 = p => p.number,
        extractField2 = p => p.expirationMonth,
        extractField3 = p => p.expirationYear
      )
    }

    final case class WireTransfer(accountNumber: String, bankCode: String) extends PaymentMethod

    object WireTransfer {
      val accountNumber: Field[String] = Schema.Field[String]("accountNumber", Schema.primitive[String])
      val bankCode: Field[String]      = Schema.Field[String]("bankCode", Schema.primitive[String])

      implicit val schema: Schema[WireTransfer] = Schema.CaseClass2[String, String, WireTransfer](
        TypeId.parse("dev.zio.schema.example.example2.Domain.PaymentMethod.WireTransfer"),
        field1 = accountNumber,
        field2 = bankCode,
        construct = (number, bankCode) => PaymentMethod.WireTransfer(number, bankCode),
        extractField1 = p => p.accountNumber,
        extractField2 = p => p.bankCode
      )
    }

    val schemaPaymentMethod: Schema[PaymentMethod] = Schema.Enum2[CreditCard, WireTransfer, PaymentMethod](
      id = TypeId.parse("dev.zio.schema.example.example2.Domain.PaymentMethod"),
      case1 = Case[CreditCard, PaymentMethod](
        id = "CreditCard",
        codec = CreditCard.schema,
        unsafeDeconstruct = pm => pm.asInstanceOf[PaymentMethod.CreditCard],
        annotations = Chunk.empty
      ),
      case2 = Case[WireTransfer, PaymentMethod](
        id = "WireTransfer",
        codec = WireTransfer.schema,
        unsafeDeconstruct = pm => pm.asInstanceOf[PaymentMethod.WireTransfer],
        annotations = Chunk.empty
      ),
      annotations = Chunk.empty
    )

  }

  final case class Customer(person: Person, paymentMethod: PaymentMethod)

  object Customer {
    val person: Field[Person] = Schema.Field[Person]("person", Person.schema)

    val paymentMethod: Field[PaymentMethod] =
      Schema.Field[PaymentMethod]("paymentMethod", PaymentMethod.schemaPaymentMethod)

    implicit val schema: Schema[Customer] = Schema.CaseClass2[Person, PaymentMethod, Customer](
      TypeId.parse("dev.zio.schema.example.example2.Domain.Customer"),
      field1 = Customer.person,
      field2 = Customer.paymentMethod,
      construct = (person, paymentMethod) => Customer(person, paymentMethod),
      extractField1 = c => c.person,
      extractField2 = c => c.paymentMethod
    )
  }
}

import dev.zio.schema.example.example2.Domain._

<<<<<<< HEAD
object magic extends App {
  val person        = Person("Michelle", 32)
  val paymentMethod = PaymentMethod.CreditCard("123456789", 1, 2020)
  val customer      = Customer(person, paymentMethod)
  println(customer)
  println("---------------------------------------------------")
  val uglyThing     = MatchTree.fromValue(customer)
  println("---------------------------------------------------")
  println(uglyThing)
  println("---------------------------------------------------")
  println(uglyThing.leaves.mkString("\n"))

  //schema
  // CaseClass2(
  //   Field("person", CaseClass2(Field("name", Primitive("string", Chunk())), Field("age", Primitive("int", Chunk())))),
  //   Field(
  //     "paymentMethod",
  //     Enum2(
  //       Case(
  //         "CreditCard",
  //         CaseClass3(
  //           Field("number", Primitive("string", Chunk())),
  //           Field("expirationMonth", Primitive("int", Chunk())),
  //           Field("expirationYear", Primitive("int", Chunk()))
  //         ),
  //         Chunk()
  //       ),
  //       Case(
  //         "WireTransfer",
  //         CaseClass2(
  //           Field("accountNumber", Primitive("string", Chunk())),
  //           Field("bankCode", Primitive("string", Chunk()))
  //         ),
  //         Chunk()
  //       ),
  //       Chunk()
  //     )
  //   )
  // )

  // Record(
  //   ListMap(
  //     "person" -> Record(ListMap("name" -> Primitive(Michelle, "string"), "age" -> Primitive(32, "int"))),
  //     "paymentMethod" -> Enumeration(
  //       (
  //         "CreditCard",
  //         Record(
  //           ListMap(
  //             "number"          -> Primitive("123456789", "string"),
  //             "expirationMonth" -> Primitive(1, "int"),
  //             "expirationYear"  -> Primitive(2020, "int")
  //           )
  //         )
  //       )
  //     )
  //   )
  // )
  // Product(
  //   Chunk(),
  //   Chunk(
  //     (
  //       person,
  //       Product(
  //         Chunk(person),
  //         Chunk((name, Value(string, Chunk(person, name), false)), (age, Value(int, Chunk(person, age), false))),
  //         false
  //       )
  //     ),
  //     (
  //       paymentMethod,
  //       Sum(
  //         Chunk(paymentMethod),
  //         Chunk(
  //           (
  //             CreditCard,
  //             Product(
  //               Chunk(paymentMethod, CreditCard),
  //               Chunk(
  //                 (number, Value(string, Chunk(paymentMethod, CreditCard, number), false)),
  //                 (expirationMonth, Value(int, Chunk(paymentMethod, CreditCard, expirationMonth), false)),
  //                 (expirationYear, Value(int, Chunk(paymentMethod, CreditCard, expirationYear), false))
  //               ),
  //               false
  //             )
  //           ),
  //           (
  //             WireTransfer,
  //             Product(
  //               Chunk(paymentMethod, WireTransfer),
  //               Chunk(
  //                 (accountNumber, Value(string, Chunk(paymentMethod, WireTransfer, accountNumber), false)),
  //                 (bankCode, Value(string, Chunk(paymentMethod, WireTransfer, bankCode), false))
  //               ),
  //               false
  //             )
  //           )
  //         ),
  //         false
  //       )
  //     )
  //   ),
  //   false
  // )
}

object JsonSample extends zio.App {
=======
object JsonSample extends zio.ZIOAppDefault {
>>>>>>> 9b61f719
  import zio.schema.codec.JsonCodec
  import zio.stream.ZStream

  override def run: ZIO[Environment with ZIOAppArgs, Any, Any] =
    for {
<<<<<<< HEAD
      _                      <- ZIO.unit
      person                 = Person("Michelle", 32)
      paymentMethod          = PaymentMethod.CreditCard("123456789", 1, 2020)
      customer               = Customer(person, paymentMethod)
      personToJsonTransducer = JsonCodec.encoder[Customer](Customer.schema)
      _                      <- ZIO.debug(s"Customer Schema: ${Customer.schema}")
      _                      <- ZIO.debug(s"Customer: $customer")
      _                      <- ZIO.debug(s"Customer dynamic value: ${Customer.schema.toDynamic(customer)}")
      _                      <- ZIO.debug(s"Schema AST for Customer: ${Customer.schema.ast}")
      _ <- ZStream(customer)
            .transduce(personToJsonTransducer)
            .transduce(ZTransducer.utf8Decode)
            .foreach(ZIO.debug)
=======
      _                    <- ZIO.unit
      person               = Person("Michelle", 32)
      personToJsonPipeline = JsonCodec.encoder[Person](Person.schema)
      _ <- ZStream(person)
            .via(personToJsonPipeline)
            .via(ZPipeline.utf8Decode)
            .foreach(f => ZIO.debug(f))
>>>>>>> 9b61f719
    } yield ExitCode.success
}

object ProtobufExample extends ZIOAppDefault {
  import zio.schema.codec.ProtobufCodec
  import zio.stream.ZStream

  override def run: ZIO[Environment with ZIOAppArgs, Any, Any] =
    for {
      _      <- ZIO.unit
      _      <- ZIO.debug("protobuf roundtrip")
      person = Person("Michelle", 32)

      personToProto = ProtobufCodec.encoder[Person](Person.schema)
      protoToPerson = ProtobufCodec.decoder[Person](Person.schema)

      newPerson <- ZStream(person)
                    .via(personToProto)
                    .via(protoToPerson)
                    .runHead
                    .some
                    .catchAll(error => ZIO.debug(error))
      _ <- ZIO.debug("is old person the new person? " + (person == newPerson).toString)
      _ <- ZIO.debug("old person: " + person)
      _ <- ZIO.debug("new person: " + newPerson)
    } yield ExitCode.success
}

object CombiningExample extends zio.ZIOAppDefault {
  import zio.schema.codec.{ JsonCodec, ProtobufCodec }
  import zio.stream.ZStream

  override def run: ZIO[Environment with ZIOAppArgs, Any, Any] =
    for {
      _      <- ZIO.unit
      _      <- ZIO.debug("combining roundtrip")
      person = Person("Michelle", 32)

      personToJson = JsonCodec.encoder[Person](Person.schema)
      jsonToPerson = JsonCodec.decoder[Person](Person.schema)

      personToProto = ProtobufCodec.encoder[Person](Person.schema)
      protoToPerson = ProtobufCodec.decoder[Person](Person.schema)

      newPerson <- ZStream(person)
                    .tap(v => ZIO.debug("input object is: " + v))
                    .via(personToJson)
                    .via(jsonToPerson)
                    .tap(v => ZIO.debug("object after json roundtrip: " + v))
                    .via(personToProto)
                    .via(protoToPerson)
                    .tap(v => ZIO.debug("person after protobuf roundtrip: " + v))
                    .runHead
                    .some
                    .catchAll(error => ZIO.debug(error))
      _ <- ZIO.debug("is old person the new person? " + (person == newPerson).toString)
      _ <- ZIO.debug("old person: " + person)
      _ <- ZIO.debug("new person: " + newPerson)
    } yield ExitCode.success
}<|MERGE_RESOLUTION|>--- conflicted
+++ resolved
@@ -2,15 +2,10 @@
 
 import zio._
 import zio.schema.Schema._
-<<<<<<< HEAD
 import zio.schema.{ DeriveSchema, Schema }
 import zio.stream.ZTransducer
 import zio.{ Chunk, ExitCode, URIO, ZIO }
 import zio.schema.diff.matching.MatchTree
-=======
-import zio.schema.{ Schema, TypeId }
-import zio.stream.ZPipeline
->>>>>>> 9b61f719
 
 /**
  * Example 2 of ZIO-Schema
@@ -116,7 +111,6 @@
 
 import dev.zio.schema.example.example2.Domain._
 
-<<<<<<< HEAD
 object magic extends App {
   val person        = Person("Michelle", 32)
   val paymentMethod = PaymentMethod.CreditCard("123456789", 1, 2020)
@@ -223,15 +217,11 @@
 }
 
 object JsonSample extends zio.App {
-=======
-object JsonSample extends zio.ZIOAppDefault {
->>>>>>> 9b61f719
   import zio.schema.codec.JsonCodec
   import zio.stream.ZStream
 
   override def run: ZIO[Environment with ZIOAppArgs, Any, Any] =
     for {
-<<<<<<< HEAD
       _                      <- ZIO.unit
       person                 = Person("Michelle", 32)
       paymentMethod          = PaymentMethod.CreditCard("123456789", 1, 2020)
@@ -245,15 +235,6 @@
             .transduce(personToJsonTransducer)
             .transduce(ZTransducer.utf8Decode)
             .foreach(ZIO.debug)
-=======
-      _                    <- ZIO.unit
-      person               = Person("Michelle", 32)
-      personToJsonPipeline = JsonCodec.encoder[Person](Person.schema)
-      _ <- ZStream(person)
-            .via(personToJsonPipeline)
-            .via(ZPipeline.utf8Decode)
-            .foreach(f => ZIO.debug(f))
->>>>>>> 9b61f719
     } yield ExitCode.success
 }
 
