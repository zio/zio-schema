--- conflicted
+++ resolved
@@ -91,20 +91,6 @@
       assertTrue(validation.validate("+41 79 123 45 678").isLeft) &&
       assertTrue(validation.validate("79 123 45 678").isLeft)
     },
-<<<<<<< HEAD
-    test("Regex Serbia phone number Validation") {
-      val validation = Validation.phoneNumberRs
-
-      assertTrue(validation.validate("+381111234567").isRight) &&
-      assertTrue(validation.validate("+381 11 123 45 67").isRight) &&
-      assertTrue(validation.validate("00381111234567").isRight) &&
-      assertTrue(validation.validate("00381 11 123 45 67").isRight) &&
-      assertTrue(validation.validate("00381 230 123 45 67").isRight) &&
-      assertTrue(validation.validate("0111234567").isRight) &&
-      assertTrue(validation.validate("-381 11 123 45 67").isLeft) &&
-      assertTrue(validation.validate("+381 11 123 45 6789").isLeft) &&
-      assertTrue(validation.validate("11 123 45 678").isLeft)
-=======
     test("Regex phone number Validation for DE") {
       val validation = Validation.phoneNumberDe
 
@@ -145,7 +131,19 @@
       assertTrue(validation.validate("-36-30-123-45-67").isLeft) &&
       assertTrue(validation.validate("+36-30-123-45-678").isLeft) &&
       assertTrue(validation.validate("30-123-45-678").isLeft)
->>>>>>> b86cadfa
+    },
+    test("Regex Serbia phone number Validation") {
+      val validation = Validation.phoneNumberRs
+
+      assertTrue(validation.validate("+381111234567").isRight) &&
+      assertTrue(validation.validate("+381 11 123 45 67").isRight) &&
+      assertTrue(validation.validate("00381111234567").isRight) &&
+      assertTrue(validation.validate("00381 11 123 45 67").isRight) &&
+      assertTrue(validation.validate("00381 230 123 45 67").isRight) &&
+      assertTrue(validation.validate("0111234567").isRight) &&
+      assertTrue(validation.validate("-381 11 123 45 67").isLeft) &&
+      assertTrue(validation.validate("+381 11 123 45 6789").isLeft) &&
+      assertTrue(validation.validate("11 123 45 678").isLeft)
     }
   )
 }