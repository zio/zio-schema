package zio.schema.validation
import zio.test._

object ValidationSpec extends DefaultRunnableSpec {

  def spec: ZSpec[Environment, Failure] = suite("ValidationSpec")(
    test("Greater than") {
      val validation = Validation.greaterThan(4)

      assertTrue(validation.validate(4).isLeft) &&
      assertTrue(validation.validate(5).isRight) &&
      assertTrue(validation.validate(6).isRight) &&
      assertTrue(validation.validate(3).isLeft)
    },
    test("Less than") {
      val validation = Validation.lessThan(4)

      assertTrue(validation.validate(3).isRight) &&
      assertTrue(validation.validate(2).isRight) &&
      assertTrue(validation.validate(5).isLeft) &&
      assertTrue(validation.validate(4).isLeft)
    },
    test("Equal to") {
      val validation = Validation.equalTo(3)

      assertTrue(validation.validate(3).isRight) &&
      assertTrue(validation.validate(5).isLeft) &&
      assertTrue(validation.validate(2).isLeft)
    },
    test("MinLength") {
      val validation = Validation.minLength(4)

      assertTrue(validation.validate("hello").isRight) &&
      assertTrue(validation.validate("Todd").isRight) &&
      assertTrue(validation.validate("how").isLeft)
      assertTrue(validation.validate("hi").isLeft)
    },
    test("MaxLength") {
      val validation = Validation.maxLength(4)

      assertTrue(validation.validate("Todd").isRight) &&
      assertTrue(validation.validate("how").isRight) &&
      assertTrue(validation.validate("hello").isLeft) &&
      assertTrue(validation.validate("Automobile").isLeft)
    },
    test("Regex digit or letter Validation") {
      val validation = Validation.regex(Regex.digitOrLetter)

      assertTrue(validation.validate("a").isRight) &&
      assertTrue(validation.validate("1").isRight) &&
      assertTrue(validation.validate("12").isLeft) &&
      assertTrue(validation.validate("*").isLeft) &&
      assertTrue(validation.validate("ab").isLeft) &&
      assertTrue(validation.validate("").isLeft) &&
      assertTrue(validation.validate("&").isLeft)
    },
    test("Regex identifier Validation") {
      val validation = Validation.identifier

      assertTrue(validation.validate("_").isRight) &&
      assertTrue(validation.validate("a").isRight) &&
      assertTrue(validation.validate("ab").isRight) &&
      assertTrue(validation.validate("").isLeft) &&
      assertTrue(validation.validate("*").isLeft)
    },
    test("Regex email Validation") {
      val validation = Validation.email

      assertTrue(validation.validate("bob101@gmail.com").isRight) &&
      assertTrue(validation.validate("bob_and_alice@gmail.com").isRight) &&
      assertTrue(validation.validate("bob101*@gmail.com").isLeft) &&
      assertTrue(validation.validate("_").isLeft) &&
      assertTrue(validation.validate("@").isLeft) &&
      assertTrue(validation.validate("@.").isLeft) &&
      assertTrue(validation.validate("b@.com").isLeft) &&
      assertTrue(validation.validate("").isLeft) &&
      assertTrue(validation.validate("1@.com").isLeft) &&
      assertTrue(validation.validate("1@a.com").isLeft) &&
      assertTrue(validation.validate("1@a.b.com").isLeft) &&
      assertTrue(validation.validate("a@a..b.com").isLeft)
    },
    test("Regex phone number Validation for CH") {
      val validation = Validation.phoneNumberCh

      assertTrue(validation.validate("0041791234567").isRight) &&
      assertTrue(validation.validate("0041 79 123 45 67").isRight) &&
      assertTrue(validation.validate("+41791234567").isRight) &&
      assertTrue(validation.validate("+41 79 123 45 67").isRight) &&
      assertTrue(validation.validate("0791234567").isRight) &&
      assertTrue(validation.validate("-41 79 123 45 67").isLeft) &&
      assertTrue(validation.validate("+41 79 123 45 678").isLeft) &&
      assertTrue(validation.validate("79 123 45 678").isLeft)
    },
<<<<<<< HEAD
    test("Regex phone number Validation for PT") {
      val validation = Validation.phoneNumberPt

      assertTrue(validation.validate("00351211140200").isRight) &&
      assertTrue(validation.validate("00351 211 140 200").isRight) &&
      assertTrue(validation.validate("00351 21 114 02 00").isRight) &&
      assertTrue(validation.validate("+351211140200").isRight) &&
      assertTrue(validation.validate("+351 21 114 02 00").isRight) &&
      assertTrue(validation.validate("+351 21 114 0200").isRight) &&
      assertTrue(validation.validate("-351 21 114 02 00").isLeft) &&
      assertTrue(validation.validate("+351 21 114 02 006").isLeft) &&
      assertTrue(validation.validate("21 114 02 006").isLeft)
=======
    test("Regex phone number Validation for DE") {
      val validation = Validation.phoneNumberDe

      assertTrue(validation.validate("+49 30 901820").isRight) &&
      assertTrue(validation.validate("004930901820").isRight) &&
      assertTrue(validation.validate("030901820").isRight) &&
      assertTrue(validation.validate("030 901820").isRight) &&
      assertTrue(validation.validate("+49 1522 3433333").isRight) &&
      assertTrue(validation.validate("+49 152 901820").isRight) &&
      assertTrue(validation.validate("0049 152 901820").isRight) &&
      assertTrue(validation.validate("+49 152 901820").isRight) &&
      assertTrue(validation.validate("0041 30 901820").isLeft) &&
      assertTrue(validation.validate("+49 0152 901820").isLeft) &&
      assertTrue(validation.validate("49 152 901820").isLeft) &&
      assertTrue(validation.validate("049 152 901820").isLeft)
    },
    test("Regex phone number Validation for HU") {
      val validation = Validation.phoneNumberHu

      assertTrue(validation.validate("003612318855").isRight) &&
      assertTrue(validation.validate("0036 1 231 88 55").isRight) &&
      assertTrue(validation.validate("0036 1 231 8855").isRight) &&
      assertTrue(validation.validate("+3611234567").isRight) &&
      assertTrue(validation.validate("+36 1 123 45 67").isRight) &&
      assertTrue(validation.validate("+36 1 123 4567").isRight) &&
      assertTrue(validation.validate("0611234567").isRight) &&
      assertTrue(validation.validate("0036-30-231-88-55").isRight) &&
      assertTrue(validation.validate("0036-30-231-8855").isRight) &&
      assertTrue(validation.validate("+36301234567").isRight) &&
      assertTrue(validation.validate("+36-30-123-45-67").isRight) &&
      assertTrue(validation.validate("+36-30-123-4567").isRight) &&
      assertTrue(validation.validate("06301234567").isRight) &&
      assertTrue(validation.validate("+36 11 123 45 67").isLeft) &&
      assertTrue(validation.validate("+36 5 123 45 67").isLeft) &&
      assertTrue(validation.validate("-36 1 123 45 67").isLeft) &&
      assertTrue(validation.validate("+36 1 123 45 678").isLeft) &&
      assertTrue(validation.validate("1 123 45 678").isLeft) &&
      assertTrue(validation.validate("-36-30-123-45-67").isLeft) &&
      assertTrue(validation.validate("+36-30-123-45-678").isLeft) &&
      assertTrue(validation.validate("30-123-45-678").isLeft)
>>>>>>> b86cadfa
    }
  )
}<|MERGE_RESOLUTION|>--- conflicted
+++ resolved
@@ -91,20 +91,6 @@
       assertTrue(validation.validate("+41 79 123 45 678").isLeft) &&
       assertTrue(validation.validate("79 123 45 678").isLeft)
     },
-<<<<<<< HEAD
-    test("Regex phone number Validation for PT") {
-      val validation = Validation.phoneNumberPt
-
-      assertTrue(validation.validate("00351211140200").isRight) &&
-      assertTrue(validation.validate("00351 211 140 200").isRight) &&
-      assertTrue(validation.validate("00351 21 114 02 00").isRight) &&
-      assertTrue(validation.validate("+351211140200").isRight) &&
-      assertTrue(validation.validate("+351 21 114 02 00").isRight) &&
-      assertTrue(validation.validate("+351 21 114 0200").isRight) &&
-      assertTrue(validation.validate("-351 21 114 02 00").isLeft) &&
-      assertTrue(validation.validate("+351 21 114 02 006").isLeft) &&
-      assertTrue(validation.validate("21 114 02 006").isLeft)
-=======
     test("Regex phone number Validation for DE") {
       val validation = Validation.phoneNumberDe
 
@@ -145,7 +131,19 @@
       assertTrue(validation.validate("-36-30-123-45-67").isLeft) &&
       assertTrue(validation.validate("+36-30-123-45-678").isLeft) &&
       assertTrue(validation.validate("30-123-45-678").isLeft)
->>>>>>> b86cadfa
+    },
+    test("Regex phone number Validation for PT") {
+      val validation = Validation.phoneNumberPt
+
+      assertTrue(validation.validate("00351211140200").isRight) &&
+      assertTrue(validation.validate("00351 211 140 200").isRight) &&
+      assertTrue(validation.validate("00351 21 114 02 00").isRight) &&
+      assertTrue(validation.validate("+351211140200").isRight) &&
+      assertTrue(validation.validate("+351 21 114 02 00").isRight) &&
+      assertTrue(validation.validate("+351 21 114 0200").isRight) &&
+      assertTrue(validation.validate("-351 21 114 02 00").isLeft) &&
+      assertTrue(validation.validate("+351 21 114 02 006").isLeft) &&
+      assertTrue(validation.validate("21 114 02 006").isLeft)
     }
   )
 }