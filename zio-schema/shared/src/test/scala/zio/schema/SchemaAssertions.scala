package zio.schema

import zio.Chunk
import zio.schema.syntax._
import zio.test.Assertion
import zio.test.AssertionM.Render.param

object SchemaAssertions {

  def migratesTo[A: Schema, B: Schema](expected: B): Assertion[A] =
    Assertion.assertion("migratesTo")(param(expected)) { value =>
      value.migrate[B] match {
        case Left(_)                   => false
        case Right(m) if m != expected => false
        case _ =>
          true
      }
    }

  def cannotMigrateValue[A: Schema, B: Schema]: Assertion[A] =
    Assertion.assertion("cannotMigrateTo")() { value =>
      value.migrate[B].isLeft
    }

  def hasSameSchema(expected: Schema[_]): Assertion[Schema[_]] =
    Assertion.assertion("hasSameSchema")(param(expected))(
      actual => Schema.strictEquality.equal(expected, actual)
    )

  def hasSameSchemaStructure(expected: Schema[_]): Assertion[Schema[_]] =
    Assertion.assertion("hasSameSchemaStructure")(param(expected))(
      actual => Schema.structureEquality.equal(expected, actual)
    )

  def hasSameAst(expected: Schema[_]): Assertion[Schema[_]] =
    Assertion.assertion("hasSameAst")(param(expected))(actual => equalsAst(expected, actual))

  private def equalsAst(expected: Schema[_], actual: Schema[_], depth: Int = 0): Boolean = (expected, actual) match {
    case (Schema.Primitive(StandardType.Duration(_), _), Schema.Primitive(StandardType.Duration(_), _))       => true
    case (Schema.Primitive(StandardType.InstantType(_), _), Schema.Primitive(StandardType.InstantType(_), _)) => true
    case (Schema.Primitive(StandardType.LocalDateType(_), _), Schema.Primitive(StandardType.LocalDateType(_), _)) =>
      true
    case (Schema.Primitive(StandardType.LocalTimeType(_), _), Schema.Primitive(StandardType.LocalTimeType(_), _)) =>
      true
    case (
        Schema.Primitive(StandardType.LocalDateTimeType(_), _),
        Schema.Primitive(StandardType.LocalDateTimeType(_), _)
        ) =>
      true
    case (
        Schema.Primitive(StandardType.ZonedDateTimeType(_), _),
        Schema.Primitive(StandardType.ZonedDateTimeType(_), _)
        ) =>
      true
    case (Schema.Primitive(StandardType.OffsetTimeType(_), _), Schema.Primitive(StandardType.OffsetTimeType(_), _)) =>
      true
    case (
        Schema.Primitive(StandardType.OffsetDateTimeType(_), _),
        Schema.Primitive(StandardType.OffsetDateTimeType(_), _)
        ) =>
      true
    case (Schema.Primitive(tpe1, _), Schema.Primitive(tpe2, _))     => tpe1 == tpe2
    case (Schema.Optional(expected, _), Schema.Optional(actual, _)) => equalsAst(expected, actual, depth)
    case (Schema.Tuple(expectedLeft, expectedRight, _), Schema.Tuple(actualLeft, actualRight, _)) =>
      equalsAst(expectedLeft, actualLeft, depth) && equalsAst(expectedRight, actualRight, depth)
    case (Schema.Tuple(expectedLeft, expectedRight, _), Schema.GenericRecord(structure, _)) =>
      structure.toChunk.size == 2 &&
        structure.toChunk.find(_.label == "left").exists(f => equalsAst(expectedLeft, f.schema, depth)) &&
        structure.toChunk.find(_.label == "right").exists(f => equalsAst(expectedRight, f.schema, depth))
    case (Schema.EitherSchema(expectedLeft, expectedRight, _), Schema.EitherSchema(actualLeft, actualRight, _)) =>
      equalsAst(expectedLeft, actualLeft, depth) && equalsAst(expectedRight, actualRight, depth)
    case (Schema.EitherSchema(expectedLeft, expectedRight, _), right: Schema.Enum[_]) =>
      right.structure.size == 2 &&
        right.structure.get("left").exists(actualLeft => equalsAst(expectedLeft, actualLeft, depth)) &&
        right.structure.get("right").exists(actualRight => equalsAst(expectedRight, actualRight, depth))
    case (Schema.Sequence(expected, _, _, _, _), Schema.Sequence(actual, _, _, _, _)) =>
      equalsAst(expected, actual, depth)
    case (expected: Schema.Record[_], actual: Schema.Record[_]) =>
      expected.structure.zipAll(actual.structure).forall {
        case (Some(Schema.Field(expectedLabel, expectedSchema, _)), Some(Schema.Field(actualLabel, actualSchema, _))) =>
          expectedLabel == actualLabel && equalsAst(expectedSchema, actualSchema, depth)
        case _ => false
      }
    case (expected: Schema.Enum[_], actual: Schema.Enum[_]) =>
      Chunk.fromIterable(expected.structure).zipAll(Chunk.fromIterable(actual.structure)).forall {
        case (Some((expectedId, expectedSchema)), Some((actualId, actualSchema))) =>
          actualId == expectedId && equalsAst(expectedSchema, actualSchema, depth)
        case _ => false
      }
    case (expected, Schema.Transform(actualSchema, _, _, _, _)) =>
      equalsAst(expected, actualSchema, depth)
    case (Schema.Transform(expected, _, _, _, _), actual) =>
      equalsAst(expected, actual, depth)
    case (expected: Schema.Lazy[_], actual) => if (depth > 10) true else equalsAst(expected.schema, actual, depth + 1)
    case (expected, actual: Schema.Lazy[_]) => if (depth > 10) true else equalsAst(expected, actual.schema, depth + 1)
    case _                                  => false
  }
<<<<<<< HEAD

  private def equalsSchema[A](left: Schema[A], right: Schema[A]): Boolean =
    (left: Schema[_], right: Schema[_]) match {
      case (Schema.Transform(codec1, _, _, a1), Schema.Transform(codec2, _, _, a2)) =>
        equalsSchema(codec1, codec2) && equalsAnnotations(a1, a2)
      case (Schema.GenericRecord(structure1, a1), Schema.GenericRecord(structure2, a2)) =>
        hasSameFields(structure1.toChunk, structure2.toChunk) &&
          structure1.toChunk.forall {
            case Schema.Field(label, schema, _) =>
              val left: Schema[Any]  = schema.asInstanceOf[Schema[Any]]
              val right: Schema[Any] = structure2.toChunk.find(_.label == label).asInstanceOf[Schema[Any]]
              equalsSchema(left, right)
          } && equalsAnnotations(a1, a2)
      case (left: Schema.Record[_], right: Schema.Record[_]) =>
        hasSameStructure(left.asInstanceOf[Schema.Record[A]], right.asInstanceOf[Schema.Record[A]]) &&
          hasSameAnnotations(left.annotations.toList, right.annotations.toList)
      case (Schema.Sequence(element1, _, _, a1), Schema.Sequence(element2, _, _, a2)) =>
        equalsSchema(element1, element2) && equalsAnnotations(a1, a2)
      case (Schema.Primitive(standardType1, a1), Schema.Primitive(standardType2, a2)) =>
        standardType1 == standardType2 && equalsAnnotations(a1, a2)
      case (Schema.Tuple(left1, right1, a1), Schema.Tuple(left2, right2, a2)) =>
        equalsSchema(left1, left2) && equalsSchema(right1, right2) && equalsAnnotations(a1, a2)
      case (Schema.Optional(codec1, _), Schema.Optional(codec2, _)) => equalsSchema(codec1, codec2)
      case (l: Schema.Enum[_], r: Schema.Enum[_])                   => hasSameCases(l.structure, r.structure)
      case (l @ Schema.Lazy(_), r @ Schema.Lazy(_)) =>
        equalsSchema(l.schema.asInstanceOf[Schema[Any]], r.schema.asInstanceOf[Schema[Any]])
      case (lazySchema @ Schema.Lazy(_), eagerSchema) =>
        equalsSchema(lazySchema.schema.asInstanceOf[Schema[Any]], eagerSchema.asInstanceOf[Schema[Any]])
      case (eagerSchema, lazySchema @ Schema.Lazy(_)) =>
        equalsSchema(lazySchema.asInstanceOf[Schema[Any]], eagerSchema.asInstanceOf[Schema[Any]])
      case _ => false
    }

  private def equalsAnnotations(l: Chunk[Any], r: Chunk[Any]): Boolean = l.equals(r)

  private def hasSameCases(left: ListMap[String, Schema[_]], right: ListMap[String, Schema[_]]): Boolean =
    left.zip(right).forall {
      case ((lLabel, lSchema), (rLabel, rSchema)) =>
        lLabel == rLabel &&
          equalsSchema(lSchema.asInstanceOf[Schema[Any]], rSchema.asInstanceOf[Schema[Any]])
    }

  private def hasSameStructure[A](left: Schema.Record[A], right: Schema.Record[A]): Boolean =
    left.structure.zip(right.structure).forall {
      case (Schema.Field(lLabel, lSchema, lAnnotations), Schema.Field(rLabel, rSchema, rAnnotations)) =>
        lLabel == rLabel && hasSameAnnotations(lAnnotations.toList, rAnnotations.toList) && equalsSchema(
          lSchema,
          rSchema
        )
    }

  private def hasSameFields(left: Chunk[Schema.Field[_]], right: Chunk[Schema.Field[_]]): Boolean =
    left.map(_.label) == right.map(_.label)

  private def hasSameAnnotations(left: List[Any], right: List[Any]): Boolean = (left, right) match {
    case (Nil, Nil) => true
    case (lhead :: ltail, rhead :: rtail) if lhead.isInstanceOf[Product] && rhead.isInstanceOf[Product] =>
      (lhead == rhead) && hasSameAnnotations(ltail, rtail)
    case (lhead :: ltail, rhead :: rtail) =>
      (lhead.getClass.getCanonicalName == rhead.getClass.getCanonicalName) && hasSameAnnotations(ltail, rtail)
    case _ => false
  }

=======
>>>>>>> 20d75a80
}<|MERGE_RESOLUTION|>--- conflicted
+++ resolved
@@ -95,70 +95,4 @@
     case (expected, actual: Schema.Lazy[_]) => if (depth > 10) true else equalsAst(expected, actual.schema, depth + 1)
     case _                                  => false
   }
-<<<<<<< HEAD
-
-  private def equalsSchema[A](left: Schema[A], right: Schema[A]): Boolean =
-    (left: Schema[_], right: Schema[_]) match {
-      case (Schema.Transform(codec1, _, _, a1), Schema.Transform(codec2, _, _, a2)) =>
-        equalsSchema(codec1, codec2) && equalsAnnotations(a1, a2)
-      case (Schema.GenericRecord(structure1, a1), Schema.GenericRecord(structure2, a2)) =>
-        hasSameFields(structure1.toChunk, structure2.toChunk) &&
-          structure1.toChunk.forall {
-            case Schema.Field(label, schema, _) =>
-              val left: Schema[Any]  = schema.asInstanceOf[Schema[Any]]
-              val right: Schema[Any] = structure2.toChunk.find(_.label == label).asInstanceOf[Schema[Any]]
-              equalsSchema(left, right)
-          } && equalsAnnotations(a1, a2)
-      case (left: Schema.Record[_], right: Schema.Record[_]) =>
-        hasSameStructure(left.asInstanceOf[Schema.Record[A]], right.asInstanceOf[Schema.Record[A]]) &&
-          hasSameAnnotations(left.annotations.toList, right.annotations.toList)
-      case (Schema.Sequence(element1, _, _, a1), Schema.Sequence(element2, _, _, a2)) =>
-        equalsSchema(element1, element2) && equalsAnnotations(a1, a2)
-      case (Schema.Primitive(standardType1, a1), Schema.Primitive(standardType2, a2)) =>
-        standardType1 == standardType2 && equalsAnnotations(a1, a2)
-      case (Schema.Tuple(left1, right1, a1), Schema.Tuple(left2, right2, a2)) =>
-        equalsSchema(left1, left2) && equalsSchema(right1, right2) && equalsAnnotations(a1, a2)
-      case (Schema.Optional(codec1, _), Schema.Optional(codec2, _)) => equalsSchema(codec1, codec2)
-      case (l: Schema.Enum[_], r: Schema.Enum[_])                   => hasSameCases(l.structure, r.structure)
-      case (l @ Schema.Lazy(_), r @ Schema.Lazy(_)) =>
-        equalsSchema(l.schema.asInstanceOf[Schema[Any]], r.schema.asInstanceOf[Schema[Any]])
-      case (lazySchema @ Schema.Lazy(_), eagerSchema) =>
-        equalsSchema(lazySchema.schema.asInstanceOf[Schema[Any]], eagerSchema.asInstanceOf[Schema[Any]])
-      case (eagerSchema, lazySchema @ Schema.Lazy(_)) =>
-        equalsSchema(lazySchema.asInstanceOf[Schema[Any]], eagerSchema.asInstanceOf[Schema[Any]])
-      case _ => false
-    }
-
-  private def equalsAnnotations(l: Chunk[Any], r: Chunk[Any]): Boolean = l.equals(r)
-
-  private def hasSameCases(left: ListMap[String, Schema[_]], right: ListMap[String, Schema[_]]): Boolean =
-    left.zip(right).forall {
-      case ((lLabel, lSchema), (rLabel, rSchema)) =>
-        lLabel == rLabel &&
-          equalsSchema(lSchema.asInstanceOf[Schema[Any]], rSchema.asInstanceOf[Schema[Any]])
-    }
-
-  private def hasSameStructure[A](left: Schema.Record[A], right: Schema.Record[A]): Boolean =
-    left.structure.zip(right.structure).forall {
-      case (Schema.Field(lLabel, lSchema, lAnnotations), Schema.Field(rLabel, rSchema, rAnnotations)) =>
-        lLabel == rLabel && hasSameAnnotations(lAnnotations.toList, rAnnotations.toList) && equalsSchema(
-          lSchema,
-          rSchema
-        )
-    }
-
-  private def hasSameFields(left: Chunk[Schema.Field[_]], right: Chunk[Schema.Field[_]]): Boolean =
-    left.map(_.label) == right.map(_.label)
-
-  private def hasSameAnnotations(left: List[Any], right: List[Any]): Boolean = (left, right) match {
-    case (Nil, Nil) => true
-    case (lhead :: ltail, rhead :: rtail) if lhead.isInstanceOf[Product] && rhead.isInstanceOf[Product] =>
-      (lhead == rhead) && hasSameAnnotations(ltail, rtail)
-    case (lhead :: ltail, rhead :: rtail) =>
-      (lhead.getClass.getCanonicalName == rhead.getClass.getCanonicalName) && hasSameAnnotations(ltail, rtail)
-    case _ => false
-  }
-
-=======
->>>>>>> 20d75a80
 }