--- conflicted
+++ resolved
@@ -70,11 +70,7 @@
       right.annotations
     )
 
-<<<<<<< HEAD
-  private def hasSameAnnotations(left: Seq[Any], right: Seq[Any]): Boolean =
-=======
   private def hasSameAnnotations(left: Chunk[Any], right: Chunk[Any]): Boolean =
->>>>>>> c9141581
     left.map(right.contains(_)).foldRight(true)(_ && _)
 
   private def hasSameFields(left: Seq[Schema.Field[_]], right: Seq[Schema.Field[_]]): Boolean =
