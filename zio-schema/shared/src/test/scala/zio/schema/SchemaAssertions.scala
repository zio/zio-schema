--- conflicted
+++ resolved
@@ -36,11 +36,7 @@
     Assertion.assertion("hasSameAst")(param(expected))(actual => equalsAst(expected, actual))
 
   private def equalsAst(expected: Schema[_], actual: Schema[_], depth: Int = 0): Boolean = (expected, actual) match {
-<<<<<<< HEAD
-    case (Schema.Primitive(StandardType.Duration(_), _), Schema.Primitive(StandardType.Duration(_), _))       => true
-=======
     case (Schema.Primitive(StandardType.DurationType, _), Schema.Primitive(StandardType.DurationType, _))     => true
->>>>>>> 4d14dc56
     case (Schema.Primitive(StandardType.InstantType(_), _), Schema.Primitive(StandardType.InstantType(_), _)) => true
     case (Schema.Primitive(StandardType.LocalDateType(_), _), Schema.Primitive(StandardType.LocalDateType(_), _)) =>
       true
