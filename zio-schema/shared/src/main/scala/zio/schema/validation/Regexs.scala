package zio.schema.validation

trait Regexs {

  val identifier: Validation[String] =
    Validation.regex((Regex.digitOrLetter | Regex.oneOf('_')).atLeast(1))

  //^[\w-\.]+@([\w-]+\.)+[\w-]{2,4}$
  lazy val email: Validation[String] = {
    val username       = Regex.letter ~ (Regex.digitOrLetter | Regex.oneOf('_', '.', '+', '-')).atLeast(0)
    val topLevelDomain = (Regex.digitOrLetter | Regex.oneOf('-')).between(2, 4)
    val domain =
      ((Regex.digitOrLetter | Regex.oneOf('-')).atLeast(1) ~
        (Regex.oneOf('.'))).atLeast(1) ~
        topLevelDomain

    Validation.regex(
      username ~
        Regex.oneOf('@') ~
        domain
    )
  }

  /**
   * Checks whether a certain string represents a valid IPv4 address.
   */
  lazy val ipV4: Validation[String] = {
    val separator           = Regex.literal(".").exactly(1)
    val isZeroOrOne: Regex  = Regex.oneOf('0', '1')
    val isZeroToFour: Regex = isZeroOrOne | Regex.oneOf('2', '3', '4')
    val isZeroToFive: Regex = isZeroToFour | Regex.oneOf('5')
    val is250To255: Regex   = Regex.literal("25") ~ isZeroToFive
    val is200To249: Regex   = Regex.literal("2") ~ isZeroToFour ~ Regex.digit
    val isZeroTo199: Regex  = (isZeroOrOne ~ Regex.digit.exactly(2)) | Regex.digit.atMost(2)

    val bytePart = is250To255 | is200To249 | isZeroTo199

    Validation.regex(bytePart ~ separator ~ bytePart ~ separator ~ bytePart ~ separator ~ bytePart)
  }

<<<<<<< HEAD
  object PhoneNumberRegexs {
    val optionalSpace: Regex     = Regex.literal(" ").atMost(1)
    val optionalSeparator: Regex = Regex.oneOf('-', ' ').atMost(1)
    val twoDigits: Regex         = Regex.digit.exactly(2)
    val threeDigits: Regex       = Regex.digit.exactly(3)
    val plus: Regex              = Regex.literal("+")
    val doubleZero: Regex        = Regex.literal("00")
  }

  /**
   * Validates phone numbers from Switzerland
   */
  lazy val phoneNumberCh: Validation[String] = {
    import PhoneNumberRegexs._

    val internationalPrefix = (plus | doubleZero) ~ Regex.literal("41")
    val nationalPrefix      = Regex.literal("0")
    val prefix              = (internationalPrefix | nationalPrefix)

    Validation.regex(
      prefix ~ optionalSpace ~
        twoDigits ~ optionalSpace ~
        threeDigits ~ optionalSpace ~
        twoDigits ~ optionalSpace ~
        twoDigits
    )
  }
=======
  lazy val uuidV4: Validation[String] = {
    val hexOctect = Regex.hexDigit ~ Regex.hexDigit
    val sep       = Regex.oneOf('-')
>>>>>>> 6143af0b

    val timeLow            = hexOctect.exactly(4)
    val timeMid            = hexOctect.exactly(2)
    val timeHighAndVersion = Regex.oneOf('4') ~ Regex.hexDigit ~ hexOctect
    val clockSeq           = Regex.CharacterSet(Set('8', '9', 'a', 'A', 'b', 'B')) ~ Regex.hexDigit ~ hexOctect
    val node               = hexOctect.exactly(6)

    Validation.regex(
      timeLow ~ sep ~
        timeMid ~ sep ~
        timeHighAndVersion ~ sep ~
        clockSeq ~ sep ~
        node
    )
  }

<<<<<<< HEAD
  lazy val phoneNumberHu: Validation[String] = {
    import PhoneNumberRegexs._

    val internationalPrefix = (plus | doubleZero) ~ Regex.literal("36")
    val nationalPrefix      = Regex.literal("06")
    val areaCode            = (Regex.oneOf('2', '3', '4', '5', '6', '7', '8', '9') ~ Regex.digit) | Regex.oneOf('1')
    val prefix              = (internationalPrefix | nationalPrefix)
    Validation.regex(
      prefix ~ optionalSeparator ~
        areaCode ~ optionalSeparator ~
        threeDigits ~ optionalSeparator ~
        twoDigits ~ optionalSeparator ~
        twoDigits
    )
  }

  /**
   * Validates phone numbers from Serbia
   */
  lazy val phoneNumberRs: Validation[String] = {
    import PhoneNumberRegexs._

    val optionalSpaces          = Regex.literal(" ").*
    val digitWithOptionalSpaces = Regex.digit.exactly(1) ~ optionalSpaces
    val internationalPrefix     = (plus | doubleZero) ~ Regex.literal("381")
    val nationalPrefix          = Regex.literal("0")
    val prefix                  = (internationalPrefix | nationalPrefix)
    val number                  = digitWithOptionalSpaces.between(9, 10)

    Validation.regex(
      prefix ~ optionalSpaces ~ number
    )
  }
=======
>>>>>>> 6143af0b
}<|MERGE_RESOLUTION|>--- conflicted
+++ resolved
@@ -38,39 +38,9 @@
     Validation.regex(bytePart ~ separator ~ bytePart ~ separator ~ bytePart ~ separator ~ bytePart)
   }
 
-<<<<<<< HEAD
-  object PhoneNumberRegexs {
-    val optionalSpace: Regex     = Regex.literal(" ").atMost(1)
-    val optionalSeparator: Regex = Regex.oneOf('-', ' ').atMost(1)
-    val twoDigits: Regex         = Regex.digit.exactly(2)
-    val threeDigits: Regex       = Regex.digit.exactly(3)
-    val plus: Regex              = Regex.literal("+")
-    val doubleZero: Regex        = Regex.literal("00")
-  }
-
-  /**
-   * Validates phone numbers from Switzerland
-   */
-  lazy val phoneNumberCh: Validation[String] = {
-    import PhoneNumberRegexs._
-
-    val internationalPrefix = (plus | doubleZero) ~ Regex.literal("41")
-    val nationalPrefix      = Regex.literal("0")
-    val prefix              = (internationalPrefix | nationalPrefix)
-
-    Validation.regex(
-      prefix ~ optionalSpace ~
-        twoDigits ~ optionalSpace ~
-        threeDigits ~ optionalSpace ~
-        twoDigits ~ optionalSpace ~
-        twoDigits
-    )
-  }
-=======
   lazy val uuidV4: Validation[String] = {
     val hexOctect = Regex.hexDigit ~ Regex.hexDigit
     val sep       = Regex.oneOf('-')
->>>>>>> 6143af0b
 
     val timeLow            = hexOctect.exactly(4)
     val timeMid            = hexOctect.exactly(2)
@@ -87,40 +57,4 @@
     )
   }
 
-<<<<<<< HEAD
-  lazy val phoneNumberHu: Validation[String] = {
-    import PhoneNumberRegexs._
-
-    val internationalPrefix = (plus | doubleZero) ~ Regex.literal("36")
-    val nationalPrefix      = Regex.literal("06")
-    val areaCode            = (Regex.oneOf('2', '3', '4', '5', '6', '7', '8', '9') ~ Regex.digit) | Regex.oneOf('1')
-    val prefix              = (internationalPrefix | nationalPrefix)
-    Validation.regex(
-      prefix ~ optionalSeparator ~
-        areaCode ~ optionalSeparator ~
-        threeDigits ~ optionalSeparator ~
-        twoDigits ~ optionalSeparator ~
-        twoDigits
-    )
-  }
-
-  /**
-   * Validates phone numbers from Serbia
-   */
-  lazy val phoneNumberRs: Validation[String] = {
-    import PhoneNumberRegexs._
-
-    val optionalSpaces          = Regex.literal(" ").*
-    val digitWithOptionalSpaces = Regex.digit.exactly(1) ~ optionalSpaces
-    val internationalPrefix     = (plus | doubleZero) ~ Regex.literal("381")
-    val nationalPrefix          = Regex.literal("0")
-    val prefix                  = (internationalPrefix | nationalPrefix)
-    val number                  = digitWithOptionalSpaces.between(9, 10)
-
-    Validation.regex(
-      prefix ~ optionalSpaces ~ number
-    )
-  }
-=======
->>>>>>> 6143af0b
 }