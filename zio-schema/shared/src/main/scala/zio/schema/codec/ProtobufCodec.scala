package zio.schema.codec

import java.nio.charset.StandardCharsets
import java.nio.{ ByteBuffer, ByteOrder }
import java.time._

import scala.annotation.tailrec
import scala.collection.immutable.ListMap

import zio.schema._
import zio.schema.codec.ProtobufCodec.Protobuf.WireType.LengthDelimited
import zio.stream.ZTransducer
import zio.{ Chunk, ZIO }

object ProtobufCodec extends Codec {
  override def encoder[A](schema: Schema[A]): ZTransducer[Any, Nothing, A, Byte] =
    ZTransducer.fromPush(
      (opt: Option[Chunk[A]]) =>
        ZIO.succeed(opt.map(values => values.flatMap(Encoder.encode(None, schema, _))).getOrElse(Chunk.empty))
    )

  override def encode[A](schema: Schema[A]): A => Chunk[Byte] = a => Encoder.encode(None, schema, a)

  override def decoder[A](schema: Schema[A]): ZTransducer[Any, String, Byte, A] =
    ZTransducer.fromPush(
      (opt: Option[Chunk[Byte]]) =>
        ZIO.fromEither(opt.map(chunk => Decoder.decode(schema, chunk).map(Chunk(_))).getOrElse(Right(Chunk.empty)))
    )

  override def decode[A](schema: Schema[A]): Chunk[Byte] => Either[String, A] =
    ch =>
      if (ch.isEmpty)
        Left("No bytes to decode")
      else
        Decoder.decode(schema, ch)

  object Protobuf {

    sealed trait WireType

    object WireType {
      case object VarInt                     extends WireType
      case object Bit64                      extends WireType
      case class LengthDelimited(width: Int) extends WireType
      case object StartGroup                 extends WireType
      case object EndGroup                   extends WireType
      case object Bit32                      extends WireType
    }

    // def flatFields(
    //   structure: Seq[Schema.Field[_]]
    // ): Seq[Schema.Field[_]] =
    //   structure
    //     .foldLeft(Seq.empty[Schema.Field[_]]) { (struct, field) =>
    //       nestedFields(field.label, field.schema, nextFieldNumber) match {
    //         case Some(fields) => (numAndMap._1 + fields.size, numAndMap._2 ++ fields)
    //         case None         => (numAndMap._1 + 1, numAndMap._2 + (numAndMap._1 -> field))
    //       }
    //     }
    //     ._2

    // private def nestedFields(
    //   baseField: String,
    //   schema: Schema[_],
    //   nextFieldNumber: Int
    // ): Seq[Schema.Field[_]] =
    //   schema match {
    //     case Schema.Transform(codec, f, g) =>
    //       nestedFields(baseField, codec, nextFieldNumber).map(_.map {
    //         case (fieldNumber, field) =>
    //           (fieldNumber, Schema.Field(field.label, Schema.Transform(field.schema.asInstanceOf[Schema[Any]], f, g)))
    //       })
    //     case _ => None
    //   }

    def tupleSchema[A, B](first: Schema[A], second: Schema[B]): Schema[ListMap[String, _]] =
      Schema.record(Schema.Field("first", first), Schema.Field("second", second))

    def singleSchema[A](codec: Schema[A]): Schema[ListMap[String, _]] = Schema.record(Schema.Field("value", codec))

    def monthDayStructure(): Seq[Schema.Field[Int]] =
      Seq(
        Schema.Field("month", Schema.Primitive(StandardType.IntType)),
        Schema.Field("day", Schema.Primitive(StandardType.IntType))
      )

    def periodStructure(): Seq[Schema.Field[Int]] = Seq(
      Schema.Field("years", Schema.Primitive(StandardType.IntType)),
      Schema.Field("months", Schema.Primitive(StandardType.IntType)),
      Schema.Field("days", Schema.Primitive(StandardType.IntType))
    )

    def yearMonthStructure(): Seq[Schema.Field[Int]] =
      Seq(
        Schema.Field("year", Schema.Primitive(StandardType.IntType)),
        Schema.Field("month", Schema.Primitive(StandardType.IntType))
      )

    def durationStructure(): Seq[Schema.Field[_]] =
      Seq(
        Schema.Field("seconds", Schema.Primitive(StandardType.LongType)),
        Schema.Field("nanos", Schema.Primitive(StandardType.IntType))
      )

    /**
     * Used when encoding sequence of values to decide whether each value need its own key or values can be packed together without keys (for example numbers).
     */
    @scala.annotation.tailrec
    def canBePacked(schema: Schema[_]): Boolean = schema match {
      case Schema.Sequence(element, _, _) => canBePacked(element)
      case _: Schema.Enumeration          => false
      case Schema.Transform(codec, _, _)  => canBePacked(codec)
      case Schema.Primitive(standardType) => canBePacked(standardType)
      case _: Schema.Tuple[_, _]          => false
      case _: Schema.Optional[_]          => false
      case _: Schema.Fail[_]              => false
      case _: Schema.EitherSchema[_, _]   => false
      case _                              => false
    }

    private def canBePacked(standardType: StandardType[_]): Boolean = standardType match {
      case StandardType.UnitType          => false
      case StandardType.StringType        => false
      case StandardType.BoolType          => true
      case StandardType.ShortType         => true
      case StandardType.IntType           => true
      case StandardType.LongType          => true
      case StandardType.FloatType         => true
      case StandardType.DoubleType        => true
      case StandardType.BinaryType        => false
      case StandardType.CharType          => true
      case StandardType.BigIntegerType    => false
      case StandardType.BigDecimalType    => false
      case StandardType.DayOfWeekType     => true
      case StandardType.Month             => true
      case StandardType.MonthDay          => false
      case StandardType.Period            => false
      case StandardType.Year              => true
      case StandardType.YearMonth         => false
      case StandardType.ZoneId            => false
      case StandardType.ZoneOffset        => true
      case StandardType.Duration(_)       => true
      case StandardType.Instant(_)        => false
      case StandardType.LocalDate(_)      => false
      case StandardType.LocalTime(_)      => false
      case StandardType.LocalDateTime(_)  => false
      case StandardType.OffsetTime(_)     => false
      case StandardType.OffsetDateTime(_) => false
      case StandardType.ZonedDateTime(_)  => false
    }
  }

  object Encoder {

    import Protobuf._

    def encode[A](fieldNumber: Option[Int], schema: Schema[A], value: A): Chunk[Byte] =
      (schema, value) match {
<<<<<<< HEAD
        case (Schema.GenericRecord(structure), v: Map[String, _])       => encodeRecord(fieldNumber, structure, v)
        case (Schema.Sequence(element, _, g), v)                 => encodeSequence(fieldNumber, element, g(v))
        case (Schema.Enumeration(structure), v: (String, _))     => encodeEnumeration(fieldNumber, structure, v)
        case (Schema.Transform(codec, _, g), _)                  => g(value).map(encode(fieldNumber, codec, _)).getOrElse(Chunk.empty)
        case (Schema.Primitive(standardType), v)                 => encodePrimitive(fieldNumber, standardType, v)
        case (Schema.Tuple(left, right), v @ (_, _))             => encodeTuple(fieldNumber, left, right, v)
        case (Schema.Optional(codec), v: Option[_])              => encodeOptional(fieldNumber, codec, v)
        case (Schema.EitherSchema(left, right), v: Either[_, _]) => encodeEither(fieldNumber, left, right, v)
        case (Schema.CaseObject(_),_) => encodeCaseObject(fieldNumber)
        case (Schema.CaseClass1(_,f, _, ext), v)                   => encodeCaseClass(fieldNumber, v, f -> ext)
        case (Schema.CaseClass2(_,f1, f2, _, ext1, ext2), v)       => encodeCaseClass(fieldNumber, v, f1 -> ext1, f2 -> ext2)
        case (Schema.CaseClass3(_,f1, f2, f3, _, ext1, ext2, ext3), v) =>
=======
        case (Schema.GenericRecord(structure), v: Map[String, _]) => encodeRecord(fieldNumber, structure, v)
        case (Schema.Sequence(element, _, g), v)                  => encodeSequence(fieldNumber, element, g(v))
        case (Schema.Enumeration(structure), v: Map[String, _])   => encodeEnumeration(fieldNumber, structure, v)
        case (Schema.Transform(codec, _, g), _)                   => g(value).map(encode(fieldNumber, codec, _)).getOrElse(Chunk.empty)
        case (Schema.Primitive(standardType), v)                  => encodePrimitive(fieldNumber, standardType, v)
        case (Schema.Tuple(left, right), v @ (_, _))              => encodeTuple(fieldNumber, left, right, v)
        case (Schema.Optional(codec), v: Option[_])               => encodeOptional(fieldNumber, codec, v)
        case (Schema.EitherSchema(left, right), v: Either[_, _])  => encodeEither(fieldNumber, left, right, v)
        case (Schema.CaseObject(_), _)                            => encodeCaseObject(fieldNumber)
        case (Schema.CaseClass1(_, f, _, ext), v)                 => encodeCaseClass(fieldNumber, v, f -> ext)
        case (Schema.CaseClass2(_, f1, f2, _, ext1, ext2), v)     => encodeCaseClass(fieldNumber, v, f1 -> ext1, f2 -> ext2)
        case (Schema.CaseClass3(_, f1, f2, f3, _, ext1, ext2, ext3), v) =>
>>>>>>> c9141581
          encodeCaseClass(fieldNumber, v, f1 -> ext1, f2 -> ext2, f3 -> ext3)
        case (Schema.CaseClass4(_, f1, f2, f3, f4, _, ext1, ext2, ext3, ext4), v) =>
          encodeCaseClass(fieldNumber, v, f1 -> ext1, f2 -> ext2, f3 -> ext3, f4 -> ext4)
        case (Schema.CaseClass5(_, f1, f2, f3, f4, f5, _, ext1, ext2, ext3, ext4, ext5), v) =>
          encodeCaseClass(fieldNumber, v, f1 -> ext1, f2 -> ext2, f3 -> ext3, f4 -> ext4, f5 -> ext5)
        case (Schema.CaseClass6(_, f1, f2, f3, f4, f5, f6, _, ext1, ext2, ext3, ext4, ext5, ext6), v) =>
          encodeCaseClass(fieldNumber, v, f1 -> ext1, f2 -> ext2, f3 -> ext3, f4 -> ext4, f5 -> ext5, f6 -> ext6)
        case (Schema.CaseClass7(_, f1, f2, f3, f4, f5, f6, f7, _, ext1, ext2, ext3, ext4, ext5, ext6, ext7), v) =>
          encodeCaseClass(
            fieldNumber,
            v,
            f1 -> ext1,
            f2 -> ext2,
            f3 -> ext3,
            f4 -> ext4,
            f5 -> ext5,
            f6 -> ext6,
            f7 -> ext7
          )
        case (
            Schema.CaseClass8(_, f1, f2, f3, f4, f5, f6, f7, f8, _, ext1, ext2, ext3, ext4, ext5, ext6, ext7, ext8),
            v
            ) =>
          encodeCaseClass(
            fieldNumber,
            v,
            f1 -> ext1,
            f2 -> ext2,
            f3 -> ext3,
            f4 -> ext4,
            f5 -> ext5,
            f6 -> ext6,
            f7 -> ext7,
            f8 -> ext8
          )
        case (
            Schema.CaseClass9(
              _,
              f1,
              f2,
              f3,
              f4,
              f5,
              f6,
              f7,
              f8,
              f9,
              _,
              ext1,
              ext2,
              ext3,
              ext4,
              ext5,
              ext6,
              ext7,
              ext8,
              ext9
            ),
            v
            ) =>
          encodeCaseClass(
            fieldNumber,
            v,
            f1 -> ext1,
            f2 -> ext2,
            f3 -> ext3,
            f4 -> ext4,
            f5 -> ext5,
            f6 -> ext6,
            f7 -> ext7,
            f8 -> ext8,
            f9 -> ext9
          )
        case (
            Schema.CaseClass10(
              _,
              f1,
              f2,
              f3,
              f4,
              f5,
              f6,
              f7,
              f8,
              f9,
              f10,
              _,
              ext1,
              ext2,
              ext3,
              ext4,
              ext5,
              ext6,
              ext7,
              ext8,
              ext9,
              ext10
            ),
            v
            ) =>
          encodeCaseClass(
            fieldNumber,
            v,
            f1  -> ext1,
            f2  -> ext2,
            f3  -> ext3,
            f4  -> ext4,
            f5  -> ext5,
            f6  -> ext6,
            f7  -> ext7,
            f8  -> ext8,
            f9  -> ext9,
            f10 -> ext10
          )
        case (
            Schema.CaseClass11(
              _,
              f1,
              f2,
              f3,
              f4,
              f5,
              f6,
              f7,
              f8,
              f9,
              f10,
              f11,
              _,
              ext1,
              ext2,
              ext3,
              ext4,
              ext5,
              ext6,
              ext7,
              ext8,
              ext9,
              ext10,
              ext11
            ),
            v
            ) =>
          encodeCaseClass(
            fieldNumber,
            v,
            f1  -> ext1,
            f2  -> ext2,
            f3  -> ext3,
            f4  -> ext4,
            f5  -> ext5,
            f6  -> ext6,
            f7  -> ext7,
            f8  -> ext8,
            f9  -> ext9,
            f10 -> ext10,
            f11 -> ext11
          )
        case (
            Schema.CaseClass12(
              _,
              f1,
              f2,
              f3,
              f4,
              f5,
              f6,
              f7,
              f8,
              f9,
              f10,
              f11,
              f12,
              _,
              ext1,
              ext2,
              ext3,
              ext4,
              ext5,
              ext6,
              ext7,
              ext8,
              ext9,
              ext10,
              ext11,
              ext12
            ),
            v
            ) =>
          encodeCaseClass(
            fieldNumber,
            v,
            f1  -> ext1,
            f2  -> ext2,
            f3  -> ext3,
            f4  -> ext4,
            f5  -> ext5,
            f6  -> ext6,
            f7  -> ext7,
            f8  -> ext8,
            f9  -> ext9,
            f10 -> ext10,
            f11 -> ext11,
            f12 -> ext12
          )
        case (
            Schema.CaseClass13(
              _,
              f1,
              f2,
              f3,
              f4,
              f5,
              f6,
              f7,
              f8,
              f9,
              f10,
              f11,
              f12,
              f13,
              _,
              ext1,
              ext2,
              ext3,
              ext4,
              ext5,
              ext6,
              ext7,
              ext8,
              ext9,
              ext10,
              ext11,
              ext12,
              ext13
            ),
            v
            ) =>
          encodeCaseClass(
            fieldNumber,
            v,
            f1  -> ext1,
            f2  -> ext2,
            f3  -> ext3,
            f4  -> ext4,
            f5  -> ext5,
            f6  -> ext6,
            f7  -> ext7,
            f8  -> ext8,
            f9  -> ext9,
            f10 -> ext10,
            f11 -> ext11,
            f12 -> ext12,
            f13 -> ext13
          )
        case (
            Schema.CaseClass14(
              _,
              f1,
              f2,
              f3,
              f4,
              f5,
              f6,
              f7,
              f8,
              f9,
              f10,
              f11,
              f12,
              f13,
              f14,
              _,
              ext1,
              ext2,
              ext3,
              ext4,
              ext5,
              ext6,
              ext7,
              ext8,
              ext9,
              ext10,
              ext11,
              ext12,
              ext13,
              ext14
            ),
            v
            ) =>
          encodeCaseClass(
            fieldNumber,
            v,
            f1  -> ext1,
            f2  -> ext2,
            f3  -> ext3,
            f4  -> ext4,
            f5  -> ext5,
            f6  -> ext6,
            f7  -> ext7,
            f8  -> ext8,
            f9  -> ext9,
            f10 -> ext10,
            f11 -> ext11,
            f12 -> ext12,
            f13 -> ext13,
            f14 -> ext14
          )
        case (
            Schema.CaseClass15(
              _,
              f1,
              f2,
              f3,
              f4,
              f5,
              f6,
              f7,
              f8,
              f9,
              f10,
              f11,
              f12,
              f13,
              f14,
              f15,
              _,
              ext1,
              ext2,
              ext3,
              ext4,
              ext5,
              ext6,
              ext7,
              ext8,
              ext9,
              ext10,
              ext11,
              ext12,
              ext13,
              ext14,
              ext15
            ),
            v
            ) =>
          encodeCaseClass(
            fieldNumber,
            v,
            f1  -> ext1,
            f2  -> ext2,
            f3  -> ext3,
            f4  -> ext4,
            f5  -> ext5,
            f6  -> ext6,
            f7  -> ext7,
            f8  -> ext8,
            f9  -> ext9,
            f10 -> ext10,
            f11 -> ext11,
            f12 -> ext12,
            f13 -> ext13,
            f14 -> ext14,
            f15 -> ext15
          )
        case (
            Schema.CaseClass16(
              _,
              f1,
              f2,
              f3,
              f4,
              f5,
              f6,
              f7,
              f8,
              f9,
              f10,
              f11,
              f12,
              f13,
              f14,
              f15,
              f16,
              _,
              ext1,
              ext2,
              ext3,
              ext4,
              ext5,
              ext6,
              ext7,
              ext8,
              ext9,
              ext10,
              ext11,
              ext12,
              ext13,
              ext14,
              ext15,
              ext16
            ),
            v
            ) =>
          encodeCaseClass(
            fieldNumber,
            v,
            f1  -> ext1,
            f2  -> ext2,
            f3  -> ext3,
            f4  -> ext4,
            f5  -> ext5,
            f6  -> ext6,
            f7  -> ext7,
            f8  -> ext8,
            f9  -> ext9,
            f10 -> ext10,
            f11 -> ext11,
            f12 -> ext12,
            f13 -> ext13,
            f14 -> ext14,
            f15 -> ext15,
            f16 -> ext16
          )
        case (
            Schema.CaseClass17(
              _,
              f1,
              f2,
              f3,
              f4,
              f5,
              f6,
              f7,
              f8,
              f9,
              f10,
              f11,
              f12,
              f13,
              f14,
              f15,
              f16,
              f17,
              _,
              ext1,
              ext2,
              ext3,
              ext4,
              ext5,
              ext6,
              ext7,
              ext8,
              ext9,
              ext10,
              ext11,
              ext12,
              ext13,
              ext14,
              ext15,
              ext16,
              ext17
            ),
            v
            ) =>
          encodeCaseClass(
            fieldNumber,
            v,
            f1  -> ext1,
            f2  -> ext2,
            f3  -> ext3,
            f4  -> ext4,
            f5  -> ext5,
            f6  -> ext6,
            f7  -> ext7,
            f8  -> ext8,
            f9  -> ext9,
            f10 -> ext10,
            f11 -> ext11,
            f12 -> ext12,
            f13 -> ext13,
            f14 -> ext14,
            f15 -> ext15,
            f16 -> ext16,
            f17 -> ext17
          )
        case (
            Schema.CaseClass18(
              _,
              f1,
              f2,
              f3,
              f4,
              f5,
              f6,
              f7,
              f8,
              f9,
              f10,
              f11,
              f12,
              f13,
              f14,
              f15,
              f16,
              f17,
              f18,
              _,
              ext1,
              ext2,
              ext3,
              ext4,
              ext5,
              ext6,
              ext7,
              ext8,
              ext9,
              ext10,
              ext11,
              ext12,
              ext13,
              ext14,
              ext15,
              ext16,
              ext17,
              ext18
            ),
            v
            ) =>
          encodeCaseClass(
            fieldNumber,
            v,
            f1  -> ext1,
            f2  -> ext2,
            f3  -> ext3,
            f4  -> ext4,
            f5  -> ext5,
            f6  -> ext6,
            f7  -> ext7,
            f8  -> ext8,
            f9  -> ext9,
            f10 -> ext10,
            f11 -> ext11,
            f12 -> ext12,
            f13 -> ext13,
            f14 -> ext14,
            f15 -> ext15,
            f16 -> ext16,
            f17 -> ext17,
            f18 -> ext18
          )
        case (
            Schema.CaseClass19(
              _,
              f1,
              f2,
              f3,
              f4,
              f5,
              f6,
              f7,
              f8,
              f9,
              f10,
              f11,
              f12,
              f13,
              f14,
              f15,
              f16,
              f17,
              f18,
              f19,
              _,
              ext1,
              ext2,
              ext3,
              ext4,
              ext5,
              ext6,
              ext7,
              ext8,
              ext9,
              ext10,
              ext11,
              ext12,
              ext13,
              ext14,
              ext15,
              ext16,
              ext17,
              ext18,
              ext19
            ),
            v
            ) =>
          encodeCaseClass(
            fieldNumber,
            v,
            f1  -> ext1,
            f2  -> ext2,
            f3  -> ext3,
            f4  -> ext4,
            f5  -> ext5,
            f6  -> ext6,
            f7  -> ext7,
            f8  -> ext8,
            f9  -> ext9,
            f10 -> ext10,
            f11 -> ext11,
            f12 -> ext12,
            f13 -> ext13,
            f14 -> ext14,
            f15 -> ext15,
            f16 -> ext16,
            f17 -> ext17,
            f18 -> ext18,
            f19 -> ext19
          )
        case (
            Schema.CaseClass20(
              _,
              f1,
              f2,
              f3,
              f4,
              f5,
              f6,
              f7,
              f8,
              f9,
              f10,
              f11,
              f12,
              f13,
              f14,
              f15,
              f16,
              f17,
              f18,
              f19,
              f20,
              _,
              ext1,
              ext2,
              ext3,
              ext4,
              ext5,
              ext6,
              ext7,
              ext8,
              ext9,
              ext10,
              ext11,
              ext12,
              ext13,
              ext14,
              ext15,
              ext16,
              ext17,
              ext18,
              ext19,
              ext20
            ),
            v
            ) =>
          encodeCaseClass(
            fieldNumber,
            v,
            f1  -> ext1,
            f2  -> ext2,
            f3  -> ext3,
            f4  -> ext4,
            f5  -> ext5,
            f6  -> ext6,
            f7  -> ext7,
            f8  -> ext8,
            f9  -> ext9,
            f10 -> ext10,
            f11 -> ext11,
            f12 -> ext12,
            f13 -> ext13,
            f14 -> ext14,
            f15 -> ext15,
            f16 -> ext16,
            f17 -> ext17,
            f18 -> ext18,
            f19 -> ext19,
            f20 -> ext20
          )
        case (
            Schema.CaseClass21(
              _,
              f1,
              f2,
              f3,
              f4,
              f5,
              f6,
              f7,
              f8,
              f9,
              f10,
              f11,
              f12,
              f13,
              f14,
              f15,
              f16,
              f17,
              f18,
              f19,
              f20,
              f21,
              _,
              ext1,
              ext2,
              ext3,
              ext4,
              ext5,
              ext6,
              ext7,
              ext8,
              ext9,
              ext10,
              ext11,
              ext12,
              ext13,
              ext14,
              ext15,
              ext16,
              ext17,
              ext18,
              ext19,
              ext20,
              ext21
            ),
            v
            ) =>
          encodeCaseClass(
            fieldNumber,
            v,
            f1  -> ext1,
            f2  -> ext2,
            f3  -> ext3,
            f4  -> ext4,
            f5  -> ext5,
            f6  -> ext6,
            f7  -> ext7,
            f8  -> ext8,
            f9  -> ext9,
            f10 -> ext10,
            f11 -> ext11,
            f12 -> ext12,
            f13 -> ext13,
            f14 -> ext14,
            f15 -> ext15,
            f16 -> ext16,
            f17 -> ext17,
            f18 -> ext18,
            f19 -> ext19,
            f20 -> ext20,
            f21 -> ext21
          )
        case (
            Schema.CaseClass22(
              _,
              f1,
              f2,
              f3,
              f4,
              f5,
              f6,
              f7,
              f8,
              f9,
              f10,
              f11,
              f12,
              f13,
              f14,
              f15,
              f16,
              f17,
              f18,
              f19,
              f20,
              f21,
              f22,
              _,
              ext1,
              ext2,
              ext3,
              ext4,
              ext5,
              ext6,
              ext7,
              ext8,
              ext9,
              ext10,
              ext11,
              ext12,
              ext13,
              ext14,
              ext15,
              ext16,
              ext17,
              ext18,
              ext19,
              ext20,
              ext21,
              ext22
            ),
            v
            ) =>
          encodeCaseClass(
            fieldNumber,
            v,
            f1  -> ext1,
            f2  -> ext2,
            f3  -> ext3,
            f4  -> ext4,
            f5  -> ext5,
            f6  -> ext6,
            f7  -> ext7,
            f8  -> ext8,
            f9  -> ext9,
            f10 -> ext10,
            f11 -> ext11,
            f12 -> ext12,
            f13 -> ext13,
            f14 -> ext14,
            f15 -> ext15,
            f16 -> ext16,
            f17 -> ext17,
            f18 -> ext18,
            f19 -> ext19,
            f20 -> ext20,
            f21 -> ext21,
            f22 -> ext22
          )
        case (Schema.Enum1(c), v)          => encodeEnum(fieldNumber, v, c)
        case (Schema.Enum2(c1, c2), v)     => encodeEnum(fieldNumber, v, c1, c2)
        case (Schema.Enum3(c1, c2, c3), v) => encodeEnum(fieldNumber, v, c1, c2, c3)
        case (Schema.EnumN(cs), v)         => encodeEnum(fieldNumber, v, cs: _*)
        case (_, _)                        => Chunk.empty
      }

    private def encodeEnum[Z](fieldNumber: Option[Int], value: Z, cases: Schema.Case[_, Z]*): Chunk[Byte] = {
      val fieldIndex = cases.indexWhere(c => c.deconstruct(value).isDefined)
      val encoded = Chunk.fromIterable(
        if (fieldIndex == -1) {
          Chunk.empty
        } else {
          val subtypeCase = cases(fieldIndex)
          encode(
            Some(fieldIndex + 1),
            subtypeCase.codec.asInstanceOf[Schema[Any]],
            subtypeCase.unsafeDeconstruct(value)
          )
        }
      )
      encodeKey(WireType.LengthDelimited(encoded.size), fieldNumber) ++ encoded
    }

    private def encodeCaseObject[Z](fieldNumber: Option[Int]): Chunk[Byte] =
      encodeKey(WireType.LengthDelimited(0), fieldNumber)

    private def encodeCaseClass[Z](
      fieldNumber: Option[Int],
      value: Z,
      fields: (Schema.Field[_], Z => Any)*
    ): Chunk[Byte] = {
      val encoded = Chunk
        .fromIterable(
          fields.zipWithIndex.map {
            case ((Schema.Field(_, schema, _), ext), fieldNumber) =>
              encode(Some(fieldNumber + 1), schema.asInstanceOf[Schema[Any]], ext(value))
          }
        )
        .flatten
      encodeKey(WireType.LengthDelimited(encoded.size), fieldNumber) ++ encoded
    }

    private def encodeRecord(
      fieldNumber: Option[Int],
      structure: Seq[Schema.Field[_]],
      data: ListMap[String, _]
    ): Chunk[Byte] = {
      val encodedRecord = Chunk
        .fromIterable(structure.zipWithIndex.map {
          case (Schema.Field(label, schema, _), fieldNumber) =>
            data
              .get(label)
              .map(value => encode(Some(fieldNumber + 1), schema.asInstanceOf[Schema[Any]], value))
              .getOrElse(Chunk.empty)
        })
        .flatten

      encodeKey(WireType.LengthDelimited(encodedRecord.size), fieldNumber) ++ encodedRecord
    }

    private def encodeSequence[A](
      fieldNumber: Option[Int],
      element: Schema[A],
      sequence: Chunk[A]
    ): Chunk[Byte] =
      if (canBePacked(element)) {
        val chunk = sequence.flatMap(value => encode(None, element, value))
        encodeKey(WireType.LengthDelimited(chunk.size), fieldNumber) ++ chunk
      } else {
        val chunk = sequence.zipWithIndexFrom(1).flatMap {
          case (a, i) => encode(Some(i), element, a)
        }
        encodeKey(WireType.LengthDelimited(chunk.size), fieldNumber) ++ chunk
      }

    private def encodeEnumeration(
      fieldNumber: Option[Int],
      structure: Map[String, Schema[_]],
      value0: (String, _)
    ): Chunk[Byte] = {
      val (field, value) = value0
      val encodedEnum = structure.zipWithIndex
        .find(v => v._1._1 == field)
        .map(v => encode(Some(v._2 + 1), v._1._2.asInstanceOf[Schema[Any]], value))
        .getOrElse(Chunk.empty)
      encodeKey(WireType.LengthDelimited(encodedEnum.size), fieldNumber) ++ encodedEnum
    }

    @scala.annotation.tailrec
    private def encodePrimitive[A](
      fieldNumber: Option[Int],
      standardType: StandardType[A],
      value: A
    ): Chunk[Byte] =
      (standardType, value) match {
        case (StandardType.UnitType, _) =>
          Chunk.empty
        case (StandardType.StringType, str: String) =>
          val encoded = Chunk.fromArray(str.getBytes(StandardCharsets.UTF_8))
          encodeKey(WireType.LengthDelimited(encoded.size), fieldNumber) ++ encoded
        case (StandardType.BoolType, b: Boolean) =>
          encodeKey(WireType.VarInt, fieldNumber) ++ encodeVarInt(if (b) 1 else 0)
        case (StandardType.ShortType, v: Short) =>
          encodeKey(WireType.VarInt, fieldNumber) ++ encodeVarInt(v.toLong)
        case (StandardType.IntType, v: Int) =>
          encodeKey(WireType.VarInt, fieldNumber) ++ encodeVarInt(v)
        case (StandardType.LongType, v: Long) =>
          encodeKey(WireType.VarInt, fieldNumber) ++ encodeVarInt(v)
        case (StandardType.FloatType, v: Float) =>
          val byteBuffer = ByteBuffer.allocate(4)
          byteBuffer.order(ByteOrder.LITTLE_ENDIAN)
          byteBuffer.putFloat(v)
          encodeKey(WireType.Bit32, fieldNumber) ++ Chunk.fromArray(byteBuffer.array)
        case (StandardType.DoubleType, v: Double) =>
          val byteBuffer = ByteBuffer.allocate(8)
          byteBuffer.order(ByteOrder.LITTLE_ENDIAN)
          byteBuffer.putDouble(v)
          encodeKey(WireType.Bit64, fieldNumber) ++ Chunk.fromArray(byteBuffer.array)
        case (StandardType.BinaryType, bytes: Chunk[Byte]) =>
          encodeKey(WireType.LengthDelimited(bytes.length), fieldNumber) ++ bytes
        case (StandardType.CharType, c: Char) =>
          encodePrimitive(fieldNumber, StandardType.StringType, c.toString)
        case (StandardType.DayOfWeekType, v: DayOfWeek) =>
          encodePrimitive(fieldNumber, StandardType.IntType, v.getValue)
        case (StandardType.Month, v: Month) =>
          encodePrimitive(fieldNumber, StandardType.IntType, v.getValue)
        case (StandardType.MonthDay, v: MonthDay) =>
          encodeRecord(fieldNumber, monthDayStructure(), ListMap("month" -> v.getMonthValue, "day" -> v.getDayOfMonth))
        case (StandardType.Period, v: Period) =>
          encodeRecord(
            fieldNumber,
            periodStructure(),
            ListMap("years" -> v.getYears, "months" -> v.getMonths, "days" -> v.getDays)
          )
        case (StandardType.Year, v: Year) =>
          encodePrimitive(fieldNumber, StandardType.IntType, v.getValue)
        case (StandardType.YearMonth, v: YearMonth) =>
          encodeRecord(fieldNumber, yearMonthStructure(), ListMap("year" -> v.getYear, "month" -> v.getMonthValue))
        case (StandardType.ZoneId, v: ZoneId) =>
          encodePrimitive(fieldNumber, StandardType.StringType, v.getId)
        case (StandardType.ZoneOffset, v: ZoneOffset) =>
          encodePrimitive(fieldNumber, StandardType.IntType, v.getTotalSeconds)
        case (StandardType.Duration(_), v: Duration) =>
          encodeRecord(fieldNumber, durationStructure(), ListMap("seconds" -> v.getSeconds, "nanos" -> v.getNano))
        case (StandardType.Instant(formatter), v: Instant) =>
          encodePrimitive(fieldNumber, StandardType.StringType, formatter.format(v))
        case (StandardType.LocalDate(formatter), v: LocalDate) =>
          encodePrimitive(fieldNumber, StandardType.StringType, v.format(formatter))
        case (StandardType.LocalTime(formatter), v: LocalTime) =>
          encodePrimitive(fieldNumber, StandardType.StringType, v.format(formatter))
        case (StandardType.LocalDateTime(formatter), v: LocalDateTime) =>
          encodePrimitive(fieldNumber, StandardType.StringType, v.format(formatter))
        case (StandardType.OffsetTime(formatter), v: OffsetTime) =>
          encodePrimitive(fieldNumber, StandardType.StringType, v.format(formatter))
        case (StandardType.OffsetDateTime(formatter), v: OffsetDateTime) =>
          encodePrimitive(fieldNumber, StandardType.StringType, v.format(formatter))
        case (StandardType.ZonedDateTime(formatter), v: ZonedDateTime) =>
          encodePrimitive(fieldNumber, StandardType.StringType, v.format(formatter))
        case (_, _) =>
          Chunk.empty
      }

    private def encodeTuple[A, B](
      fieldNumber: Option[Int],
      left: Schema[A],
      right: Schema[B],
      tuple: (A, B)
    ): Chunk[Byte] =
      encode(
        fieldNumber,
        tupleSchema(left, right),
        ListMap[String, Any]("first" -> tuple._1, "second" -> tuple._2)
      )

    private def encodeEither[A, B](
      fieldNumber: Option[Int],
      left: Schema[A],
      right: Schema[B],
      either: Either[A, B]
    ): Chunk[Byte] = {
      val encodedEither = either match {
        case Left(value)  => encode(Some(1), left, value)
        case Right(value) => encode(Some(2), right, value)
      }

      encodeKey(WireType.LengthDelimited(encodedEither.size), fieldNumber) ++ encodedEither
    }

    private def encodeOptional[A](fieldNumber: Option[Int], schema: Schema[A], value: Option[A]): Chunk[Byte] =
      value match {
        case Some(v) =>
          encode(
            fieldNumber,
            singleSchema(schema),
            ListMap("value" -> v)
          )
        case None => Chunk.empty
      }

    private def encodeVarInt(value: Int): Chunk[Byte] =
      encodeVarInt(value.toLong)

    private def encodeVarInt(value: Long): Chunk[Byte] = {
      val base128    = value & 0x7F
      val higherBits = value >>> 7

      if (higherBits != 0x00) {
        (0x80 | base128).byteValue() +: encodeVarInt(higherBits)
      } else {
        Chunk(base128.byteValue())
      }
    }

    /**
     * Encodes key. Key contains field number out of flatten schema structure and wire type.
     * 1 << 3 => 8, 2 << 3 => 16, 3 << 3 => 24
     *
     * More info:
     * https://developers.google.com/protocol-buffers/docs/encoding#structure
     */
    private def encodeKey(wireType: WireType, fieldNumber: Option[Int]): Chunk[Byte] =
      fieldNumber.map { fieldNumber =>
        val encode = (baseWireType: Int) => encodeVarInt(fieldNumber << 3 | baseWireType)
        wireType match {
          case WireType.VarInt                  => encode(0)
          case WireType.Bit64                   => encode(1)
          case WireType.LengthDelimited(length) => encode(2) ++ encodeVarInt(length)
          case WireType.StartGroup              => encode(3)
          case WireType.EndGroup                => encode(4)
          case WireType.Bit32                   => encode(5)
        }
      }.getOrElse(Chunk.empty)
  }

  final case class Decoder[+A](run: Chunk[Byte] => Either[String, (Chunk[Byte], A)]) {
    self =>

    def map[B](f: A => B): Decoder[B] =
      Decoder(
        bytes =>
          self.run(bytes).map {
            case (remainder, a) => (remainder, f(a))
          }
      )

    def flatMap[B](f: A => Decoder[B]): Decoder[B] =
      Decoder(
        bytes =>
          if (bytes.isEmpty) {
            Left("Unexpected end of bytes")
          } else {
            self.run(bytes).flatMap {
              case (remainder, a) => f(a).run(remainder)
            }
          }
      )

    def loop: Decoder[Chunk[A]] =
      self.flatMap(
        a0 =>
          Decoder(bytes => {
            if (bytes.isEmpty) {
              Right((bytes, Chunk(a0)))
            } else {
              loop.run(bytes) match {
                case Left(value)           => Left(value)
                case Right((remainder, a)) => Right((remainder, Chunk(a0) ++ a))
              }
            }
          })
      )

    def take(n: Int): Decoder[A] =
      Decoder(bytes => {
        val (before, after) = bytes.splitAt(n)
        self.run(before) match {
          case Left(value)           => Left(value)
          case Right((remainder, a)) => Right((remainder ++ after, a))
        }
      })
  }

  object Decoder {

    import Protobuf._

    def fail(failure: String): Decoder[Nothing] = Decoder(_ => Left(failure))

    def succeed[A](a: => A): Decoder[A] = Decoder(bytes => Right((bytes, a)))

    def binaryDecoder: Decoder[Chunk[Byte]] = Decoder(bytes => Right((Chunk.empty, bytes)))

    def collectAll[A](chunk: Chunk[Decoder[A]]): Decoder[Chunk[A]] = ???

    def stringDecoder: Decoder[String] =
      Decoder(bytes => Right((Chunk.empty, new String(bytes.toArray, StandardCharsets.UTF_8))))

    def decode[A](schema: Schema[A], chunk: Chunk[Byte]): Either[String, A] =
      decoder(schema)
        .run(chunk)
        .map(_._2)

    private def decoder[A](schema: Schema[A]): Decoder[A] =
      schema match {
        case Schema.GenericRecord(structure) => recordDecoder(structure)
        case Schema.Sequence(element, f, _) =>
          if (canBePacked(element)) packedSequenceDecoder(element).map(f) else nonPackedSequenceDecoder(element).map(f)
        case Schema.Enumeration(structure)                                                     => enumerationDecoder(structure)
        case Schema.Transform(codec, f, _)                                                     => transformDecoder(codec, f)
        case Schema.Primitive(standardType)                                                    => primitiveDecoder(standardType)
        case Schema.Tuple(left, right)                                                         => tupleDecoder(left, right)
        case Schema.Optional(codec)                                                            => optionalDecoder(codec)
        case Schema.Fail(message)                                                              => fail(message)
        case Schema.EitherSchema(left, right)                                                  => eitherDecoder(left, right)
        case Schema.CaseObject(instance)                                                       => caseObjectDecoder(instance)
        case s: Schema.CaseClass1[_, A]                                                        => caseClass1Decoder(s)
        case s: Schema.CaseClass2[_, _, A]                                                     => caseClass2Decoder(s)
        case s: Schema.CaseClass3[_, _, _, A]                                                  => caseClass3Decoder(s)
        case s: Schema.CaseClass4[_, _, _, _, A]                                               => caseClass4Decoder(s)
        case s: Schema.CaseClass5[_, _, _, _, _, A]                                            => caseClass5Decoder(s)
        case s: Schema.CaseClass6[_, _, _, _, _, _, A]                                         => caseClass6Decoder(s)
        case s: Schema.CaseClass7[_, _, _, _, _, _, _, A]                                      => caseClass7Decoder(s)
        case s: Schema.CaseClass8[_, _, _, _, _, _, _, _, A]                                   => caseClass8Decoder(s)
        case s: Schema.CaseClass9[_, _, _, _, _, _, _, _, _, A]                                => caseClass9Decoder(s)
        case s: Schema.CaseClass10[_, _, _, _, _, _, _, _, _, _, A]                            => caseClass10Decoder(s)
        case s: Schema.CaseClass11[_, _, _, _, _, _, _, _, _, _, _, A]                         => caseClass11Decoder(s)
        case s: Schema.CaseClass12[_, _, _, _, _, _, _, _, _, _, _, _, A]                      => caseClass12Decoder(s)
        case s: Schema.CaseClass13[_, _, _, _, _, _, _, _, _, _, _, _, _, A]                   => caseClass13Decoder(s)
        case s: Schema.CaseClass14[_, _, _, _, _, _, _, _, _, _, _, _, _, _, A]                => caseClass14Decoder(s)
        case s: Schema.CaseClass15[_, _, _, _, _, _, _, _, _, _, _, _, _, _, _, A]             => caseClass15Decoder(s)
        case s: Schema.CaseClass16[_, _, _, _, _, _, _, _, _, _, _, _, _, _, _, _, A]          => caseClass16Decoder(s)
        case s: Schema.CaseClass17[_, _, _, _, _, _, _, _, _, _, _, _, _, _, _, _, _, A]       => caseClass17Decoder(s)
        case s: Schema.CaseClass18[_, _, _, _, _, _, _, _, _, _, _, _, _, _, _, _, _, _, A]    => caseClass18Decoder(s)
        case s: Schema.CaseClass19[_, _, _, _, _, _, _, _, _, _, _, _, _, _, _, _, _, _, _, A] => caseClass19Decoder(s)
        case s: Schema.CaseClass20[_, _, _, _, _, _, _, _, _, _, _, _, _, _, _, _, _, _, _, _, A] =>
          caseClass20Decoder(s)
        case s: Schema.CaseClass21[_, _, _, _, _, _, _, _, _, _, _, _, _, _, _, _, _, _, _, _, _, A] =>
          caseClass21Decoder(s)
        case s: Schema.CaseClass22[_, _, _, _, _, _, _, _, _, _, _, _, _, _, _, _, _, _, _, _, _, _, A] =>
          caseClass22Decoder(s)
        case Schema.Enum1(c)          => enumDecoder(c)
        case Schema.Enum2(c1, c2)     => enumDecoder(c1, c2)
        case Schema.Enum3(c1, c2, c3) => enumDecoder(c1, c2, c3)
        case Schema.EnumN(cs)         => enumDecoder(cs: _*)
      }

    private def enumDecoder[Z](cases: Schema.Case[_, Z]*): Decoder[Z] =
      keyDecoder.flatMap {
        case (wt, fieldNumber) if fieldNumber <= cases.length =>
          val subtypeCase = cases(fieldNumber - 1)
          wt match {
            case LengthDelimited(width) =>
              decoder(subtypeCase.codec)
                .take(width)
                .asInstanceOf[Decoder[Z]]
            case _ =>
              decoder(subtypeCase.codec)
                .asInstanceOf[Decoder[Z]]
          }
        case (_, fieldNumber) =>
          fail(s"Schema doesn't contain field number $fieldNumber.")
      }

    private def caseObjectDecoder[Z](instance: Z): Decoder[Z] = keyDecoder.flatMap {
      case (LengthDelimited(0), _) => succeed(instance)
      case _                       => fail(s"Expected length-delimited field with length 0")
    }

    private def caseClass1Decoder[A, Z](schema: Schema.CaseClass1[A, Z]): Decoder[Z] =
      unsafeDecodeFields(Array.ofDim[Any](1), schema.field).flatMap { buffer =>
        if (buffer(0) == null)
          fail("Missing field 1.")
        else
          succeed(schema.construct(buffer(0).asInstanceOf[A]))
      }

    private def caseClass2Decoder[A1, A2, Z](schema: Schema.CaseClass2[A1, A2, Z]): Decoder[Z] =
      for {
        buffer <- unsafeDecodeFields(Array.ofDim[Any](2), schema.field1, schema.field2)
        _      <- validateBuffer(0, buffer)
      } yield schema.construct(buffer(0).asInstanceOf[A1], buffer(1).asInstanceOf[A2])

    private def caseClass3Decoder[A1, A2, A3, Z](schema: Schema.CaseClass3[A1, A2, A3, Z]): Decoder[Z] =
      for {
        buffer <- unsafeDecodeFields(Array.ofDim[Any](3), schema.field1, schema.field2, schema.field3)
        _      <- validateBuffer(0, buffer)
      } yield schema.construct(buffer(0).asInstanceOf[A1], buffer(1).asInstanceOf[A2], buffer(2).asInstanceOf[A3])

    private def caseClass4Decoder[A1, A2, A3, A4, Z](schema: Schema.CaseClass4[A1, A2, A3, A4, Z]): Decoder[Z] =
      for {
        buffer <- unsafeDecodeFields(Array.ofDim[Any](4), schema.field1, schema.field2, schema.field3, schema.field4)
        _      <- validateBuffer(0, buffer)
      } yield schema.construct(
        buffer(0).asInstanceOf[A1],
        buffer(1).asInstanceOf[A2],
        buffer(2).asInstanceOf[A3],
        buffer(3).asInstanceOf[A4]
      )

    private def caseClass5Decoder[A1, A2, A3, A4, A5, Z](schema: Schema.CaseClass5[A1, A2, A3, A4, A5, Z]): Decoder[Z] =
      for {
        buffer <- unsafeDecodeFields(
                   Array.ofDim[Any](5),
                   schema.field1,
                   schema.field2,
                   schema.field3,
                   schema.field4,
                   schema.field5
                 )
        _ <- validateBuffer(0, buffer)
      } yield schema.construct(
        buffer(0).asInstanceOf[A1],
        buffer(1).asInstanceOf[A2],
        buffer(2).asInstanceOf[A3],
        buffer(3).asInstanceOf[A4],
        buffer(4).asInstanceOf[A5]
      )

    private def caseClass6Decoder[A1, A2, A3, A4, A5, A6, Z](
      schema: Schema.CaseClass6[A1, A2, A3, A4, A5, A6, Z]
    ): Decoder[Z] =
      for {
        buffer <- unsafeDecodeFields(
                   Array.ofDim[Any](6),
                   schema.field1,
                   schema.field2,
                   schema.field3,
                   schema.field4,
                   schema.field5,
                   schema.field6
                 )
        _ <- validateBuffer(0, buffer)
      } yield schema.construct(
        buffer(0).asInstanceOf[A1],
        buffer(1).asInstanceOf[A2],
        buffer(2).asInstanceOf[A3],
        buffer(3).asInstanceOf[A4],
        buffer(4).asInstanceOf[A5],
        buffer(5).asInstanceOf[A6]
      )

    private def caseClass7Decoder[A1, A2, A3, A4, A5, A6, A7, Z](
      schema: Schema.CaseClass7[A1, A2, A3, A4, A5, A6, A7, Z]
    ): Decoder[Z] =
      for {
        buffer <- unsafeDecodeFields(
                   Array.ofDim[Any](7),
                   schema.field1,
                   schema.field2,
                   schema.field3,
                   schema.field4,
                   schema.field5,
                   schema.field6,
                   schema.field7
                 )
        _ <- validateBuffer(0, buffer)
      } yield schema.construct(
        buffer(0).asInstanceOf[A1],
        buffer(1).asInstanceOf[A2],
        buffer(2).asInstanceOf[A3],
        buffer(3).asInstanceOf[A4],
        buffer(4).asInstanceOf[A5],
        buffer(5).asInstanceOf[A6],
        buffer(6).asInstanceOf[A7]
      )

    private def caseClass8Decoder[A1, A2, A3, A4, A5, A6, A7, A8, Z](
      schema: Schema.CaseClass8[A1, A2, A3, A4, A5, A6, A7, A8, Z]
    ): Decoder[Z] =
      for {
        buffer <- unsafeDecodeFields(
                   Array.ofDim[Any](8),
                   schema.field1,
                   schema.field2,
                   schema.field3,
                   schema.field4,
                   schema.field5,
                   schema.field6,
                   schema.field7,
                   schema.field8
                 )
        _ <- validateBuffer(0, buffer)
      } yield schema.construct(
        buffer(0).asInstanceOf[A1],
        buffer(1).asInstanceOf[A2],
        buffer(2).asInstanceOf[A3],
        buffer(3).asInstanceOf[A4],
        buffer(4).asInstanceOf[A5],
        buffer(5).asInstanceOf[A6],
        buffer(6).asInstanceOf[A7],
        buffer(7).asInstanceOf[A8]
      )

    private def caseClass9Decoder[A1, A2, A3, A4, A5, A6, A7, A8, A9, Z](
      schema: Schema.CaseClass9[A1, A2, A3, A4, A5, A6, A7, A8, A9, Z]
    ): Decoder[Z] =
      for {
        buffer <- unsafeDecodeFields(
                   Array.ofDim[Any](9),
                   schema.field1,
                   schema.field2,
                   schema.field3,
                   schema.field4,
                   schema.field5,
                   schema.field6,
                   schema.field7,
                   schema.field9,
                   schema.field9
                 )
        _ <- validateBuffer(0, buffer)
      } yield schema.construct(
        buffer(0).asInstanceOf[A1],
        buffer(1).asInstanceOf[A2],
        buffer(2).asInstanceOf[A3],
        buffer(3).asInstanceOf[A4],
        buffer(4).asInstanceOf[A5],
        buffer(5).asInstanceOf[A6],
        buffer(6).asInstanceOf[A7],
        buffer(7).asInstanceOf[A8],
        buffer(8).asInstanceOf[A9]
      )

    private def caseClass10Decoder[A1, A2, A3, A4, A5, A6, A7, A8, A9, A10, Z](
      schema: Schema.CaseClass10[A1, A2, A3, A4, A5, A6, A7, A8, A9, A10, Z]
    ): Decoder[Z] =
      for {
        buffer <- unsafeDecodeFields(
                   Array.ofDim[Any](10),
                   schema.field1,
                   schema.field2,
                   schema.field3,
                   schema.field4,
                   schema.field5,
                   schema.field6,
                   schema.field7,
                   schema.field9,
                   schema.field9,
                   schema.field10
                 )
        _ <- validateBuffer(0, buffer)
      } yield schema.construct(
        buffer(0).asInstanceOf[A1],
        buffer(1).asInstanceOf[A2],
        buffer(2).asInstanceOf[A3],
        buffer(3).asInstanceOf[A4],
        buffer(4).asInstanceOf[A5],
        buffer(5).asInstanceOf[A6],
        buffer(6).asInstanceOf[A7],
        buffer(7).asInstanceOf[A8],
        buffer(8).asInstanceOf[A9],
        buffer(9).asInstanceOf[A10]
      )

    private def caseClass11Decoder[A1, A2, A3, A4, A5, A6, A7, A8, A9, A10, A11, Z](
      schema: Schema.CaseClass11[A1, A2, A3, A4, A5, A6, A7, A8, A9, A10, A11, Z]
    ): Decoder[Z] =
      for {
        buffer <- unsafeDecodeFields(
                   Array.ofDim[Any](11),
                   schema.field1,
                   schema.field2,
                   schema.field3,
                   schema.field4,
                   schema.field5,
                   schema.field6,
                   schema.field7,
                   schema.field9,
                   schema.field9,
                   schema.field10,
                   schema.field11
                 )
        _ <- validateBuffer(0, buffer)
      } yield schema.construct(
        buffer(0).asInstanceOf[A1],
        buffer(1).asInstanceOf[A2],
        buffer(2).asInstanceOf[A3],
        buffer(3).asInstanceOf[A4],
        buffer(4).asInstanceOf[A5],
        buffer(5).asInstanceOf[A6],
        buffer(6).asInstanceOf[A7],
        buffer(7).asInstanceOf[A8],
        buffer(8).asInstanceOf[A9],
        buffer(9).asInstanceOf[A10],
        buffer(10).asInstanceOf[A11]
      )

    private def caseClass12Decoder[A1, A2, A3, A4, A5, A6, A7, A8, A9, A10, A11, A12, Z](
      schema: Schema.CaseClass12[A1, A2, A3, A4, A5, A6, A7, A8, A9, A10, A11, A12, Z]
    ): Decoder[Z] =
      for {
        buffer <- unsafeDecodeFields(
                   Array.ofDim[Any](12),
                   schema.field1,
                   schema.field2,
                   schema.field3,
                   schema.field4,
                   schema.field5,
                   schema.field6,
                   schema.field7,
                   schema.field9,
                   schema.field9,
                   schema.field10,
                   schema.field11,
                   schema.field12
                 )
        _ <- validateBuffer(0, buffer)
      } yield schema.construct(
        buffer(0).asInstanceOf[A1],
        buffer(1).asInstanceOf[A2],
        buffer(2).asInstanceOf[A3],
        buffer(3).asInstanceOf[A4],
        buffer(4).asInstanceOf[A5],
        buffer(5).asInstanceOf[A6],
        buffer(6).asInstanceOf[A7],
        buffer(7).asInstanceOf[A8],
        buffer(8).asInstanceOf[A9],
        buffer(9).asInstanceOf[A10],
        buffer(10).asInstanceOf[A11],
        buffer(11).asInstanceOf[A12]
      )

    private def caseClass13Decoder[A1, A2, A3, A4, A5, A6, A7, A8, A9, A10, A11, A12, A13, Z](
      schema: Schema.CaseClass13[A1, A2, A3, A4, A5, A6, A7, A8, A9, A10, A11, A12, A13, Z]
    ): Decoder[Z] =
      for {
        buffer <- unsafeDecodeFields(
                   Array.ofDim[Any](13),
                   schema.field1,
                   schema.field2,
                   schema.field3,
                   schema.field4,
                   schema.field5,
                   schema.field6,
                   schema.field7,
                   schema.field9,
                   schema.field9,
                   schema.field10,
                   schema.field11,
                   schema.field12,
                   schema.field13
                 )
        _ <- validateBuffer(0, buffer)
      } yield schema.construct(
        buffer(0).asInstanceOf[A1],
        buffer(1).asInstanceOf[A2],
        buffer(2).asInstanceOf[A3],
        buffer(3).asInstanceOf[A4],
        buffer(4).asInstanceOf[A5],
        buffer(5).asInstanceOf[A6],
        buffer(6).asInstanceOf[A7],
        buffer(7).asInstanceOf[A8],
        buffer(8).asInstanceOf[A9],
        buffer(9).asInstanceOf[A10],
        buffer(10).asInstanceOf[A11],
        buffer(11).asInstanceOf[A12],
        buffer(12).asInstanceOf[A13]
      )

    private def caseClass14Decoder[A1, A2, A3, A4, A5, A6, A7, A8, A9, A10, A11, A12, A13, A14, Z](
      schema: Schema.CaseClass14[A1, A2, A3, A4, A5, A6, A7, A8, A9, A10, A11, A12, A13, A14, Z]
    ): Decoder[Z] =
      for {
        buffer <- unsafeDecodeFields(
                   Array.ofDim[Any](14),
                   schema.field1,
                   schema.field2,
                   schema.field3,
                   schema.field4,
                   schema.field5,
                   schema.field6,
                   schema.field7,
                   schema.field9,
                   schema.field9,
                   schema.field10,
                   schema.field11,
                   schema.field12,
                   schema.field13,
                   schema.field14
                 )
        _ <- validateBuffer(0, buffer)
      } yield schema.construct(
        buffer(0).asInstanceOf[A1],
        buffer(1).asInstanceOf[A2],
        buffer(2).asInstanceOf[A3],
        buffer(3).asInstanceOf[A4],
        buffer(4).asInstanceOf[A5],
        buffer(5).asInstanceOf[A6],
        buffer(6).asInstanceOf[A7],
        buffer(7).asInstanceOf[A8],
        buffer(8).asInstanceOf[A9],
        buffer(9).asInstanceOf[A10],
        buffer(10).asInstanceOf[A11],
        buffer(11).asInstanceOf[A12],
        buffer(12).asInstanceOf[A13],
        buffer(13).asInstanceOf[A14]
      )

    private def caseClass15Decoder[A1, A2, A3, A4, A5, A6, A7, A8, A9, A10, A11, A12, A13, A14, A15, Z](
      schema: Schema.CaseClass15[A1, A2, A3, A4, A5, A6, A7, A8, A9, A10, A11, A12, A13, A14, A15, Z]
    ): Decoder[Z] =
      for {
        buffer <- unsafeDecodeFields(
                   Array.ofDim[Any](15),
                   schema.field1,
                   schema.field2,
                   schema.field3,
                   schema.field4,
                   schema.field5,
                   schema.field6,
                   schema.field7,
                   schema.field9,
                   schema.field9,
                   schema.field10,
                   schema.field11,
                   schema.field12,
                   schema.field13,
                   schema.field14,
                   schema.field15
                 )
        _ <- validateBuffer(0, buffer)
      } yield schema.construct(
        buffer(0).asInstanceOf[A1],
        buffer(1).asInstanceOf[A2],
        buffer(2).asInstanceOf[A3],
        buffer(3).asInstanceOf[A4],
        buffer(4).asInstanceOf[A5],
        buffer(5).asInstanceOf[A6],
        buffer(6).asInstanceOf[A7],
        buffer(7).asInstanceOf[A8],
        buffer(8).asInstanceOf[A9],
        buffer(9).asInstanceOf[A10],
        buffer(10).asInstanceOf[A11],
        buffer(11).asInstanceOf[A12],
        buffer(12).asInstanceOf[A13],
        buffer(13).asInstanceOf[A14],
        buffer(14).asInstanceOf[A15]
      )

    private def caseClass16Decoder[A1, A2, A3, A4, A5, A6, A7, A8, A9, A10, A11, A12, A13, A14, A15, A16, Z](
      schema: Schema.CaseClass16[A1, A2, A3, A4, A5, A6, A7, A8, A9, A10, A11, A12, A13, A14, A15, A16, Z]
    ): Decoder[Z] =
      for {
        buffer <- unsafeDecodeFields(
                   Array.ofDim[Any](16),
                   schema.field1,
                   schema.field2,
                   schema.field3,
                   schema.field4,
                   schema.field5,
                   schema.field6,
                   schema.field7,
                   schema.field9,
                   schema.field9,
                   schema.field10,
                   schema.field11,
                   schema.field12,
                   schema.field13,
                   schema.field14,
                   schema.field15,
                   schema.field16
                 )
        _ <- validateBuffer(0, buffer)
      } yield schema.construct(
        buffer(0).asInstanceOf[A1],
        buffer(1).asInstanceOf[A2],
        buffer(2).asInstanceOf[A3],
        buffer(3).asInstanceOf[A4],
        buffer(4).asInstanceOf[A5],
        buffer(5).asInstanceOf[A6],
        buffer(6).asInstanceOf[A7],
        buffer(7).asInstanceOf[A8],
        buffer(8).asInstanceOf[A9],
        buffer(9).asInstanceOf[A10],
        buffer(10).asInstanceOf[A11],
        buffer(11).asInstanceOf[A12],
        buffer(12).asInstanceOf[A13],
        buffer(13).asInstanceOf[A14],
        buffer(14).asInstanceOf[A15],
        buffer(15).asInstanceOf[A16]
      )

    private def caseClass17Decoder[A1, A2, A3, A4, A5, A6, A7, A8, A9, A10, A11, A12, A13, A14, A15, A16, A17, Z](
      schema: Schema.CaseClass17[A1, A2, A3, A4, A5, A6, A7, A8, A9, A10, A11, A12, A13, A14, A15, A16, A17, Z]
    ): Decoder[Z] =
      for {
        buffer <- unsafeDecodeFields(
                   Array.ofDim[Any](17),
                   schema.field1,
                   schema.field2,
                   schema.field3,
                   schema.field4,
                   schema.field5,
                   schema.field6,
                   schema.field7,
                   schema.field9,
                   schema.field9,
                   schema.field10,
                   schema.field11,
                   schema.field12,
                   schema.field13,
                   schema.field14,
                   schema.field15,
                   schema.field16,
                   schema.field17
                 )
        _ <- validateBuffer(0, buffer)
      } yield schema.construct(
        buffer(0).asInstanceOf[A1],
        buffer(1).asInstanceOf[A2],
        buffer(2).asInstanceOf[A3],
        buffer(3).asInstanceOf[A4],
        buffer(4).asInstanceOf[A5],
        buffer(5).asInstanceOf[A6],
        buffer(6).asInstanceOf[A7],
        buffer(7).asInstanceOf[A8],
        buffer(8).asInstanceOf[A9],
        buffer(9).asInstanceOf[A10],
        buffer(10).asInstanceOf[A11],
        buffer(11).asInstanceOf[A12],
        buffer(12).asInstanceOf[A13],
        buffer(13).asInstanceOf[A14],
        buffer(14).asInstanceOf[A15],
        buffer(15).asInstanceOf[A16],
        buffer(16).asInstanceOf[A17]
      )

    private def caseClass18Decoder[A1, A2, A3, A4, A5, A6, A7, A8, A9, A10, A11, A12, A13, A14, A15, A16, A17, A18, Z](
      schema: Schema.CaseClass18[A1, A2, A3, A4, A5, A6, A7, A8, A9, A10, A11, A12, A13, A14, A15, A16, A17, A18, Z]
    ): Decoder[Z] =
      for {
        buffer <- unsafeDecodeFields(
                   Array.ofDim[Any](18),
                   schema.field1,
                   schema.field2,
                   schema.field3,
                   schema.field4,
                   schema.field5,
                   schema.field6,
                   schema.field7,
                   schema.field9,
                   schema.field9,
                   schema.field10,
                   schema.field11,
                   schema.field12,
                   schema.field13,
                   schema.field14,
                   schema.field15,
                   schema.field16,
                   schema.field17,
                   schema.field18
                 )
        _ <- validateBuffer(0, buffer)
      } yield schema.construct(
        buffer(0).asInstanceOf[A1],
        buffer(1).asInstanceOf[A2],
        buffer(2).asInstanceOf[A3],
        buffer(3).asInstanceOf[A4],
        buffer(4).asInstanceOf[A5],
        buffer(5).asInstanceOf[A6],
        buffer(6).asInstanceOf[A7],
        buffer(7).asInstanceOf[A8],
        buffer(8).asInstanceOf[A9],
        buffer(9).asInstanceOf[A10],
        buffer(10).asInstanceOf[A11],
        buffer(11).asInstanceOf[A12],
        buffer(12).asInstanceOf[A13],
        buffer(13).asInstanceOf[A14],
        buffer(14).asInstanceOf[A15],
        buffer(15).asInstanceOf[A16],
        buffer(16).asInstanceOf[A17],
        buffer(17).asInstanceOf[A18]
      )

    private def caseClass19Decoder[
      A1,
      A2,
      A3,
      A4,
      A5,
      A6,
      A7,
      A8,
      A9,
      A10,
      A11,
      A12,
      A13,
      A14,
      A15,
      A16,
      A17,
      A18,
      A19,
      Z
    ](
      schema: Schema.CaseClass19[
        A1,
        A2,
        A3,
        A4,
        A5,
        A6,
        A7,
        A8,
        A9,
        A10,
        A11,
        A12,
        A13,
        A14,
        A15,
        A16,
        A17,
        A18,
        A19,
        Z
      ]
    ): Decoder[Z] =
      for {
        buffer <- unsafeDecodeFields(
                   Array.ofDim[Any](19),
                   schema.field1,
                   schema.field2,
                   schema.field3,
                   schema.field4,
                   schema.field5,
                   schema.field6,
                   schema.field7,
                   schema.field9,
                   schema.field9,
                   schema.field10,
                   schema.field11,
                   schema.field12,
                   schema.field13,
                   schema.field14,
                   schema.field15,
                   schema.field16,
                   schema.field17,
                   schema.field18,
                   schema.field19
                 )
        _ <- validateBuffer(0, buffer)
      } yield schema.construct(
        buffer(0).asInstanceOf[A1],
        buffer(1).asInstanceOf[A2],
        buffer(2).asInstanceOf[A3],
        buffer(3).asInstanceOf[A4],
        buffer(4).asInstanceOf[A5],
        buffer(5).asInstanceOf[A6],
        buffer(6).asInstanceOf[A7],
        buffer(7).asInstanceOf[A8],
        buffer(8).asInstanceOf[A9],
        buffer(9).asInstanceOf[A10],
        buffer(10).asInstanceOf[A11],
        buffer(11).asInstanceOf[A12],
        buffer(12).asInstanceOf[A13],
        buffer(13).asInstanceOf[A14],
        buffer(14).asInstanceOf[A15],
        buffer(15).asInstanceOf[A16],
        buffer(16).asInstanceOf[A17],
        buffer(17).asInstanceOf[A18],
        buffer(18).asInstanceOf[A19]
      )

    private def caseClass20Decoder[
      A1,
      A2,
      A3,
      A4,
      A5,
      A6,
      A7,
      A8,
      A9,
      A10,
      A11,
      A12,
      A13,
      A14,
      A15,
      A16,
      A17,
      A18,
      A19,
      A20,
      Z
    ](
      schema: Schema.CaseClass20[
        A1,
        A2,
        A3,
        A4,
        A5,
        A6,
        A7,
        A8,
        A9,
        A10,
        A11,
        A12,
        A13,
        A14,
        A15,
        A16,
        A17,
        A18,
        A19,
        A20,
        Z
      ]
    ): Decoder[Z] =
      for {
        buffer <- unsafeDecodeFields(
                   Array.ofDim[Any](20),
                   schema.field1,
                   schema.field2,
                   schema.field3,
                   schema.field4,
                   schema.field5,
                   schema.field6,
                   schema.field7,
                   schema.field9,
                   schema.field9,
                   schema.field10,
                   schema.field11,
                   schema.field12,
                   schema.field13,
                   schema.field14,
                   schema.field15,
                   schema.field16,
                   schema.field17,
                   schema.field18,
                   schema.field19,
                   schema.field20
                 )
        _ <- validateBuffer(0, buffer)
      } yield schema.construct(
        buffer(0).asInstanceOf[A1],
        buffer(1).asInstanceOf[A2],
        buffer(2).asInstanceOf[A3],
        buffer(3).asInstanceOf[A4],
        buffer(4).asInstanceOf[A5],
        buffer(5).asInstanceOf[A6],
        buffer(6).asInstanceOf[A7],
        buffer(7).asInstanceOf[A8],
        buffer(8).asInstanceOf[A9],
        buffer(9).asInstanceOf[A10],
        buffer(10).asInstanceOf[A11],
        buffer(11).asInstanceOf[A12],
        buffer(12).asInstanceOf[A13],
        buffer(13).asInstanceOf[A14],
        buffer(14).asInstanceOf[A15],
        buffer(15).asInstanceOf[A16],
        buffer(16).asInstanceOf[A17],
        buffer(17).asInstanceOf[A18],
        buffer(18).asInstanceOf[A19],
        buffer(19).asInstanceOf[A20]
      )

    private def caseClass21Decoder[
      A1,
      A2,
      A3,
      A4,
      A5,
      A6,
      A7,
      A8,
      A9,
      A10,
      A11,
      A12,
      A13,
      A14,
      A15,
      A16,
      A17,
      A18,
      A19,
      A20,
      A21,
      Z
    ](
      schema: Schema.CaseClass21[
        A1,
        A2,
        A3,
        A4,
        A5,
        A6,
        A7,
        A8,
        A9,
        A10,
        A11,
        A12,
        A13,
        A14,
        A15,
        A16,
        A17,
        A18,
        A19,
        A20,
        A21,
        Z
      ]
    ): Decoder[Z] =
      for {
        buffer <- unsafeDecodeFields(
                   Array.ofDim[Any](21),
                   schema.field1,
                   schema.field2,
                   schema.field3,
                   schema.field4,
                   schema.field5,
                   schema.field6,
                   schema.field7,
                   schema.field9,
                   schema.field9,
                   schema.field10,
                   schema.field11,
                   schema.field12,
                   schema.field13,
                   schema.field14,
                   schema.field15,
                   schema.field16,
                   schema.field17,
                   schema.field18,
                   schema.field19,
                   schema.field20,
                   schema.field21
                 )
        _ <- validateBuffer(0, buffer)
      } yield schema.construct(
        buffer(0).asInstanceOf[A1],
        buffer(1).asInstanceOf[A2],
        buffer(2).asInstanceOf[A3],
        buffer(3).asInstanceOf[A4],
        buffer(4).asInstanceOf[A5],
        buffer(5).asInstanceOf[A6],
        buffer(6).asInstanceOf[A7],
        buffer(7).asInstanceOf[A8],
        buffer(8).asInstanceOf[A9],
        buffer(9).asInstanceOf[A10],
        buffer(10).asInstanceOf[A11],
        buffer(11).asInstanceOf[A12],
        buffer(12).asInstanceOf[A13],
        buffer(13).asInstanceOf[A14],
        buffer(14).asInstanceOf[A15],
        buffer(15).asInstanceOf[A16],
        buffer(16).asInstanceOf[A17],
        buffer(17).asInstanceOf[A18],
        buffer(18).asInstanceOf[A19],
        buffer(19).asInstanceOf[A20],
        buffer(20).asInstanceOf[A21]
      )

    private def caseClass22Decoder[
      A1,
      A2,
      A3,
      A4,
      A5,
      A6,
      A7,
      A8,
      A9,
      A10,
      A11,
      A12,
      A13,
      A14,
      A15,
      A16,
      A17,
      A18,
      A19,
      A20,
      A21,
      A22,
      Z
    ](
      schema: Schema.CaseClass22[
        A1,
        A2,
        A3,
        A4,
        A5,
        A6,
        A7,
        A8,
        A9,
        A10,
        A11,
        A12,
        A13,
        A14,
        A15,
        A16,
        A17,
        A18,
        A19,
        A20,
        A21,
        A22,
        Z
      ]
    ): Decoder[Z] =
      for {
        buffer <- unsafeDecodeFields(
                   Array.ofDim[Any](22),
                   schema.field1,
                   schema.field2,
                   schema.field3,
                   schema.field4,
                   schema.field5,
                   schema.field6,
                   schema.field7,
                   schema.field9,
                   schema.field9,
                   schema.field10,
                   schema.field11,
                   schema.field12,
                   schema.field13,
                   schema.field14,
                   schema.field15,
                   schema.field16,
                   schema.field17,
                   schema.field18,
                   schema.field19,
                   schema.field20,
                   schema.field21,
                   schema.field22
                 )
        _ <- validateBuffer(0, buffer)
      } yield schema.construct(
        buffer(0).asInstanceOf[A1],
        buffer(1).asInstanceOf[A2],
        buffer(2).asInstanceOf[A3],
        buffer(3).asInstanceOf[A4],
        buffer(4).asInstanceOf[A5],
        buffer(5).asInstanceOf[A6],
        buffer(6).asInstanceOf[A7],
        buffer(7).asInstanceOf[A8],
        buffer(8).asInstanceOf[A9],
        buffer(9).asInstanceOf[A10],
        buffer(10).asInstanceOf[A11],
        buffer(11).asInstanceOf[A12],
        buffer(12).asInstanceOf[A13],
        buffer(13).asInstanceOf[A14],
        buffer(14).asInstanceOf[A15],
        buffer(15).asInstanceOf[A16],
        buffer(16).asInstanceOf[A17],
        buffer(17).asInstanceOf[A18],
        buffer(18).asInstanceOf[A19],
        buffer(19).asInstanceOf[A20],
        buffer(20).asInstanceOf[A21],
        buffer(21).asInstanceOf[A22]
      )

    @tailrec
    private def validateBuffer(index: Int, buffer: Array[Any]): Decoder[Array[Any]] =
      if (index == buffer.length - 1 && buffer(index) != null)
        succeed(buffer)
      else if (buffer(index) == null)
        fail(s"Missing field number $index.")
      else
        validateBuffer(index + 1, buffer)

    private def unsafeDecodeFields(buffer: Array[Any], fields: Schema.Field[_]*): Decoder[Array[Any]] =
      keyDecoder.flatMap {
        case (wt, fieldNumber) if fieldNumber == fields.length =>
          wt match {
            case LengthDelimited(width) =>
              decoder(fields(fieldNumber - 1).schema)
                .take(width)
                .map(fieldValue => buffer.updated(fieldNumber - 1, fieldValue))
            case _ =>
              decoder(fields(fieldNumber - 1).schema)
                .map(fieldValue => buffer.updated(fieldNumber - 1, fieldValue))
          }
        case (wt, fieldNumber) =>
          if (fieldNumber <= fields.length) {
            wt match {
              case LengthDelimited(width) =>
                for {
                  fieldValue <- decoder(fields(fieldNumber - 1).schema).take(width)
                  remainder  <- unsafeDecodeFields(buffer, fields: _*)
                } yield remainder.updated(fieldNumber - 1, fieldValue)
              case _ =>
                for {
                  fieldValue <- decoder(fields(fieldNumber - 1).schema)
                  remainder  <- unsafeDecodeFields(buffer, fields: _*)
                } yield remainder.updated(fieldNumber - 1, fieldValue)
            }
          } else {
            fail(s"Schema doesn't contain field number $fieldNumber.")
          }
      }

<<<<<<< HEAD
    private def enumerationDecoder(fields: ListMap[String, Schema[_]]): Decoder[(String, _)] =
=======
    private def enumerationDecoder(fields: ListMap[String, Schema[_]]): Decoder[ListMap[String, _]] =
>>>>>>> c9141581
      keyDecoder.flatMap {
        case (_, fieldNumber) =>
          if (fieldNumber <= fields.size) {
            val (fieldName, schema) = fields.toSeq(fieldNumber - 1)
<<<<<<< HEAD
            decoder(schema).map(fieldValue => fieldName -> fieldValue)
=======
            decoder(schema).map(fieldValue => ListMap(fieldName -> fieldValue))
>>>>>>> c9141581
          } else {
            fail(s"Schema doesn't contain field number $fieldNumber.")
          }
      }

    private def recordDecoder(fields: Seq[Schema.Field[_]], decoded: Int = 0): Decoder[ListMap[String, _]] =
      if (fields.isEmpty || (fields.size == decoded))
        Decoder.succeed(ListMap.empty)
      else
        keyDecoder.flatMap {
          case (wt, fieldNumber) =>
            if (fields.isDefinedAt(fieldNumber - 1)) {
              val Schema.Field(fieldName, schema, _) = fields(fieldNumber - 1)

              wt match {
                case LengthDelimited(width) =>
                  for {
                    fieldValue <- decoder(schema).take(width)
                    remainder  <- recordDecoder(fields, decoded + 1)
                  } yield (remainder.updated(fieldName, fieldValue))

                case _ =>
                  for {
                    fieldValue <- decoder(schema)
                    remainder  <- recordDecoder(fields, decoded + 1)
                  } yield (remainder.updated(fieldName, fieldValue))
              }
            } else {
              fail(s"Schema doesn't contain field number $fieldNumber.")
            }
        }

    private def packedSequenceDecoder[A](schema: Schema[A]): Decoder[Chunk[A]] =
      decoder(schema).loop

    private def nonPackedSequenceDecoder[A](schema: Schema[A]): Decoder[Chunk[A]] =
      keyDecoder.flatMap {
        case (wt, _) =>
          wt match {
            case LengthDelimited(width) => decoder(schema).take(width)
            case _                      => fail("Unexpected wire type")
          }
      }.loop

    private def tupleDecoder[A, B](left: Schema[A], right: Schema[B]): Decoder[(A, B)] =
      decoder(tupleSchema(left, right))
        .flatMap(
          record =>
            new Decoder(
              chunk =>
                (record.get("first"), record.get("second")) match {
                  case (Some(first), Some(second)) => Right((chunk, (first.asInstanceOf[A], second.asInstanceOf[B])))
                  case _                           => Left("Error while decoding tuple.")
                }
            )
        )

    private def eitherDecoder[A, B](left: Schema[A], right: Schema[B]): Decoder[Either[A, B]] =
      keyDecoder.flatMap {
        case (_, fieldNumber) if fieldNumber == 1 => decoder(left).map(Left(_))
        case (_, fieldNumber) if fieldNumber == 2 => decoder(right).map(Right(_))
        case _                                    => fail("Failed to decode either.")
      }

    private def optionalDecoder[A](schema: Schema[A]): Decoder[Option[A]] =
      decoder(singleSchema(schema))
        .map(record => record.get("value").asInstanceOf[Option[A]])

    private def floatDecoder: Decoder[Float] =
      Decoder(bytes => {
        if (bytes.size < 4) {
          Left("Unable to decode Float")
        } else {
          Right((bytes, ByteBuffer.wrap(bytes.toArray).order(ByteOrder.LITTLE_ENDIAN).getFloat()))
        }
      }).take(4)

    private def doubleDecoder: Decoder[Double] =
      Decoder(bytes => {
        if (bytes.size < 8) {
          Left("Unable to decode Double")
        } else {
          Right((bytes, ByteBuffer.wrap(bytes.toArray).order(ByteOrder.LITTLE_ENDIAN).getDouble()))
        }
      }).take(8)

    private def transformDecoder[A, B](schema: Schema[B], f: B => Either[String, A]): Decoder[A] =
      decoder(schema).flatMap(a => Decoder(chunk => f(a).map(b => (chunk, b))))

    private def primitiveDecoder[A](standardType: StandardType[A]): Decoder[A] =
      standardType match {
        case StandardType.UnitType   => ((chunk: Chunk[Byte]) => Right((chunk, ()))).asInstanceOf[Decoder[A]]
        case StandardType.StringType => stringDecoder
        case StandardType.BoolType   => varIntDecoder.map(_ != 0)
        case StandardType.ShortType =>
          varIntDecoder.map(_.shortValue())
        case StandardType.IntType =>
          varIntDecoder.map(_.intValue())
        case StandardType.LongType   => varIntDecoder
        case StandardType.FloatType  => floatDecoder
        case StandardType.DoubleType => doubleDecoder
        case StandardType.BinaryType => binaryDecoder
        case StandardType.CharType   => stringDecoder.map(_.charAt(0))
        case StandardType.DayOfWeekType =>
          varIntDecoder.map(_.intValue).map(DayOfWeek.of)
        case StandardType.Month =>
          varIntDecoder.map(_.intValue).map(Month.of)
        case StandardType.MonthDay =>
          recordDecoder(monthDayStructure())
            .map(
              data =>
                MonthDay.of(data.getOrElse("month", 0).asInstanceOf[Int], data.getOrElse("day", 0).asInstanceOf[Int])
            )
        case StandardType.Period =>
          recordDecoder(periodStructure())
            .map(
              data =>
                Period.of(
                  data.getOrElse("years", 0).asInstanceOf[Int],
                  data.getOrElse("months", 0).asInstanceOf[Int],
                  data.getOrElse("days", 0).asInstanceOf[Int]
                )
            )
        case StandardType.Year =>
          varIntDecoder.map(_.intValue).map(Year.of)
        case StandardType.YearMonth =>
          recordDecoder(yearMonthStructure())
            .map(
              data =>
                YearMonth.of(data.getOrElse("year", 0).asInstanceOf[Int], data.getOrElse("month", 0).asInstanceOf[Int])
            )
        case StandardType.ZoneId => stringDecoder.map(ZoneId.of)
        case StandardType.ZoneOffset =>
          varIntDecoder
            .map(_.intValue)
            .map(ZoneOffset.ofTotalSeconds)
        case StandardType.Duration(_) =>
          recordDecoder(durationStructure())
            .map(
              data =>
                Duration.ofSeconds(
                  data.getOrElse("seconds", 0).asInstanceOf[Long],
                  data.getOrElse("nanos", 0).asInstanceOf[Int].toLong
                )
            )
        case StandardType.Instant(formatter) =>
          stringDecoder.map(v => Instant.from(formatter.parse(v)))
        case StandardType.LocalDate(formatter) =>
          stringDecoder.map(LocalDate.parse(_, formatter))
        case StandardType.LocalTime(formatter) =>
          stringDecoder.map(LocalTime.parse(_, formatter))
        case StandardType.LocalDateTime(formatter) =>
          stringDecoder.map(LocalDateTime.parse(_, formatter))
        case StandardType.OffsetTime(formatter) =>
          stringDecoder.map(OffsetTime.parse(_, formatter))
        case StandardType.OffsetDateTime(formatter) =>
          stringDecoder.map(OffsetDateTime.parse(_, formatter))
        case StandardType.ZonedDateTime(formatter) =>
          stringDecoder.map(ZonedDateTime.parse(_, formatter))
        case _ => fail("Unsupported primitive type")
      }

    /**
     * Decodes key which consist out of field type (wire type) and a field number.
     *
     * 8 >>> 3 => 1, 16 >>> 3 => 2, 24 >>> 3 => 3, 32 >>> 3 => 4
     * 0 & 0x07 => 0, 1 & 0x07 => 1, 2 & 0x07 => 2, 9 & 0x07 => 1, 15 & 0x07 => 7
     */
    private def keyDecoder: Decoder[(WireType, Int)] =
      varIntDecoder.flatMap { key =>
        val fieldNumber = (key >>> 3).toInt
        if (fieldNumber < 1) {
          fail("Failed decoding key: invalid field number")
        } else {
          key & 0x07 match {
            case 0 => succeed((WireType.VarInt, fieldNumber))
            case 1 => succeed((WireType.Bit64, fieldNumber))
            case 2 =>
              varIntDecoder.map(length => (WireType.LengthDelimited(length.toInt), fieldNumber))
            case 3 => succeed((WireType.StartGroup, fieldNumber))
            case 4 => succeed((WireType.EndGroup, fieldNumber))
            case 5 => succeed((WireType.Bit32, fieldNumber))
            case _ => fail("Failed decoding key: unknown wire type")
          }
        }
      }

    /**
     * Decodes bytes to following types: int32, int64, uint32, uint64, sint32, sint64, bool, enum.
     * Takes index of first byte which is inside 0 - 127 range.
     * Returns remainder of the bytes together with computed value.
     *
     * (0 -> 127) & 0x80 => 0, (128 -> 255) & 0x80 => 128
     * (0 << 7 => 0, 1 << 7 => 128, 2 << 7 => 256, 3 << 7 => 384
     * 1 & 0X7F => 1, 127 & 0x7F => 127, 128 & 0x7F => 0, 129 & 0x7F => 1
     */
    private def varIntDecoder: Decoder[Long] =
      Decoder(
        (chunk) =>
          if (chunk.isEmpty) {
            Left("Unexpected end of chunk")
          } else {
            val length = chunk.indexWhere(octet => (octet.longValue() & 0x80) != 0x80) + 1
            if (length <= 0) {
              Left("Unexpected end of chunk")
            } else {
              val value = chunk.take(length).foldRight(0L)((octet, v) => (v << 7) + (octet & 0x7F))
              Right((chunk.drop(length), value))
            }
          }
      )
  }

}<|MERGE_RESOLUTION|>--- conflicted
+++ resolved
@@ -156,23 +156,9 @@
 
     def encode[A](fieldNumber: Option[Int], schema: Schema[A], value: A): Chunk[Byte] =
       (schema, value) match {
-<<<<<<< HEAD
-        case (Schema.GenericRecord(structure), v: Map[String, _])       => encodeRecord(fieldNumber, structure, v)
-        case (Schema.Sequence(element, _, g), v)                 => encodeSequence(fieldNumber, element, g(v))
-        case (Schema.Enumeration(structure), v: (String, _))     => encodeEnumeration(fieldNumber, structure, v)
-        case (Schema.Transform(codec, _, g), _)                  => g(value).map(encode(fieldNumber, codec, _)).getOrElse(Chunk.empty)
-        case (Schema.Primitive(standardType), v)                 => encodePrimitive(fieldNumber, standardType, v)
-        case (Schema.Tuple(left, right), v @ (_, _))             => encodeTuple(fieldNumber, left, right, v)
-        case (Schema.Optional(codec), v: Option[_])              => encodeOptional(fieldNumber, codec, v)
-        case (Schema.EitherSchema(left, right), v: Either[_, _]) => encodeEither(fieldNumber, left, right, v)
-        case (Schema.CaseObject(_),_) => encodeCaseObject(fieldNumber)
-        case (Schema.CaseClass1(_,f, _, ext), v)                   => encodeCaseClass(fieldNumber, v, f -> ext)
-        case (Schema.CaseClass2(_,f1, f2, _, ext1, ext2), v)       => encodeCaseClass(fieldNumber, v, f1 -> ext1, f2 -> ext2)
-        case (Schema.CaseClass3(_,f1, f2, f3, _, ext1, ext2, ext3), v) =>
-=======
         case (Schema.GenericRecord(structure), v: Map[String, _]) => encodeRecord(fieldNumber, structure, v)
         case (Schema.Sequence(element, _, g), v)                  => encodeSequence(fieldNumber, element, g(v))
-        case (Schema.Enumeration(structure), v: Map[String, _])   => encodeEnumeration(fieldNumber, structure, v)
+        case (Schema.Enumeration(structure), v: (String, _))   => encodeEnumeration(fieldNumber, structure, v)
         case (Schema.Transform(codec, _, g), _)                   => g(value).map(encode(fieldNumber, codec, _)).getOrElse(Chunk.empty)
         case (Schema.Primitive(standardType), v)                  => encodePrimitive(fieldNumber, standardType, v)
         case (Schema.Tuple(left, right), v @ (_, _))              => encodeTuple(fieldNumber, left, right, v)
@@ -182,7 +168,6 @@
         case (Schema.CaseClass1(_, f, _, ext), v)                 => encodeCaseClass(fieldNumber, v, f -> ext)
         case (Schema.CaseClass2(_, f1, f2, _, ext1, ext2), v)     => encodeCaseClass(fieldNumber, v, f1 -> ext1, f2 -> ext2)
         case (Schema.CaseClass3(_, f1, f2, f3, _, ext1, ext2, ext3), v) =>
->>>>>>> c9141581
           encodeCaseClass(fieldNumber, v, f1 -> ext1, f2 -> ext2, f3 -> ext3)
         case (Schema.CaseClass4(_, f1, f2, f3, f4, _, ext1, ext2, ext3, ext4), v) =>
           encodeCaseClass(fieldNumber, v, f1 -> ext1, f2 -> ext2, f3 -> ext3, f4 -> ext4)
@@ -2325,20 +2310,12 @@
           }
       }
 
-<<<<<<< HEAD
     private def enumerationDecoder(fields: ListMap[String, Schema[_]]): Decoder[(String, _)] =
-=======
-    private def enumerationDecoder(fields: ListMap[String, Schema[_]]): Decoder[ListMap[String, _]] =
->>>>>>> c9141581
       keyDecoder.flatMap {
         case (_, fieldNumber) =>
           if (fieldNumber <= fields.size) {
             val (fieldName, schema) = fields.toSeq(fieldNumber - 1)
-<<<<<<< HEAD
             decoder(schema).map(fieldValue => fieldName -> fieldValue)
-=======
-            decoder(schema).map(fieldValue => ListMap(fieldName -> fieldValue))
->>>>>>> c9141581
           } else {
             fail(s"Schema doesn't contain field number $fieldNumber.")
           }
