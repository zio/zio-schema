package zio.schema

import java.time.temporal.ChronoUnit

import scala.collection.immutable.ListMap

import zio.Chunk
import zio.schema.ast._

/**
 * A `Schema[A]` describes the structure of some data type `A`, in terms of case classes,
 * enumerations (sealed traits), collections, and various primitive types (including not only
 * Scala's own primitive types, but enhanced with java.time and big integers / decimals).
 *
 * Schemas models the structure of data types as first class values, so they can be introspected,
 * transformed, and combined using ordinary Scala code, without macros, metaprogramming, or codegen.
 *
 * There are implicit schemas provided for all standard Scala types, and you can automatically
 * derive schemas for your own data types by using `DeriveSchema.gen[A]`. Whether you write them
 * by hand by using constructors and operators,
 *
 * {{{
 * final case class Person(name: String, age: Int)
 * object Person {
 *   implicit val personSchema: Schema[Person] = DeriveSchema.gen[Person]
 * }
 * }}}
 */
sealed trait Schema[A] {
  self =>

  type Accessors[Lens[_, _], Prism[_, _], Traversal[_, _]]

  /**
   * A symbolic operator for [[optional]].
   */
  def ? : Schema[Option[A]] = self.optional

  /**
   * A symbolic operator for [[zip]].
   */
  def <*>[B](that: Schema[B]): Schema[(A, B)] = self.zip(that)

  /**
   * A symbolic operator for [[orElseEither]].
   */
  def <+>[B](that: Schema[B]): Schema[Either[A, B]] = self.orElseEither(that)

  /**
   * The default value for a `Schema` of type `A`.
   */
  def defaultValue: Either[String, A]

  /**
   * Chunk of annotations for this schema
   */
  def annotations: Chunk[Any]

  def ast: SchemaAst = SchemaAst.fromSchema(self)

  /**
   * Returns a new schema that with `annotation`
   */
  def annotate(annotation: Any): Schema[A]

  /**
   *  Convert to Schema[B] iff B and A are homomorphic.
   *
   *  This can be used to e.g convert between a case class and it's
   *  "generic" representation as a ListMap[String,_]
   */
  def coerce[B](newSchema: Schema[B]): Either[String, Schema[B]] =
    for {
      f <- self.migrate(newSchema)
      g <- newSchema.migrate(self)
    } yield self.transformOrFail(f, g)

  /**
   * Performs a diff between thisValue and thatValue. See [[zio.schema.Differ]] for details
   * on the default diff algorithms.
   *
   * A custom [[zio.schema.Differ]] can be supplied if the default behavior is not acceptable.
   */
  def diff(thisValue: A, thatValue: A, differ: Option[Differ[A]] = None): Diff[A] = differ match {
    case Some(differ) => differ(thisValue, thatValue)
    case None         => Differ.fromSchema(self)(thisValue, thatValue)
  }

  /**
   * Patch value with a Diff.
   */
  def patch(oldValue: A, diff: Diff[A]): Either[String, A] = diff.patch(oldValue)

  def fromDynamic(value: DynamicValue): Either[String, A] =
    value.toTypedValue(self)

  def makeAccessors(b: AccessorBuilder): Accessors[b.Lens, b.Prism, b.Traversal]

  /**
   *  Generate a homomorphism from A to B iff A and B are homomorphic
   */
  def migrate[B](newSchema: Schema[B]): Either[String, A => Either[String, B]] =
    Migration.derive(SchemaAst.fromSchema(self), SchemaAst.fromSchema(newSchema)).map { transforms => (a: A) =>
      self.toDynamic(a).transform(transforms).flatMap(newSchema.fromDynamic)
    }

  /**
   * Returns a new schema that modifies the type produced by this schema to be optional.
   */
  def optional: Schema[Option[A]] = Schema.Optional(self)

  def ordering: Ordering[A] = SchemaOrdering.ordering(this)

  /**
   * Returns a new schema that combines this schema and the specified schema together, modeling
   * their either composition.
   */
  def orElseEither[B](that: Schema[B]): Schema[Either[A, B]] = Schema.EitherSchema(self, that)

  def repeated: Schema[Chunk[A]] = Schema.chunk(self)

  def serializable: Schema[Schema[A]] =
    Schema
      .Meta(SchemaAst.fromSchema(self))
      .transformOrFail(
        s => s.coerce(self),
        s => Right(s.ast.toSchema)
      )

  def toDynamic(value: A): DynamicValue =
    DynamicValue.fromSchemaAndValue(self, value)

  /**
   * Transforms this `Schema[A]` into a `Schema[B]`, by supplying two functions that can transform
   * between `A` and `B`, without possibility of failure.
   */
  def transform[B](f: A => B, g: B => A): Schema[B] =
    Schema.Transform[A, B](self, a => Right(f(a)), b => Right(g(b)), annotations)

  /**
   * Transforms this `Schema[A]` into a `Schema[B]`, by supplying two functions that can transform
   * between `A` and `B` (possibly failing in some cases).
   */
  def transformOrFail[B](f: A => Either[String, B], g: B => Either[String, A]): Schema[B] =
    Schema.Transform[A, B](self, f, g, annotations)

  /**
   * Returns a new schema that combines this schema and the specified schema together, modeling
   * their tuple composition.
   */
  def zip[B](that: Schema[B]): Schema[(A, B)] = Schema.Tuple(self, that)
}

object Schema extends TupleSchemas with RecordSchemas with EnumSchemas {
  def apply[A](implicit schema: Schema[A]): Schema[A] = schema

  def defer[A](schema: => Schema[A]): Schema[A] = Lazy(() => schema)

  def enumeration[A, C <: CaseSet.Aux[A]](caseSet: C): Schema[A] =
    EnumN(caseSet, Chunk.empty)

  def fail[A](message: String): Schema[A] = Fail(message)

  def first[A](codec: Schema[(A, Unit)]): Schema[A] =
    codec.transform[A](_._1, a => (a, ()))

  def record(field: Field[_]*): Schema[ListMap[String, _]] =
    GenericRecord(
      field.foldRight[FieldSet](FieldSet.Empty)((field, acc) => field :*: acc)
    )

  def second[A](codec: Schema[(Unit, A)]): Schema[A] =
    codec.transform[A](_._2, a => ((), a))

  def singleton[A](instance: A): Schema[A] = Schema[Unit].transform(_ => instance, _ => ())

  implicit val bigDecimal: Schema[BigDecimal] = primitive[java.math.BigDecimal].transform(BigDecimal(_), _.bigDecimal)

  implicit val bigInt: Schema[BigInt] = primitive[java.math.BigInteger].transform(BigInt(_), _.bigInteger)

  implicit val chronoUnit: Schema[ChronoUnit] = Schema[String].transformOrFail(
    {
      case "SECONDS"   => Right(ChronoUnit.SECONDS)
      case "CENTURIES" => Right(ChronoUnit.CENTURIES)
      case "DAYS"      => Right(ChronoUnit.DAYS)
      case "DECADES"   => Right(ChronoUnit.DECADES)
      case "FOREVER"   => Right(ChronoUnit.FOREVER)
      case "HOURS"     => Right(ChronoUnit.HOURS)
      case "MICROS"    => Right(ChronoUnit.MICROS)
      case "MILLIS"    => Right(ChronoUnit.MILLIS)
      case "MINUTES"   => Right(ChronoUnit.MINUTES)
      case "MONTHS"    => Right(ChronoUnit.MONTHS)
      case "NANOS"     => Right(ChronoUnit.NANOS)
      case "WEEKS"     => Right(ChronoUnit.WEEKS)
      case "YEARS"     => Right(ChronoUnit.YEARS)
      case _           => Left("Failed")
    }, {
      case ChronoUnit.SECONDS   => Right("SECONDS")
      case ChronoUnit.CENTURIES => Right("CENTURIES")
      case ChronoUnit.DAYS      => Right("DAYS")
      case ChronoUnit.DECADES   => Right("DECADES")
      case ChronoUnit.FOREVER   => Right("FOREVER")
      case ChronoUnit.HOURS     => Right("HOURS")
      case ChronoUnit.MICROS    => Right("MICROS")
      case ChronoUnit.MILLIS    => Right("MILLIS")
      case ChronoUnit.MINUTES   => Right("MINUTES")
      case ChronoUnit.MONTHS    => Right("MONTHS")
      case ChronoUnit.NANOS     => Right("NANOS")
      case ChronoUnit.WEEKS     => Right("WEEKS")
      case ChronoUnit.YEARS     => Right("YEARS")
      case _                    => Left("Failed")
    }
  )

  implicit val nil: Schema[Nil.type] = Schema[Unit].transform(_ => Nil, _ => ())

  implicit val none: Schema[None.type] = Schema[Unit].transform(_ => None, _ => ())

  implicit val dynamicValue: Schema[DynamicValue] = Schema.Dynamic()

  implicit def chunk[A](implicit schemaA: Schema[A]): Schema[Chunk[A]] =
    Schema.Sequence[Chunk[A], A](schemaA, identity, identity, Chunk.empty)

  implicit def map[K, V](implicit ks: Schema[K], vs: Schema[V]): Schema[Map[K, V]] =
    Schema.MapSchema(ks, vs, Chunk.empty)

  implicit def set[A](implicit schemaA: Schema[A]): Schema[Set[A]] =
    Schema.SetSchema(schemaA, Chunk.empty)

  implicit def either[A, B](implicit left: Schema[A], right: Schema[B]): Schema[Either[A, B]] =
    EitherSchema(left, right)

  implicit def left[A](implicit schemaA: Schema[A]): Schema[Left[A, Nothing]] =
    either[A, Nothing](schemaA, Schema.fail[Nothing]("no schema for Right"))
      .transformOrFail[Left[A, Nothing]](
        {
          case left @ Left(_) => Right(left)
          case Right(_)       => Left("cannot encode Right")
        },
        left => Right(left)
      )

  implicit def list[A](implicit schemaA: Schema[A]): Schema[List[A]] =
    Schema.Sequence[List[A], A](schemaA, _.toList, Chunk.fromIterable(_), Chunk.empty)

  implicit def option[A](implicit element: Schema[A]): Schema[Option[A]] =
    Optional(element)

  implicit def primitive[A](implicit standardType: StandardType[A]): Schema[A] =
    Primitive(standardType, Chunk.empty)

<<<<<<< HEAD
  def semiDynamic[A](defaultValue: Either[String, (A, Schema[A])] = Left("no default value")): Schema[(A, Schema[A])] =
    Schema.SemiDynamic(defaultValue)

  implicit def right[A, B](implicit schemaB: Schema[B]): Schema[Right[Nothing, B]] =
    schemaB.transform(Right(_), _.value)
=======
  implicit def right[B](implicit schemaB: Schema[B]): Schema[Right[Nothing, B]] =
    either[Nothing, B](Schema.fail[Nothing]("no schema for Left"), schemaB)
      .transformOrFail[Right[Nothing, B]](
        {
          case right @ Right(_) => Right(right)
          case Left(_)          => Left("cannot encode Left")
        },
        right => Right(right)
      )
>>>>>>> 8d40f4cf

  implicit def vector[A](implicit element: Schema[A]): Schema[Vector[A]] =
    chunk(element).transform(_.toVector, Chunk.fromIterable(_))

  sealed trait Enum[A] extends Schema[A] {
    def structure: ListMap[String, Schema[_]]
  }
  sealed case class Field[A](label: String, schema: Schema[A], annotations: Chunk[Any] = Chunk.empty) {
    override def toString: String = s"Field($label,$schema)"
  }

  sealed trait Record[R] extends Schema[R] { self =>
    def structure: Chunk[Field[_]]
    def rawConstruct(values: Chunk[Any]): Either[String, R]

    def defaultValue: Either[String, R] =
      self.structure
        .map(_.schema.defaultValue)
        .foldLeft[Either[String, Chunk[R]]](Right(Chunk.empty)) {
          case (e @ Left(_), _)              => e
          case (_, Left(e))                  => Left[String, Chunk[R]](e)
          case (Right(values), Right(value)) => Right[String, Chunk[R]](values :+ value.asInstanceOf[R])
        }
        .flatMap(self.rawConstruct)
  }

  sealed trait Collection[Col, Elem] extends Schema[Col]

  final case class Sequence[Col, Elem](
    schemaA: Schema[Elem],
    fromChunk: Chunk[Elem] => Col,
    toChunk: Col => Chunk[Elem],
    override val annotations: Chunk[Any] = Chunk.empty
  ) extends Collection[Col, Elem] { self =>
    override type Accessors[Lens[_, _], Prism[_, _], Traversal[_, _]] = Traversal[Col, Elem]

    override def annotate(annotation: Any): Sequence[Col, Elem] = copy(annotations = annotations :+ annotation)

    override def defaultValue: Either[String, Col] = schemaA.defaultValue.map(fromChunk.compose(Chunk(_)))

    override def makeAccessors(b: AccessorBuilder): b.Traversal[Col, Elem] = b.makeTraversal(self, schemaA)
    override def toString: String                                          = s"Sequence($schemaA)"

  }

  final case class Transform[A, B](
    codec: Schema[A],
    f: A => Either[String, B],
    g: B => Either[String, A],
    annotations: Chunk[Any]
  ) extends Schema[B] {
    override type Accessors[Lens[_, _], Prism[_, _], Traversal[_, _]] = codec.Accessors[Lens, Prism, Traversal]

    def defaultValue: Either[String, B] = codec.defaultValue.flatMap(f)

    override def makeAccessors(b: AccessorBuilder): codec.Accessors[b.Lens, b.Prism, b.Traversal] =
      codec.makeAccessors(b)

    override def annotate(annotation: Any): Transform[A, B] = copy(annotations = annotations :+ annotation)

    override def serializable: Schema[Schema[B]] = Meta(SchemaAst.fromSchema(codec)).transformOrFail(
      s => s.coerce(codec).flatMap(s1 => Right(s1.transformOrFail(f, g))),
      s => Right(s.transformOrFail(g, f).ast.toSchema)
    )
    override def toString: String = s"Transform($codec)"

  }

  final case class Primitive[A](standardType: StandardType[A], annotations: Chunk[Any] = Chunk.empty)
      extends Schema[A] {
    type Accessors[Lens[_, _], Prism[_, _], Traversal[_, _]] = Unit

    override def annotate(annotation: Any): Primitive[A] = copy(annotations = annotations :+ annotation)

    override def defaultValue: Either[String, A] = standardType.defaultValue

    override def makeAccessors(b: AccessorBuilder): Unit = ()
  }

  final case class Optional[A](codec: Schema[A], annotations: Chunk[Any] = Chunk.empty) extends Schema[Option[A]] {
    self =>

    private[schema] val someCodec: Schema[Some[A]] = codec.transform(a => Some(a), _.get)

    override def annotate(annotation: Any): Optional[A] = copy(annotations = annotations :+ annotation)

    override type Accessors[Lens[_, _], Prism[_, _], Traversal[_, _]] =
      (Prism[Option[A], Some[A]], Prism[Option[A], None.type])

    val toEnum: Enum2[Some[A], None.type, Option[A]] = Enum2(
      Case[Some[A], Option[A]]("Some", someCodec, _.asInstanceOf[Some[A]], Chunk.empty),
      Case[None.type, Option[A]]("None", singleton(None), _.asInstanceOf[None.type], Chunk.empty),
      Chunk.empty
    )

    def defaultValue: Either[String, Option[A]] = Right(None)

    override def makeAccessors(b: AccessorBuilder): (b.Prism[Option[A], Some[A]], b.Prism[Option[A], None.type]) =
      b.makePrism(toEnum, toEnum.case1) -> b.makePrism(toEnum, toEnum.case2)

  }

  final case class Fail[A](message: String, annotations: Chunk[Any] = Chunk.empty) extends Schema[A] {
    override type Accessors[Lens[_, _], Prism[_, _], Traversal[_, _]] = Unit

    override def annotate(annotation: Any): Fail[A] = copy(annotations = annotations :+ annotation)

    override def defaultValue: Either[String, A] = Left(message)

    override def makeAccessors(b: AccessorBuilder): Unit = ()
  }

  final case class Tuple[A, B](left: Schema[A], right: Schema[B], annotations: Chunk[Any] = Chunk.empty)
      extends Schema[(A, B)] { self =>
    override type Accessors[Lens[_, _], Prism[_, _], Traversal[_, _]] = (Lens[(A, B), A], Lens[(A, B), B])

    override def annotate(annotation: Any): Tuple[A, B] = copy(annotations = annotations :+ annotation)

    val toRecord: CaseClass2[A, B, (A, B)] = CaseClass2[A, B, (A, B)](
      field1 = Field("_1", left),
      field2 = Field("_2", right),
      construct = (a, b) => (a, b),
      extractField1 = _._1,
      extractField2 = _._2
    )

    override def defaultValue: Either[String, (A, B)] =
      left.defaultValue.flatMap(a => right.defaultValue.map(b => (a, b)))

    override def makeAccessors(b: AccessorBuilder): (b.Lens[(A, B), A], b.Lens[(A, B), B]) =
      b.makeLens(toRecord, toRecord.field1) -> b.makeLens(toRecord, toRecord.field2)

  }

  final case class EitherSchema[A, B](left: Schema[A], right: Schema[B], annotations: Chunk[Any] = Chunk.empty)
      extends Schema[Either[A, B]] { self =>
    override type Accessors[Lens[_, _], Prism[_, _], Traversal[_, _]] =
      (Prism[Either[A, B], Right[Nothing, B]], Prism[Either[A, B], Left[A, Nothing]])

    override def annotate(annotation: Any): EitherSchema[A, B] = copy(annotations = annotations :+ annotation)

    val rightSchema: Schema[Right[Nothing, B]] = right.transform(b => Right(b), _.value)
    val leftSchema: Schema[Left[A, Nothing]]   = left.transform(a => Left(a), _.value)

    val toEnum: Enum2[Right[Nothing, B], Left[A, Nothing], Either[A, B]] = Enum2(
      Case("Right", rightSchema, _.asInstanceOf[Right[Nothing, B]], Chunk.empty),
      Case("Left", leftSchema, _.asInstanceOf[Left[A, Nothing]], Chunk.empty),
      Chunk.empty
    )

    override def defaultValue: Either[String, Either[A, B]] =
      left.defaultValue match {
        case Right(a) => Right(Left(a))
        case _ =>
          right.defaultValue match {
            case Right(b) => Right(Right(b))
            case _        => Left("unable to extract default value for EitherSchema")
          }
      }

    override def makeAccessors(
      b: AccessorBuilder
    ): (b.Prism[Either[A, B], Right[Nothing, B]], b.Prism[Either[A, B], Left[A, Nothing]]) =
      b.makePrism(toEnum, toEnum.case1) -> b.makePrism(toEnum, toEnum.case2)

  }

  final case class Lazy[A](private val schema0: () => Schema[A]) extends Schema[A] {
    override type Accessors[Lens[_, _], Prism[_, _], Traversal[_, _]] = schema.Accessors[Lens, Prism, Traversal]

    override def annotate(annotation: Any): Lazy[A] = Lazy(() => schema0().annotate(annotation))

    lazy val schema: Schema[A] = schema0()

    def defaultValue: Either[String, A] = schema.defaultValue

    override def makeAccessors(b: AccessorBuilder): schema.Accessors[b.Lens, b.Prism, b.Traversal] =
      schema.makeAccessors(b)

    override def toString: String = "$Lazy$"

    override def annotations: Chunk[Any] = schema0().annotations
  }

  final case class Meta(override val ast: SchemaAst, annotations: Chunk[Any] = Chunk.empty) extends Schema[Schema[_]] {

    override def annotate(annotation: Any): Meta = copy(annotations = annotations :+ annotation)

    override type Accessors[Lens[_, _], Prism[_, _], Traversal[_, _]] = Unit

    override def defaultValue: Either[String, Schema[_]] =
      ast.toSchema.defaultValue.asInstanceOf[Either[String, Schema[_]]]

    override def makeAccessors(b: AccessorBuilder): Unit = ()

  }

  final case class MapSchema[K, V](ks: Schema[K], vs: Schema[V], override val annotations: Chunk[Any] = Chunk.empty)
      extends Collection[Map[K, V], (K, V)] { self =>
    override type Accessors[Lens[_, _], Prism[_, _], Traversal[_, _]] = Traversal[Map[K, V], (K, V)]

    override def annotate(annotation: Any): MapSchema[K, V] = copy(annotations = annotations :+ annotation)

    override def defaultValue: Either[String, Map[K, V]] =
      ks.defaultValue.flatMap(defaultKey => vs.defaultValue.map(defaultValue => Map(defaultKey -> defaultValue)))

    override def makeAccessors(b: AccessorBuilder): b.Traversal[Map[K, V], (K, V)] =
      b.makeTraversal(self, ks <*> vs)
  }

  final case class SetSchema[A](as: Schema[A], override val annotations: Chunk[Any] = Chunk.empty)
      extends Collection[Set[A], A] {
    self =>
    override type Accessors[Lens[_, _], Prism[_, _], Traversal[_, _]] = Traversal[Set[A], A]

    override def annotate(annotation: Any): SetSchema[A] =
      copy(annotations = annotations :+ annotation)

    override def defaultValue: Either[String, Set[A]] =
      as.defaultValue.map(Set(_))

    override def makeAccessors(b: AccessorBuilder): b.Traversal[Set[A], A] =
      b.makeTraversal(self, as)
  }

  final case class Dynamic(override val annotations: Chunk[Any] = Chunk.empty) extends Schema[DynamicValue] {
    override type Accessors[Lens[_, _], Prism[_, _], Traversal[_, _]] = Unit

    /**
     * The default value for a `Schema` of type `A`.
     */
    override def defaultValue: Either[String, DynamicValue] =
      Right(DynamicValue.NoneValue)

    /**
     * Returns a new schema that with `annotation`
     */
    override def annotate(annotation: Any): Schema[DynamicValue] =
      this.copy(annotations = annotations :+ annotation)

    override def makeAccessors(b: AccessorBuilder): Unit = ()
  }

  final case class SemiDynamic[A](
    override val defaultValue: Either[String, (A, Schema[A])],
    override val annotations: Chunk[Any] = Chunk.empty
  ) extends Schema[(A, Schema[A])] {
    override type Accessors[Lens[_, _], Prism[_, _], Traversal[_, _]] = Unit

    /**
     * Returns a new schema that with `annotation`
     */
    override def annotate(annotation: Any): Schema[(A, Schema[A])] =
      copy(annotations = annotations :+ annotation)

    override def makeAccessors(b: AccessorBuilder): Unit = ()
  }
}

//scalafmt: { maxColumn = 400 }
sealed trait EnumSchemas { self: Schema.type =>

  sealed case class Case[A, Z](id: String, codec: Schema[A], unsafeDeconstruct: Z => A, annotations: Chunk[Any] = Chunk.empty) {

    def deconstruct(z: Z): Option[A] =
      try {
        Some(unsafeDeconstruct(z))
      } catch { case _: Throwable => None }

    override def toString: String = s"Case($id,$codec,$annotations)"
  }

  sealed case class Enum1[A <: Z, Z](case1: Case[A, Z], annotations: Chunk[Any] = Chunk.empty) extends Enum[Z] { self =>
    override type Accessors[Lens[_, _], Prism[_, _], Traversal[_, _]] = Prism[Z, A]

    override def annotate(annotation: Any): Enum1[A, Z] = copy(annotations = annotations :+ annotation)

    override def defaultValue: Either[String, Z] = case1.codec.defaultValue

    override def makeAccessors(b: AccessorBuilder): b.Prism[Z, A] = b.makePrism(self, case1)

    override def structure: ListMap[String, Schema[_]] =
      ListMap(case1.id -> case1.codec)
  }

  sealed case class Enum2[A1 <: Z, A2 <: Z, Z](case1: Case[A1, Z], case2: Case[A2, Z], annotations: Chunk[Any] = Chunk.empty) extends Enum[Z] { self =>
    override type Accessors[Lens[_, _], Prism[_, _], Traversal[_, _]] = (Prism[Z, A1], Prism[Z, A2])

    override def annotate(annotation: Any): Enum2[A1, A2, Z] = copy(annotations = annotations :+ annotation)

    override def defaultValue: Either[String, Z] = case1.codec.defaultValue

    override def makeAccessors(b: AccessorBuilder): (b.Prism[Z, A1], b.Prism[Z, A2]) =
      (b.makePrism(self, case1), b.makePrism(self, case2))

    override def structure: ListMap[String, Schema[_]] =
      ListMap(case1.id -> case1.codec, case2.id -> case2.codec)
  }

  sealed case class Enum3[A1 <: Z, A2 <: Z, A3 <: Z, Z](case1: Case[A1, Z], case2: Case[A2, Z], case3: Case[A3, Z], annotations: Chunk[Any] = Chunk.empty) extends Enum[Z] { self =>
    override type Accessors[Lens[_, _], Prism[_, _], Traversal[_, _]] = (Prism[Z, A1], Prism[Z, A2], Prism[Z, A3])

    override def annotate(annotation: Any): Enum3[A1, A2, A3, Z] = copy(annotations = annotations :+ annotation)

    override def defaultValue: Either[String, Z] = case1.codec.defaultValue

    override def makeAccessors(b: AccessorBuilder): (b.Prism[Z, A1], b.Prism[Z, A2], b.Prism[Z, A3]) =
      (b.makePrism(self, case1), b.makePrism(self, case2), b.makePrism(self, case3))

    override def structure: ListMap[String, Schema[_]] =
      ListMap(case1.id -> case1.codec, case2.id -> case2.codec, case3.id -> case3.codec)
  }

  sealed case class Enum4[A1 <: Z, A2 <: Z, A3 <: Z, A4 <: Z, Z](case1: Case[A1, Z], case2: Case[A2, Z], case3: Case[A3, Z], case4: Case[A4, Z], annotations: Chunk[Any] = Chunk.empty) extends Enum[Z] { self =>
    override type Accessors[Lens[_, _], Prism[_, _], Traversal[_, _]] = (Prism[Z, A1], Prism[Z, A2], Prism[Z, A3], Prism[Z, A4])

    override def annotate(annotation: Any): Enum4[A1, A2, A3, A4, Z] = copy(annotations = annotations :+ annotation)

    override def defaultValue: Either[String, Z] = case1.codec.defaultValue

    override def makeAccessors(b: AccessorBuilder): (b.Prism[Z, A1], b.Prism[Z, A2], b.Prism[Z, A3], b.Prism[Z, A4]) =
      (b.makePrism(self, case1), b.makePrism(self, case2), b.makePrism(self, case3), b.makePrism(self, case4))

    override def structure: ListMap[String, Schema[_]] =
      ListMap(case1.id -> case1.codec, case2.id -> case2.codec, case3.id -> case3.codec, case4.id -> case4.codec)
  }

  sealed case class Enum5[A1 <: Z, A2 <: Z, A3 <: Z, A4 <: Z, A5 <: Z, Z](case1: Case[A1, Z], case2: Case[A2, Z], case3: Case[A3, Z], case4: Case[A4, Z], case5: Case[A5, Z], annotations: Chunk[Any] = Chunk.empty) extends Enum[Z] { self =>
    override type Accessors[Lens[_, _], Prism[_, _], Traversal[_, _]] = (Prism[Z, A1], Prism[Z, A2], Prism[Z, A3], Prism[Z, A4], Prism[Z, A5])

    override def annotate(annotation: Any): Enum5[A1, A2, A3, A4, A5, Z] = copy(annotations = annotations :+ annotation)

    override def defaultValue: Either[String, Z] = case1.codec.defaultValue

    override def makeAccessors(b: AccessorBuilder): (b.Prism[Z, A1], b.Prism[Z, A2], b.Prism[Z, A3], b.Prism[Z, A4], b.Prism[Z, A5]) =
      (b.makePrism(self, case1), b.makePrism(self, case2), b.makePrism(self, case3), b.makePrism(self, case4), b.makePrism(self, case5))

    override def structure: ListMap[String, Schema[_]] =
      ListMap(case1.id -> case1.codec, case2.id -> case2.codec, case3.id -> case3.codec, case4.id -> case4.codec, case5.id -> case5.codec)
  }

  sealed case class Enum6[A1 <: Z, A2 <: Z, A3 <: Z, A4 <: Z, A5 <: Z, A6 <: Z, Z](case1: Case[A1, Z], case2: Case[A2, Z], case3: Case[A3, Z], case4: Case[A4, Z], case5: Case[A5, Z], case6: Case[A6, Z], annotations: Chunk[Any] = Chunk.empty) extends Enum[Z] { self =>
    override type Accessors[Lens[_, _], Prism[_, _], Traversal[_, _]] = (Prism[Z, A1], Prism[Z, A2], Prism[Z, A3], Prism[Z, A4], Prism[Z, A5], Prism[Z, A6])

    override def annotate(annotation: Any): Enum6[A1, A2, A3, A4, A5, A6, Z] = copy(annotations = annotations :+ annotation)

    override def defaultValue: Either[String, Z] = case1.codec.defaultValue

    override def makeAccessors(b: AccessorBuilder): (b.Prism[Z, A1], b.Prism[Z, A2], b.Prism[Z, A3], b.Prism[Z, A4], b.Prism[Z, A5], b.Prism[Z, A6]) =
      (b.makePrism(self, case1), b.makePrism(self, case2), b.makePrism(self, case3), b.makePrism(self, case4), b.makePrism(self, case5), b.makePrism(self, case6))

    override def structure: ListMap[String, Schema[_]] =
      ListMap(case1.id -> case1.codec, case2.id -> case2.codec, case3.id -> case3.codec, case4.id -> case4.codec, case5.id -> case5.codec, case6.id -> case6.codec)
  }

  sealed case class Enum7[A1 <: Z, A2 <: Z, A3 <: Z, A4 <: Z, A5 <: Z, A6 <: Z, A7 <: Z, Z](case1: Case[A1, Z], case2: Case[A2, Z], case3: Case[A3, Z], case4: Case[A4, Z], case5: Case[A5, Z], case6: Case[A6, Z], case7: Case[A7, Z], annotations: Chunk[Any] = Chunk.empty) extends Enum[Z] { self =>
    override type Accessors[Lens[_, _], Prism[_, _], Traversal[_, _]] = (Prism[Z, A1], Prism[Z, A2], Prism[Z, A3], Prism[Z, A4], Prism[Z, A5], Prism[Z, A6], Prism[Z, A7])

    override def annotate(annotation: Any): Enum7[A1, A2, A3, A4, A5, A6, A7, Z] = copy(annotations = annotations :+ annotation)

    override def defaultValue: Either[String, Z] = case1.codec.defaultValue

    override def makeAccessors(b: AccessorBuilder): (b.Prism[Z, A1], b.Prism[Z, A2], b.Prism[Z, A3], b.Prism[Z, A4], b.Prism[Z, A5], b.Prism[Z, A6], b.Prism[Z, A7]) =
      (b.makePrism(self, case1), b.makePrism(self, case2), b.makePrism(self, case3), b.makePrism(self, case4), b.makePrism(self, case5), b.makePrism(self, case6), b.makePrism(self, case7))

    override def structure: ListMap[String, Schema[_]] =
      ListMap(
        case1.id -> case1.codec,
        case2.id -> case2.codec,
        case3.id -> case3.codec,
        case4.id -> case4.codec,
        case5.id -> case5.codec,
        case6.id -> case6.codec,
        case7.id -> case7.codec
      )
  }

  sealed case class Enum8[A1 <: Z, A2 <: Z, A3 <: Z, A4 <: Z, A5 <: Z, A6 <: Z, A7 <: Z, A8 <: Z, Z](case1: Case[A1, Z], case2: Case[A2, Z], case3: Case[A3, Z], case4: Case[A4, Z], case5: Case[A5, Z], case6: Case[A6, Z], case7: Case[A7, Z], case8: Case[A8, Z], annotations: Chunk[Any] = Chunk.empty) extends Enum[Z] { self =>
    override type Accessors[Lens[_, _], Prism[_, _], Traversal[_, _]] = (Prism[Z, A1], Prism[Z, A2], Prism[Z, A3], Prism[Z, A4], Prism[Z, A5], Prism[Z, A6], Prism[Z, A7], Prism[Z, A8])

    override def annotate(annotation: Any): Enum8[A1, A2, A3, A4, A5, A6, A7, A8, Z] = copy(annotations = annotations :+ annotation)

    override def defaultValue: Either[String, Z] = case1.codec.defaultValue

    override def makeAccessors(b: AccessorBuilder): (b.Prism[Z, A1], b.Prism[Z, A2], b.Prism[Z, A3], b.Prism[Z, A4], b.Prism[Z, A5], b.Prism[Z, A6], b.Prism[Z, A7], b.Prism[Z, A8]) =
      (b.makePrism(self, case1), b.makePrism(self, case2), b.makePrism(self, case3), b.makePrism(self, case4), b.makePrism(self, case5), b.makePrism(self, case6), b.makePrism(self, case7), b.makePrism(self, case8))

    override def structure: ListMap[String, Schema[_]] =
      ListMap(
        case1.id -> case1.codec,
        case2.id -> case2.codec,
        case3.id -> case3.codec,
        case4.id -> case4.codec,
        case5.id -> case5.codec,
        case6.id -> case6.codec,
        case7.id -> case7.codec,
        case8.id -> case8.codec
      )
  }

  sealed case class Enum9[A1 <: Z, A2 <: Z, A3 <: Z, A4 <: Z, A5 <: Z, A6 <: Z, A7 <: Z, A8 <: Z, A9 <: Z, Z](case1: Case[A1, Z], case2: Case[A2, Z], case3: Case[A3, Z], case4: Case[A4, Z], case5: Case[A5, Z], case6: Case[A6, Z], case7: Case[A7, Z], case8: Case[A8, Z], case9: Case[A9, Z], annotations: Chunk[Any] = Chunk.empty) extends Enum[Z] { self =>
    override type Accessors[Lens[_, _], Prism[_, _], Traversal[_, _]] = (Prism[Z, A1], Prism[Z, A2], Prism[Z, A3], Prism[Z, A4], Prism[Z, A5], Prism[Z, A6], Prism[Z, A7], Prism[Z, A8], Prism[Z, A9])

    override def annotate(annotation: Any): Enum9[A1, A2, A3, A4, A5, A6, A7, A8, A9, Z] = copy(annotations = annotations :+ annotation)

    override def defaultValue: Either[String, Z] = case1.codec.defaultValue

    override def makeAccessors(b: AccessorBuilder): (b.Prism[Z, A1], b.Prism[Z, A2], b.Prism[Z, A3], b.Prism[Z, A4], b.Prism[Z, A5], b.Prism[Z, A6], b.Prism[Z, A7], b.Prism[Z, A8], b.Prism[Z, A9]) =
      (b.makePrism(self, case1), b.makePrism(self, case2), b.makePrism(self, case3), b.makePrism(self, case4), b.makePrism(self, case5), b.makePrism(self, case6), b.makePrism(self, case7), b.makePrism(self, case8), b.makePrism(self, case9))

    override def structure: ListMap[String, Schema[_]] =
      ListMap(
        case1.id -> case1.codec,
        case2.id -> case2.codec,
        case3.id -> case3.codec,
        case4.id -> case4.codec,
        case5.id -> case5.codec,
        case6.id -> case6.codec,
        case7.id -> case7.codec,
        case8.id -> case8.codec,
        case9.id -> case9.codec
      )
  }
  sealed case class Enum10[A1 <: Z, A2 <: Z, A3 <: Z, A4 <: Z, A5 <: Z, A6 <: Z, A7 <: Z, A8 <: Z, A9 <: Z, A10 <: Z, Z](case1: Case[A1, Z], case2: Case[A2, Z], case3: Case[A3, Z], case4: Case[A4, Z], case5: Case[A5, Z], case6: Case[A6, Z], case7: Case[A7, Z], case8: Case[A8, Z], case9: Case[A9, Z], case10: Case[A10, Z], annotations: Chunk[Any] = Chunk.empty) extends Enum[Z] { self =>
    override type Accessors[Lens[_, _], Prism[_, _], Traversal[_, _]] = (Prism[Z, A1], Prism[Z, A2], Prism[Z, A3], Prism[Z, A4], Prism[Z, A5], Prism[Z, A6], Prism[Z, A7], Prism[Z, A8], Prism[Z, A9], Prism[Z, A10])

    override def annotate(annotation: Any): Enum10[A1, A2, A3, A4, A5, A6, A7, A8, A9, A10, Z] = copy(annotations = annotations :+ annotation)

    override def defaultValue: Either[String, Z] = case1.codec.defaultValue

    override def makeAccessors(b: AccessorBuilder): (b.Prism[Z, A1], b.Prism[Z, A2], b.Prism[Z, A3], b.Prism[Z, A4], b.Prism[Z, A5], b.Prism[Z, A6], b.Prism[Z, A7], b.Prism[Z, A8], b.Prism[Z, A9], b.Prism[Z, A10]) =
      (b.makePrism(self, case1), b.makePrism(self, case2), b.makePrism(self, case3), b.makePrism(self, case4), b.makePrism(self, case5), b.makePrism(self, case6), b.makePrism(self, case7), b.makePrism(self, case8), b.makePrism(self, case9), b.makePrism(self, case10))

    override def structure: ListMap[String, Schema[_]] =
      ListMap(
        case1.id  -> case1.codec,
        case2.id  -> case2.codec,
        case3.id  -> case3.codec,
        case4.id  -> case4.codec,
        case5.id  -> case5.codec,
        case6.id  -> case6.codec,
        case7.id  -> case7.codec,
        case8.id  -> case8.codec,
        case9.id  -> case9.codec,
        case10.id -> case10.codec
      )
  }
  sealed case class Enum11[A1 <: Z, A2 <: Z, A3 <: Z, A4 <: Z, A5 <: Z, A6 <: Z, A7 <: Z, A8 <: Z, A9 <: Z, A10 <: Z, A11 <: Z, Z](case1: Case[A1, Z], case2: Case[A2, Z], case3: Case[A3, Z], case4: Case[A4, Z], case5: Case[A5, Z], case6: Case[A6, Z], case7: Case[A7, Z], case8: Case[A8, Z], case9: Case[A9, Z], case10: Case[A10, Z], case11: Case[A11, Z], annotations: Chunk[Any] = Chunk.empty)
      extends Enum[Z] { self =>
    override type Accessors[Lens[_, _], Prism[_, _], Traversal[_, _]] = (Prism[Z, A1], Prism[Z, A2], Prism[Z, A3], Prism[Z, A4], Prism[Z, A5], Prism[Z, A6], Prism[Z, A7], Prism[Z, A8], Prism[Z, A9], Prism[Z, A10], Prism[Z, A11])

    override def annotate(annotation: Any): Enum11[A1, A2, A3, A4, A5, A6, A7, A8, A9, A10, A11, Z] = copy(annotations = annotations :+ annotation)

    override def defaultValue: Either[String, Z] = case1.codec.defaultValue

    override def makeAccessors(b: AccessorBuilder): (b.Prism[Z, A1], b.Prism[Z, A2], b.Prism[Z, A3], b.Prism[Z, A4], b.Prism[Z, A5], b.Prism[Z, A6], b.Prism[Z, A7], b.Prism[Z, A8], b.Prism[Z, A9], b.Prism[Z, A10], b.Prism[Z, A11]) =
      (b.makePrism(self, case1), b.makePrism(self, case2), b.makePrism(self, case3), b.makePrism(self, case4), b.makePrism(self, case5), b.makePrism(self, case6), b.makePrism(self, case7), b.makePrism(self, case8), b.makePrism(self, case9), b.makePrism(self, case10), b.makePrism(self, case11))

    override def structure: ListMap[String, Schema[_]] =
      ListMap(
        case1.id  -> case1.codec,
        case2.id  -> case2.codec,
        case3.id  -> case3.codec,
        case4.id  -> case4.codec,
        case5.id  -> case5.codec,
        case6.id  -> case6.codec,
        case7.id  -> case7.codec,
        case8.id  -> case8.codec,
        case9.id  -> case9.codec,
        case10.id -> case10.codec,
        case11.id -> case11.codec
      )
  }
  sealed case class Enum12[A1 <: Z, A2 <: Z, A3 <: Z, A4 <: Z, A5 <: Z, A6 <: Z, A7 <: Z, A8 <: Z, A9 <: Z, A10 <: Z, A11 <: Z, A12 <: Z, Z](
    case1: Case[A1, Z],
    case2: Case[A2, Z],
    case3: Case[A3, Z],
    case4: Case[A4, Z],
    case5: Case[A5, Z],
    case6: Case[A6, Z],
    case7: Case[A7, Z],
    case8: Case[A8, Z],
    case9: Case[A9, Z],
    case10: Case[A10, Z],
    case11: Case[A11, Z],
    case12: Case[A12, Z],
    annotations: Chunk[Any] = Chunk.empty
  ) extends Enum[Z] { self =>
    override type Accessors[Lens[_, _], Prism[_, _], Traversal[_, _]] = (Prism[Z, A1], Prism[Z, A2], Prism[Z, A3], Prism[Z, A4], Prism[Z, A5], Prism[Z, A6], Prism[Z, A7], Prism[Z, A8], Prism[Z, A9], Prism[Z, A10], Prism[Z, A11], Prism[Z, A12])

    override def annotate(annotation: Any): Enum12[A1, A2, A3, A4, A5, A6, A7, A8, A9, A10, A11, A12, Z] = copy(annotations = annotations :+ annotation)

    override def defaultValue: Either[String, Z] = case1.codec.defaultValue

    override def makeAccessors(b: AccessorBuilder): (b.Prism[Z, A1], b.Prism[Z, A2], b.Prism[Z, A3], b.Prism[Z, A4], b.Prism[Z, A5], b.Prism[Z, A6], b.Prism[Z, A7], b.Prism[Z, A8], b.Prism[Z, A9], b.Prism[Z, A10], b.Prism[Z, A11], b.Prism[Z, A12]) =
      (b.makePrism(self, case1), b.makePrism(self, case2), b.makePrism(self, case3), b.makePrism(self, case4), b.makePrism(self, case5), b.makePrism(self, case6), b.makePrism(self, case7), b.makePrism(self, case8), b.makePrism(self, case9), b.makePrism(self, case10), b.makePrism(self, case11), b.makePrism(self, case12))

    override def structure: ListMap[String, Schema[_]] =
      ListMap(
        case1.id  -> case1.codec,
        case2.id  -> case2.codec,
        case3.id  -> case3.codec,
        case4.id  -> case4.codec,
        case5.id  -> case5.codec,
        case6.id  -> case6.codec,
        case7.id  -> case7.codec,
        case8.id  -> case8.codec,
        case9.id  -> case9.codec,
        case10.id -> case10.codec,
        case11.id -> case11.codec,
        case12.id -> case12.codec
      )
  }
  sealed case class Enum13[A1 <: Z, A2 <: Z, A3 <: Z, A4 <: Z, A5 <: Z, A6 <: Z, A7 <: Z, A8 <: Z, A9 <: Z, A10 <: Z, A11 <: Z, A12 <: Z, A13 <: Z, Z](
    case1: Case[A1, Z],
    case2: Case[A2, Z],
    case3: Case[A3, Z],
    case4: Case[A4, Z],
    case5: Case[A5, Z],
    case6: Case[A6, Z],
    case7: Case[A7, Z],
    case8: Case[A8, Z],
    case9: Case[A9, Z],
    case10: Case[A10, Z],
    case11: Case[A11, Z],
    case12: Case[A12, Z],
    case13: Case[A13, Z],
    annotations: Chunk[Any] = Chunk.empty
  ) extends Enum[Z] { self =>
    override type Accessors[Lens[_, _], Prism[_, _], Traversal[_, _]] = (Prism[Z, A1], Prism[Z, A2], Prism[Z, A3], Prism[Z, A4], Prism[Z, A5], Prism[Z, A6], Prism[Z, A7], Prism[Z, A8], Prism[Z, A9], Prism[Z, A10], Prism[Z, A11], Prism[Z, A12], Prism[Z, A13])

    override def annotate(annotation: Any): Enum13[A1, A2, A3, A4, A5, A6, A7, A8, A9, A10, A11, A12, A13, Z] = copy(annotations = annotations :+ annotation)

    override def defaultValue: Either[String, Z] = case1.codec.defaultValue

    override def makeAccessors(b: AccessorBuilder): (b.Prism[Z, A1], b.Prism[Z, A2], b.Prism[Z, A3], b.Prism[Z, A4], b.Prism[Z, A5], b.Prism[Z, A6], b.Prism[Z, A7], b.Prism[Z, A8], b.Prism[Z, A9], b.Prism[Z, A10], b.Prism[Z, A11], b.Prism[Z, A12], b.Prism[Z, A13]) =
      (b.makePrism(self, case1), b.makePrism(self, case2), b.makePrism(self, case3), b.makePrism(self, case4), b.makePrism(self, case5), b.makePrism(self, case6), b.makePrism(self, case7), b.makePrism(self, case8), b.makePrism(self, case9), b.makePrism(self, case10), b.makePrism(self, case11), b.makePrism(self, case12), b.makePrism(self, case13))

    override def structure: ListMap[String, Schema[_]] =
      ListMap(
        case1.id  -> case1.codec,
        case2.id  -> case2.codec,
        case3.id  -> case3.codec,
        case4.id  -> case4.codec,
        case5.id  -> case5.codec,
        case6.id  -> case6.codec,
        case7.id  -> case7.codec,
        case8.id  -> case8.codec,
        case9.id  -> case9.codec,
        case10.id -> case10.codec,
        case11.id -> case11.codec,
        case12.id -> case12.codec,
        case13.id -> case13.codec
      )
  }

  sealed case class Enum14[A1 <: Z, A2 <: Z, A3 <: Z, A4 <: Z, A5 <: Z, A6 <: Z, A7 <: Z, A8 <: Z, A9 <: Z, A10 <: Z, A11 <: Z, A12 <: Z, A13 <: Z, A14 <: Z, Z](
    case1: Case[A1, Z],
    case2: Case[A2, Z],
    case3: Case[A3, Z],
    case4: Case[A4, Z],
    case5: Case[A5, Z],
    case6: Case[A6, Z],
    case7: Case[A7, Z],
    case8: Case[A8, Z],
    case9: Case[A9, Z],
    case10: Case[A10, Z],
    case11: Case[A11, Z],
    case12: Case[A12, Z],
    case13: Case[A13, Z],
    case14: Case[A14, Z],
    annotations: Chunk[Any] = Chunk.empty
  ) extends Enum[Z] { self =>
    override type Accessors[Lens[_, _], Prism[_, _], Traversal[_, _]] = (Prism[Z, A1], Prism[Z, A2], Prism[Z, A3], Prism[Z, A4], Prism[Z, A5], Prism[Z, A6], Prism[Z, A7], Prism[Z, A8], Prism[Z, A9], Prism[Z, A10], Prism[Z, A11], Prism[Z, A12], Prism[Z, A13], Prism[Z, A14])

    override def annotate(annotation: Any): Enum14[A1, A2, A3, A4, A5, A6, A7, A8, A9, A10, A11, A12, A13, A14, Z] = copy(annotations = annotations :+ annotation)

    override def defaultValue: Either[String, Z] = case1.codec.defaultValue

    override def makeAccessors(b: AccessorBuilder): (b.Prism[Z, A1], b.Prism[Z, A2], b.Prism[Z, A3], b.Prism[Z, A4], b.Prism[Z, A5], b.Prism[Z, A6], b.Prism[Z, A7], b.Prism[Z, A8], b.Prism[Z, A9], b.Prism[Z, A10], b.Prism[Z, A11], b.Prism[Z, A12], b.Prism[Z, A13], b.Prism[Z, A14]) =
      (b.makePrism(self, case1), b.makePrism(self, case2), b.makePrism(self, case3), b.makePrism(self, case4), b.makePrism(self, case5), b.makePrism(self, case6), b.makePrism(self, case7), b.makePrism(self, case8), b.makePrism(self, case9), b.makePrism(self, case10), b.makePrism(self, case11), b.makePrism(self, case12), b.makePrism(self, case13), b.makePrism(self, case14))

    override def structure: ListMap[String, Schema[_]] =
      ListMap(
        case1.id  -> case1.codec,
        case2.id  -> case2.codec,
        case3.id  -> case3.codec,
        case4.id  -> case4.codec,
        case5.id  -> case5.codec,
        case6.id  -> case6.codec,
        case7.id  -> case7.codec,
        case8.id  -> case8.codec,
        case9.id  -> case9.codec,
        case10.id -> case10.codec,
        case11.id -> case11.codec,
        case12.id -> case12.codec,
        case13.id -> case13.codec,
        case14.id -> case14.codec
      )
  }
  sealed case class Enum15[A1 <: Z, A2 <: Z, A3 <: Z, A4 <: Z, A5 <: Z, A6 <: Z, A7 <: Z, A8 <: Z, A9 <: Z, A10 <: Z, A11 <: Z, A12 <: Z, A13 <: Z, A14 <: Z, A15 <: Z, Z](
    case1: Case[A1, Z],
    case2: Case[A2, Z],
    case3: Case[A3, Z],
    case4: Case[A4, Z],
    case5: Case[A5, Z],
    case6: Case[A6, Z],
    case7: Case[A7, Z],
    case8: Case[A8, Z],
    case9: Case[A9, Z],
    case10: Case[A10, Z],
    case11: Case[A11, Z],
    case12: Case[A12, Z],
    case13: Case[A13, Z],
    case14: Case[A14, Z],
    case15: Case[A15, Z],
    annotations: Chunk[Any] = Chunk.empty
  ) extends Enum[Z] { self =>
    override type Accessors[Lens[_, _], Prism[_, _], Traversal[_, _]] = (Prism[Z, A1], Prism[Z, A2], Prism[Z, A3], Prism[Z, A4], Prism[Z, A5], Prism[Z, A6], Prism[Z, A7], Prism[Z, A8], Prism[Z, A9], Prism[Z, A10], Prism[Z, A11], Prism[Z, A12], Prism[Z, A13], Prism[Z, A14], Prism[Z, A15])

    override def annotate(annotation: Any): Enum15[A1, A2, A3, A4, A5, A6, A7, A8, A9, A10, A11, A12, A13, A14, A15, Z] = copy(annotations = annotations :+ annotation)

    override def defaultValue: Either[String, Z] = case1.codec.defaultValue

    override def makeAccessors(b: AccessorBuilder): (b.Prism[Z, A1], b.Prism[Z, A2], b.Prism[Z, A3], b.Prism[Z, A4], b.Prism[Z, A5], b.Prism[Z, A6], b.Prism[Z, A7], b.Prism[Z, A8], b.Prism[Z, A9], b.Prism[Z, A10], b.Prism[Z, A11], b.Prism[Z, A12], b.Prism[Z, A13], b.Prism[Z, A14], b.Prism[Z, A15]) =
      (
        b.makePrism(self, case1),
        b.makePrism(self, case2),
        b.makePrism(self, case3),
        b.makePrism(self, case4),
        b.makePrism(self, case5),
        b.makePrism(self, case6),
        b.makePrism(self, case7),
        b.makePrism(self, case8),
        b.makePrism(self, case9),
        b.makePrism(self, case10),
        b.makePrism(self, case11),
        b.makePrism(self, case12),
        b.makePrism(self, case13),
        b.makePrism(self, case14),
        b.makePrism(self, case15)
      )

    override def structure: ListMap[String, Schema[_]] =
      ListMap(
        case1.id  -> case1.codec,
        case2.id  -> case2.codec,
        case3.id  -> case3.codec,
        case4.id  -> case4.codec,
        case5.id  -> case5.codec,
        case6.id  -> case6.codec,
        case7.id  -> case7.codec,
        case8.id  -> case8.codec,
        case9.id  -> case9.codec,
        case10.id -> case10.codec,
        case11.id -> case11.codec,
        case12.id -> case12.codec,
        case13.id -> case13.codec,
        case14.id -> case14.codec,
        case15.id -> case15.codec
      )
  }
  sealed case class Enum16[A1 <: Z, A2 <: Z, A3 <: Z, A4 <: Z, A5 <: Z, A6 <: Z, A7 <: Z, A8 <: Z, A9 <: Z, A10 <: Z, A11 <: Z, A12 <: Z, A13 <: Z, A14 <: Z, A15 <: Z, A16 <: Z, Z](
    case1: Case[A1, Z],
    case2: Case[A2, Z],
    case3: Case[A3, Z],
    case4: Case[A4, Z],
    case5: Case[A5, Z],
    case6: Case[A6, Z],
    case7: Case[A7, Z],
    case8: Case[A8, Z],
    case9: Case[A9, Z],
    case10: Case[A10, Z],
    case11: Case[A11, Z],
    case12: Case[A12, Z],
    case13: Case[A13, Z],
    case14: Case[A14, Z],
    case15: Case[A15, Z],
    case16: Case[A16, Z],
    override val annotations: Chunk[Any]
  ) extends Enum[Z] { self =>
    override type Accessors[Lens[_, _], Prism[_, _], Traversal[_, _]] = (Prism[Z, A1], Prism[Z, A2], Prism[Z, A3], Prism[Z, A4], Prism[Z, A5], Prism[Z, A6], Prism[Z, A7], Prism[Z, A8], Prism[Z, A9], Prism[Z, A10], Prism[Z, A11], Prism[Z, A12], Prism[Z, A13], Prism[Z, A14], Prism[Z, A15], Prism[Z, A16])

    override def annotate(annotation: Any): Enum16[A1, A2, A3, A4, A5, A6, A7, A8, A9, A10, A11, A12, A13, A14, A15, A16, Z] = copy(annotations = annotations :+ annotation)

    override def defaultValue: Either[String, Z] = case1.codec.defaultValue

    override def makeAccessors(b: AccessorBuilder): (b.Prism[Z, A1], b.Prism[Z, A2], b.Prism[Z, A3], b.Prism[Z, A4], b.Prism[Z, A5], b.Prism[Z, A6], b.Prism[Z, A7], b.Prism[Z, A8], b.Prism[Z, A9], b.Prism[Z, A10], b.Prism[Z, A11], b.Prism[Z, A12], b.Prism[Z, A13], b.Prism[Z, A14], b.Prism[Z, A15], b.Prism[Z, A16]) =
      (
        b.makePrism(self, case1),
        b.makePrism(self, case2),
        b.makePrism(self, case3),
        b.makePrism(self, case4),
        b.makePrism(self, case5),
        b.makePrism(self, case6),
        b.makePrism(self, case7),
        b.makePrism(self, case8),
        b.makePrism(self, case9),
        b.makePrism(self, case10),
        b.makePrism(self, case11),
        b.makePrism(self, case12),
        b.makePrism(self, case13),
        b.makePrism(self, case14),
        b.makePrism(self, case15),
        b.makePrism(self, case16)
      )

    override def structure: ListMap[String, Schema[_]] =
      ListMap(
        case1.id  -> case1.codec,
        case2.id  -> case2.codec,
        case3.id  -> case3.codec,
        case4.id  -> case4.codec,
        case5.id  -> case5.codec,
        case6.id  -> case6.codec,
        case7.id  -> case7.codec,
        case8.id  -> case8.codec,
        case9.id  -> case9.codec,
        case10.id -> case10.codec,
        case11.id -> case11.codec,
        case12.id -> case12.codec,
        case13.id -> case13.codec,
        case14.id -> case14.codec,
        case15.id -> case15.codec,
        case16.id -> case16.codec
      )
  }
  sealed case class Enum17[A1 <: Z, A2 <: Z, A3 <: Z, A4 <: Z, A5 <: Z, A6 <: Z, A7 <: Z, A8 <: Z, A9 <: Z, A10 <: Z, A11 <: Z, A12 <: Z, A13 <: Z, A14 <: Z, A15 <: Z, A16 <: Z, A17 <: Z, Z](
    case1: Case[A1, Z],
    case2: Case[A2, Z],
    case3: Case[A3, Z],
    case4: Case[A4, Z],
    case5: Case[A5, Z],
    case6: Case[A6, Z],
    case7: Case[A7, Z],
    case8: Case[A8, Z],
    case9: Case[A9, Z],
    case10: Case[A10, Z],
    case11: Case[A11, Z],
    case12: Case[A12, Z],
    case13: Case[A13, Z],
    case14: Case[A14, Z],
    case15: Case[A15, Z],
    case16: Case[A16, Z],
    case17: Case[A17, Z],
    annotations: Chunk[Any] = Chunk.empty
  ) extends Enum[Z] { self =>
    override type Accessors[Lens[_, _], Prism[_, _], Traversal[_, _]] = (Prism[Z, A1], Prism[Z, A2], Prism[Z, A3], Prism[Z, A4], Prism[Z, A5], Prism[Z, A6], Prism[Z, A7], Prism[Z, A8], Prism[Z, A9], Prism[Z, A10], Prism[Z, A11], Prism[Z, A12], Prism[Z, A13], Prism[Z, A14], Prism[Z, A15], Prism[Z, A16], Prism[Z, A17])

    override def annotate(annotation: Any): Enum17[A1, A2, A3, A4, A5, A6, A7, A8, A9, A10, A11, A12, A13, A14, A15, A16, A17, Z] = copy(annotations = annotations :+ annotation)

    override def defaultValue: Either[String, Z] = case1.codec.defaultValue

    override def makeAccessors(b: AccessorBuilder): (b.Prism[Z, A1], b.Prism[Z, A2], b.Prism[Z, A3], b.Prism[Z, A4], b.Prism[Z, A5], b.Prism[Z, A6], b.Prism[Z, A7], b.Prism[Z, A8], b.Prism[Z, A9], b.Prism[Z, A10], b.Prism[Z, A11], b.Prism[Z, A12], b.Prism[Z, A13], b.Prism[Z, A14], b.Prism[Z, A15], b.Prism[Z, A16], b.Prism[Z, A17]) =
      (
        b.makePrism(self, case1),
        b.makePrism(self, case2),
        b.makePrism(self, case3),
        b.makePrism(self, case4),
        b.makePrism(self, case5),
        b.makePrism(self, case6),
        b.makePrism(self, case7),
        b.makePrism(self, case8),
        b.makePrism(self, case9),
        b.makePrism(self, case10),
        b.makePrism(self, case11),
        b.makePrism(self, case12),
        b.makePrism(self, case13),
        b.makePrism(self, case14),
        b.makePrism(self, case15),
        b.makePrism(self, case16),
        b.makePrism(self, case17)
      )

    override def structure: ListMap[String, Schema[_]] =
      ListMap(
        case1.id  -> case1.codec,
        case2.id  -> case2.codec,
        case3.id  -> case3.codec,
        case4.id  -> case4.codec,
        case5.id  -> case5.codec,
        case6.id  -> case6.codec,
        case7.id  -> case7.codec,
        case8.id  -> case8.codec,
        case9.id  -> case9.codec,
        case10.id -> case10.codec,
        case11.id -> case11.codec,
        case12.id -> case12.codec,
        case13.id -> case13.codec,
        case14.id -> case14.codec,
        case15.id -> case15.codec,
        case16.id -> case16.codec,
        case17.id -> case17.codec
      )
  }
  sealed case class Enum18[A1 <: Z, A2 <: Z, A3 <: Z, A4 <: Z, A5 <: Z, A6 <: Z, A7 <: Z, A8 <: Z, A9 <: Z, A10 <: Z, A11 <: Z, A12 <: Z, A13 <: Z, A14 <: Z, A15 <: Z, A16 <: Z, A17 <: Z, A18 <: Z, Z](
    case1: Case[A1, Z],
    case2: Case[A2, Z],
    case3: Case[A3, Z],
    case4: Case[A4, Z],
    case5: Case[A5, Z],
    case6: Case[A6, Z],
    case7: Case[A7, Z],
    case8: Case[A8, Z],
    case9: Case[A9, Z],
    case10: Case[A10, Z],
    case11: Case[A11, Z],
    case12: Case[A12, Z],
    case13: Case[A13, Z],
    case14: Case[A14, Z],
    case15: Case[A15, Z],
    case16: Case[A16, Z],
    case17: Case[A17, Z],
    case18: Case[A18, Z],
    annotations: Chunk[Any] = Chunk.empty
  ) extends Enum[Z] { self =>
    override type Accessors[Lens[_, _], Prism[_, _], Traversal[_, _]] = (Prism[Z, A1], Prism[Z, A2], Prism[Z, A3], Prism[Z, A4], Prism[Z, A5], Prism[Z, A6], Prism[Z, A7], Prism[Z, A8], Prism[Z, A9], Prism[Z, A10], Prism[Z, A11], Prism[Z, A12], Prism[Z, A13], Prism[Z, A14], Prism[Z, A15], Prism[Z, A16], Prism[Z, A17], Prism[Z, A18])

    override def annotate(annotation: Any): Enum18[A1, A2, A3, A4, A5, A6, A7, A8, A9, A10, A11, A12, A13, A14, A15, A16, A17, A18, Z] = copy(annotations = annotations :+ annotation)

    override def defaultValue: Either[String, Z] = case1.codec.defaultValue

    override def makeAccessors(b: AccessorBuilder): (b.Prism[Z, A1], b.Prism[Z, A2], b.Prism[Z, A3], b.Prism[Z, A4], b.Prism[Z, A5], b.Prism[Z, A6], b.Prism[Z, A7], b.Prism[Z, A8], b.Prism[Z, A9], b.Prism[Z, A10], b.Prism[Z, A11], b.Prism[Z, A12], b.Prism[Z, A13], b.Prism[Z, A14], b.Prism[Z, A15], b.Prism[Z, A16], b.Prism[Z, A17], b.Prism[Z, A18]) =
      (
        b.makePrism(self, case1),
        b.makePrism(self, case2),
        b.makePrism(self, case3),
        b.makePrism(self, case4),
        b.makePrism(self, case5),
        b.makePrism(self, case6),
        b.makePrism(self, case7),
        b.makePrism(self, case8),
        b.makePrism(self, case9),
        b.makePrism(self, case10),
        b.makePrism(self, case11),
        b.makePrism(self, case12),
        b.makePrism(self, case13),
        b.makePrism(self, case14),
        b.makePrism(self, case15),
        b.makePrism(self, case16),
        b.makePrism(self, case17),
        b.makePrism(self, case18)
      )

    override def structure: ListMap[String, Schema[_]] =
      ListMap(
        case1.id  -> case1.codec,
        case2.id  -> case2.codec,
        case3.id  -> case3.codec,
        case4.id  -> case4.codec,
        case5.id  -> case5.codec,
        case6.id  -> case6.codec,
        case7.id  -> case7.codec,
        case8.id  -> case8.codec,
        case9.id  -> case9.codec,
        case10.id -> case10.codec,
        case11.id -> case11.codec,
        case12.id -> case12.codec,
        case13.id -> case13.codec,
        case14.id -> case14.codec,
        case15.id -> case15.codec,
        case16.id -> case16.codec,
        case17.id -> case17.codec,
        case18.id -> case18.codec
      )
  }
  sealed case class Enum19[A1 <: Z, A2 <: Z, A3 <: Z, A4 <: Z, A5 <: Z, A6 <: Z, A7 <: Z, A8 <: Z, A9 <: Z, A10 <: Z, A11 <: Z, A12 <: Z, A13 <: Z, A14 <: Z, A15 <: Z, A16 <: Z, A17 <: Z, A18 <: Z, A19 <: Z, Z](
    case1: Case[A1, Z],
    case2: Case[A2, Z],
    case3: Case[A3, Z],
    case4: Case[A4, Z],
    case5: Case[A5, Z],
    case6: Case[A6, Z],
    case7: Case[A7, Z],
    case8: Case[A8, Z],
    case9: Case[A9, Z],
    case10: Case[A10, Z],
    case11: Case[A11, Z],
    case12: Case[A12, Z],
    case13: Case[A13, Z],
    case14: Case[A14, Z],
    case15: Case[A15, Z],
    case16: Case[A16, Z],
    case17: Case[A17, Z],
    case18: Case[A18, Z],
    case19: Case[A19, Z],
    annotations: Chunk[Any] = Chunk.empty
  ) extends Enum[Z] { self =>
    override type Accessors[Lens[_, _], Prism[_, _], Traversal[_, _]] = (Prism[Z, A1], Prism[Z, A2], Prism[Z, A3], Prism[Z, A4], Prism[Z, A5], Prism[Z, A6], Prism[Z, A7], Prism[Z, A8], Prism[Z, A9], Prism[Z, A10], Prism[Z, A11], Prism[Z, A12], Prism[Z, A13], Prism[Z, A14], Prism[Z, A15], Prism[Z, A16], Prism[Z, A17], Prism[Z, A18], Prism[Z, A19])

    override def annotate(annotation: Any): Enum19[A1, A2, A3, A4, A5, A6, A7, A8, A9, A10, A11, A12, A13, A14, A15, A16, A17, A18, A19, Z] = copy(annotations = annotations :+ annotation)

    override def defaultValue: Either[String, Z] = case1.codec.defaultValue

    override def makeAccessors(b: AccessorBuilder): (b.Prism[Z, A1], b.Prism[Z, A2], b.Prism[Z, A3], b.Prism[Z, A4], b.Prism[Z, A5], b.Prism[Z, A6], b.Prism[Z, A7], b.Prism[Z, A8], b.Prism[Z, A9], b.Prism[Z, A10], b.Prism[Z, A11], b.Prism[Z, A12], b.Prism[Z, A13], b.Prism[Z, A14], b.Prism[Z, A15], b.Prism[Z, A16], b.Prism[Z, A17], b.Prism[Z, A18], b.Prism[Z, A19]) =
      (
        b.makePrism(self, case1),
        b.makePrism(self, case2),
        b.makePrism(self, case3),
        b.makePrism(self, case4),
        b.makePrism(self, case5),
        b.makePrism(self, case6),
        b.makePrism(self, case7),
        b.makePrism(self, case8),
        b.makePrism(self, case9),
        b.makePrism(self, case10),
        b.makePrism(self, case11),
        b.makePrism(self, case12),
        b.makePrism(self, case13),
        b.makePrism(self, case14),
        b.makePrism(self, case15),
        b.makePrism(self, case16),
        b.makePrism(self, case17),
        b.makePrism(self, case18),
        b.makePrism(self, case19)
      )

    override def structure: ListMap[String, Schema[_]] =
      ListMap(
        case1.id  -> case1.codec,
        case2.id  -> case2.codec,
        case3.id  -> case3.codec,
        case4.id  -> case4.codec,
        case5.id  -> case5.codec,
        case6.id  -> case6.codec,
        case7.id  -> case7.codec,
        case8.id  -> case8.codec,
        case9.id  -> case9.codec,
        case10.id -> case10.codec,
        case11.id -> case11.codec,
        case12.id -> case12.codec,
        case13.id -> case13.codec,
        case14.id -> case14.codec,
        case15.id -> case15.codec,
        case16.id -> case16.codec,
        case17.id -> case17.codec,
        case18.id -> case18.codec,
        case19.id -> case19.codec
      )
  }
  sealed case class Enum20[A1 <: Z, A2 <: Z, A3 <: Z, A4 <: Z, A5 <: Z, A6 <: Z, A7 <: Z, A8 <: Z, A9 <: Z, A10 <: Z, A11 <: Z, A12 <: Z, A13 <: Z, A14 <: Z, A15 <: Z, A16 <: Z, A17 <: Z, A18 <: Z, A19 <: Z, A20 <: Z, Z](
    case1: Case[A1, Z],
    case2: Case[A2, Z],
    case3: Case[A3, Z],
    case4: Case[A4, Z],
    case5: Case[A5, Z],
    case6: Case[A6, Z],
    case7: Case[A7, Z],
    case8: Case[A8, Z],
    case9: Case[A9, Z],
    case10: Case[A10, Z],
    case11: Case[A11, Z],
    case12: Case[A12, Z],
    case13: Case[A13, Z],
    case14: Case[A14, Z],
    case15: Case[A15, Z],
    case16: Case[A16, Z],
    case17: Case[A17, Z],
    case18: Case[A18, Z],
    case19: Case[A19, Z],
    case20: Case[A20, Z],
    annotations: Chunk[Any] = Chunk.empty
  ) extends Enum[Z] { self =>
    override type Accessors[Lens[_, _], Prism[_, _], Traversal[_, _]] = (Prism[Z, A1], Prism[Z, A2], Prism[Z, A3], Prism[Z, A4], Prism[Z, A5], Prism[Z, A6], Prism[Z, A7], Prism[Z, A8], Prism[Z, A9], Prism[Z, A10], Prism[Z, A11], Prism[Z, A12], Prism[Z, A13], Prism[Z, A14], Prism[Z, A15], Prism[Z, A16], Prism[Z, A17], Prism[Z, A18], Prism[Z, A19], Prism[Z, A20])

    override def annotate(annotation: Any): Enum20[A1, A2, A3, A4, A5, A6, A7, A8, A9, A10, A11, A12, A13, A14, A15, A16, A17, A18, A19, A20, Z] = copy(annotations = annotations :+ annotation)

    override def defaultValue: Either[String, Z] = case1.codec.defaultValue

    override def makeAccessors(b: AccessorBuilder): (b.Prism[Z, A1], b.Prism[Z, A2], b.Prism[Z, A3], b.Prism[Z, A4], b.Prism[Z, A5], b.Prism[Z, A6], b.Prism[Z, A7], b.Prism[Z, A8], b.Prism[Z, A9], b.Prism[Z, A10], b.Prism[Z, A11], b.Prism[Z, A12], b.Prism[Z, A13], b.Prism[Z, A14], b.Prism[Z, A15], b.Prism[Z, A16], b.Prism[Z, A17], b.Prism[Z, A18], b.Prism[Z, A19], b.Prism[Z, A20]) =
      (
        b.makePrism(self, case1),
        b.makePrism(self, case2),
        b.makePrism(self, case3),
        b.makePrism(self, case4),
        b.makePrism(self, case5),
        b.makePrism(self, case6),
        b.makePrism(self, case7),
        b.makePrism(self, case8),
        b.makePrism(self, case9),
        b.makePrism(self, case10),
        b.makePrism(self, case11),
        b.makePrism(self, case12),
        b.makePrism(self, case13),
        b.makePrism(self, case14),
        b.makePrism(self, case15),
        b.makePrism(self, case16),
        b.makePrism(self, case17),
        b.makePrism(self, case18),
        b.makePrism(self, case19),
        b.makePrism(self, case20)
      )

    override def structure: ListMap[String, Schema[_]] =
      ListMap(
        case1.id  -> case1.codec,
        case2.id  -> case2.codec,
        case3.id  -> case3.codec,
        case4.id  -> case4.codec,
        case5.id  -> case5.codec,
        case6.id  -> case6.codec,
        case7.id  -> case7.codec,
        case8.id  -> case8.codec,
        case9.id  -> case9.codec,
        case10.id -> case10.codec,
        case11.id -> case11.codec,
        case12.id -> case12.codec,
        case13.id -> case13.codec,
        case14.id -> case14.codec,
        case15.id -> case15.codec,
        case16.id -> case16.codec,
        case17.id -> case17.codec,
        case18.id -> case18.codec,
        case19.id -> case19.codec,
        case20.id -> case20.codec
      )
  }
  sealed case class Enum21[A1 <: Z, A2 <: Z, A3 <: Z, A4 <: Z, A5 <: Z, A6 <: Z, A7 <: Z, A8 <: Z, A9 <: Z, A10 <: Z, A11 <: Z, A12 <: Z, A13 <: Z, A14 <: Z, A15 <: Z, A16 <: Z, A17 <: Z, A18 <: Z, A19 <: Z, A20 <: Z, A21 <: Z, Z](
    case1: Case[A1, Z],
    case2: Case[A2, Z],
    case3: Case[A3, Z],
    case4: Case[A4, Z],
    case5: Case[A5, Z],
    case6: Case[A6, Z],
    case7: Case[A7, Z],
    case8: Case[A8, Z],
    case9: Case[A9, Z],
    case10: Case[A10, Z],
    case11: Case[A11, Z],
    case12: Case[A12, Z],
    case13: Case[A13, Z],
    case14: Case[A14, Z],
    case15: Case[A15, Z],
    case16: Case[A16, Z],
    case17: Case[A17, Z],
    case18: Case[A18, Z],
    case19: Case[A19, Z],
    case20: Case[A20, Z],
    case21: Case[A21, Z],
    annotations: Chunk[Any] = Chunk.empty
  ) extends Enum[Z] { self =>
    override type Accessors[Lens[_, _], Prism[_, _], Traversal[_, _]] = (Prism[Z, A1], Prism[Z, A2], Prism[Z, A3], Prism[Z, A4], Prism[Z, A5], Prism[Z, A6], Prism[Z, A7], Prism[Z, A8], Prism[Z, A9], Prism[Z, A10], Prism[Z, A11], Prism[Z, A12], Prism[Z, A13], Prism[Z, A14], Prism[Z, A15], Prism[Z, A16], Prism[Z, A17], Prism[Z, A18], Prism[Z, A19], Prism[Z, A20], Prism[Z, A21])

    override def annotate(annotation: Any): Enum21[A1, A2, A3, A4, A5, A6, A7, A8, A9, A10, A11, A12, A13, A14, A15, A16, A17, A18, A19, A20, A21, Z] = copy(annotations = annotations :+ annotation)

    override def defaultValue: Either[String, Z] = case1.codec.defaultValue

    override def makeAccessors(
      b: AccessorBuilder
    ): (b.Prism[Z, A1], b.Prism[Z, A2], b.Prism[Z, A3], b.Prism[Z, A4], b.Prism[Z, A5], b.Prism[Z, A6], b.Prism[Z, A7], b.Prism[Z, A8], b.Prism[Z, A9], b.Prism[Z, A10], b.Prism[Z, A11], b.Prism[Z, A12], b.Prism[Z, A13], b.Prism[Z, A14], b.Prism[Z, A15], b.Prism[Z, A16], b.Prism[Z, A17], b.Prism[Z, A18], b.Prism[Z, A19], b.Prism[Z, A20], b.Prism[Z, A21]) =
      (
        b.makePrism(self, case1),
        b.makePrism(self, case2),
        b.makePrism(self, case3),
        b.makePrism(self, case4),
        b.makePrism(self, case5),
        b.makePrism(self, case6),
        b.makePrism(self, case7),
        b.makePrism(self, case8),
        b.makePrism(self, case9),
        b.makePrism(self, case10),
        b.makePrism(self, case11),
        b.makePrism(self, case12),
        b.makePrism(self, case13),
        b.makePrism(self, case14),
        b.makePrism(self, case15),
        b.makePrism(self, case16),
        b.makePrism(self, case17),
        b.makePrism(self, case18),
        b.makePrism(self, case19),
        b.makePrism(self, case20),
        b.makePrism(self, case21)
      )

    override def structure: ListMap[String, Schema[_]] =
      ListMap(
        case1.id  -> case1.codec,
        case2.id  -> case2.codec,
        case3.id  -> case3.codec,
        case4.id  -> case4.codec,
        case5.id  -> case5.codec,
        case6.id  -> case6.codec,
        case7.id  -> case7.codec,
        case8.id  -> case8.codec,
        case9.id  -> case9.codec,
        case10.id -> case10.codec,
        case11.id -> case11.codec,
        case12.id -> case12.codec,
        case13.id -> case13.codec,
        case14.id -> case14.codec,
        case15.id -> case15.codec,
        case16.id -> case16.codec,
        case17.id -> case17.codec,
        case18.id -> case18.codec,
        case19.id -> case19.codec,
        case20.id -> case20.codec,
        case21.id -> case21.codec
      )
  }
  sealed case class Enum22[A1 <: Z, A2 <: Z, A3 <: Z, A4 <: Z, A5 <: Z, A6 <: Z, A7 <: Z, A8 <: Z, A9 <: Z, A10 <: Z, A11 <: Z, A12 <: Z, A13 <: Z, A14 <: Z, A15 <: Z, A16 <: Z, A17 <: Z, A18 <: Z, A19 <: Z, A20 <: Z, A21 <: Z, A22 <: Z, Z](
    case1: Case[A1, Z],
    case2: Case[A2, Z],
    case3: Case[A3, Z],
    case4: Case[A4, Z],
    case5: Case[A5, Z],
    case6: Case[A6, Z],
    case7: Case[A7, Z],
    case8: Case[A8, Z],
    case9: Case[A9, Z],
    case10: Case[A10, Z],
    case11: Case[A11, Z],
    case12: Case[A12, Z],
    case13: Case[A13, Z],
    case14: Case[A14, Z],
    case15: Case[A15, Z],
    case16: Case[A16, Z],
    case17: Case[A17, Z],
    case18: Case[A18, Z],
    case19: Case[A19, Z],
    case20: Case[A20, Z],
    case21: Case[A21, Z],
    case22: Case[A22, Z],
    annotations: Chunk[Any] = Chunk.empty
  ) extends Enum[Z] { self =>
    override type Accessors[Lens[_, _], Prism[_, _], Traversal[_, _]] = (Prism[Z, A1], Prism[Z, A2], Prism[Z, A3], Prism[Z, A4], Prism[Z, A5], Prism[Z, A6], Prism[Z, A7], Prism[Z, A8], Prism[Z, A9], Prism[Z, A10], Prism[Z, A11], Prism[Z, A12], Prism[Z, A13], Prism[Z, A14], Prism[Z, A15], Prism[Z, A16], Prism[Z, A17], Prism[Z, A18], Prism[Z, A19], Prism[Z, A20], Prism[Z, A21], Prism[Z, A22])

    override def annotate(annotation: Any): Enum22[A1, A2, A3, A4, A5, A6, A7, A8, A9, A10, A11, A12, A13, A14, A15, A16, A17, A18, A19, A20, A21, A22, Z] = copy(annotations = annotations :+ annotation)

    override def defaultValue: Either[String, Z] = case1.codec.defaultValue

    override def makeAccessors(
      b: AccessorBuilder
    ): (b.Prism[Z, A1], b.Prism[Z, A2], b.Prism[Z, A3], b.Prism[Z, A4], b.Prism[Z, A5], b.Prism[Z, A6], b.Prism[Z, A7], b.Prism[Z, A8], b.Prism[Z, A9], b.Prism[Z, A10], b.Prism[Z, A11], b.Prism[Z, A12], b.Prism[Z, A13], b.Prism[Z, A14], b.Prism[Z, A15], b.Prism[Z, A16], b.Prism[Z, A17], b.Prism[Z, A18], b.Prism[Z, A19], b.Prism[Z, A20], b.Prism[Z, A21], b.Prism[Z, A22]) =
      (
        b.makePrism(self, case1),
        b.makePrism(self, case2),
        b.makePrism(self, case3),
        b.makePrism(self, case4),
        b.makePrism(self, case5),
        b.makePrism(self, case6),
        b.makePrism(self, case7),
        b.makePrism(self, case8),
        b.makePrism(self, case9),
        b.makePrism(self, case10),
        b.makePrism(self, case11),
        b.makePrism(self, case12),
        b.makePrism(self, case13),
        b.makePrism(self, case14),
        b.makePrism(self, case15),
        b.makePrism(self, case16),
        b.makePrism(self, case17),
        b.makePrism(self, case18),
        b.makePrism(self, case19),
        b.makePrism(self, case20),
        b.makePrism(self, case21),
        b.makePrism(self, case22)
      )

    override def structure: ListMap[String, Schema[_]] =
      ListMap(
        case1.id  -> case1.codec,
        case2.id  -> case2.codec,
        case3.id  -> case3.codec,
        case4.id  -> case4.codec,
        case5.id  -> case5.codec,
        case6.id  -> case6.codec,
        case7.id  -> case7.codec,
        case8.id  -> case8.codec,
        case9.id  -> case9.codec,
        case10.id -> case10.codec,
        case11.id -> case11.codec,
        case12.id -> case12.codec,
        case13.id -> case13.codec,
        case14.id -> case14.codec,
        case15.id -> case15.codec,
        case16.id -> case16.codec,
        case17.id -> case17.codec,
        case18.id -> case18.codec,
        case19.id -> case19.codec,
        case20.id -> case20.codec,
        case21.id -> case21.codec,
        case22.id -> case22.codec
      )
  }
  sealed case class EnumN[Z, C <: CaseSet.Aux[Z]](caseSet: C, annotations: Chunk[Any] = Chunk.empty) extends Enum[Z] { self =>
    override type Accessors[Lens[_, _], Prism[_, _], Traversal[_, _]] = caseSet.Accessors[Z, Lens, Prism, Traversal]

    override def annotate(annotation: Any): EnumN[Z, C] = copy(annotations = annotations :+ annotation)

    override def structure: ListMap[String, Schema[_]] = caseSet.toMap

    def defaultValue: Either[String, Z] =
      if (caseSet.toSeq.isEmpty)
        Left("cannot access default value for enum with no members")
      else
        caseSet.toSeq.head.codec.defaultValue.asInstanceOf[Either[String, Z]]

    override def makeAccessors(b: AccessorBuilder): caseSet.Accessors[Z, b.Lens, b.Prism, b.Traversal] = caseSet.makeAccessors(self, b)
  }
}

//scalafmt: { maxColumn = 400, optIn.configStyleArguments = false }
sealed trait TupleSchemas {
  implicit def tuple2[A, B](implicit c1: Schema[A], c2: Schema[B]): Schema[(A, B)] =
    c1.zip(c2)

  implicit def tuple3[A, B, C](implicit c1: Schema[A], c2: Schema[B], c3: Schema[C]): Schema[(A, B, C)] =
    c1.zip(c2).zip(c3).transform({ case ((a, b), c) => (a, b, c) }, { case (a, b, c) => ((a, b), c) })

  implicit def tuple4[A, B, C, D](implicit c1: Schema[A], c2: Schema[B], c3: Schema[C], c4: Schema[D]): Schema[(A, B, C, D)] =
    c1.zip(c2)
      .zip(c3)
      .zip(c4)
      .transform({ case (((a, b), c), d) => (a, b, c, d) }, { case (a, b, c, d) => (((a, b), c), d) })

  implicit def tuple5[A, B, C, D, E](implicit c1: Schema[A], c2: Schema[B], c3: Schema[C], c4: Schema[D], c5: Schema[E]): Schema[(A, B, C, D, E)] =
    c1.zip(c2)
      .zip(c3)
      .zip(c4)
      .zip(c5)
      .transform({ case ((((a, b), c), d), e) => (a, b, c, d, e) }, { case (a, b, c, d, e) => ((((a, b), c), d), e) })

  implicit def tuple6[A, B, C, D, E, F](implicit c1: Schema[A], c2: Schema[B], c3: Schema[C], c4: Schema[D], c5: Schema[E], c6: Schema[F]): Schema[(A, B, C, D, E, F)] =
    c1.zip(c2)
      .zip(c3)
      .zip(c4)
      .zip(c5)
      .zip(c6)
      .transform({ case (((((a, b), c), d), e), f) => (a, b, c, d, e, f) }, {
        case (a, b, c, d, e, f)                    => (((((a, b), c), d), e), f)
      })

  implicit def tuple7[A, B, C, D, E, F, G](implicit c1: Schema[A], c2: Schema[B], c3: Schema[C], c4: Schema[D], c5: Schema[E], c6: Schema[F], c7: Schema[G]): Schema[(A, B, C, D, E, F, G)] =
    c1.zip(c2)
      .zip(c3)
      .zip(c4)
      .zip(c5)
      .zip(c6)
      .zip(c7)
      .transform({ case ((((((a, b), c), d), e), f), g) => (a, b, c, d, e, f, g) }, {
        case (a, b, c, d, e, f, g)                      => ((((((a, b), c), d), e), f), g)
      })

  implicit def tuple8[A, B, C, D, E, F, G, H](implicit c1: Schema[A], c2: Schema[B], c3: Schema[C], c4: Schema[D], c5: Schema[E], c6: Schema[F], c7: Schema[G], c8: Schema[H]): Schema[(A, B, C, D, E, F, G, H)] =
    c1.zip(c2)
      .zip(c3)
      .zip(c4)
      .zip(c5)
      .zip(c6)
      .zip(c7)
      .zip(c8)
      .transform({ case (((((((a, b), c), d), e), f), g), h) => (a, b, c, d, e, f, g, h) }, {
        case (a, b, c, d, e, f, g, h)                        => (((((((a, b), c), d), e), f), g), h)
      })

  implicit def tuple9[A, B, C, D, E, F, G, H, I](implicit c1: Schema[A], c2: Schema[B], c3: Schema[C], c4: Schema[D], c5: Schema[E], c6: Schema[F], c7: Schema[G], c8: Schema[H], c9: Schema[I]): Schema[(A, B, C, D, E, F, G, H, I)] =
    c1.zip(c2)
      .zip(c3)
      .zip(c4)
      .zip(c5)
      .zip(c6)
      .zip(c7)
      .zip(c8)
      .zip(c9)
      .transform({ case ((((((((a, b), c), d), e), f), g), h), i) => (a, b, c, d, e, f, g, h, i) }, {
        case (a, b, c, d, e, f, g, h, i)                          => ((((((((a, b), c), d), e), f), g), h), i)
      })

  implicit def tuple10[A, B, C, D, E, F, G, H, I, J](implicit c1: Schema[A], c2: Schema[B], c3: Schema[C], c4: Schema[D], c5: Schema[E], c6: Schema[F], c7: Schema[G], c8: Schema[H], c9: Schema[I], c10: Schema[J]): Schema[(A, B, C, D, E, F, G, H, I, J)] =
    c1.zip(c2)
      .zip(c3)
      .zip(c4)
      .zip(c5)
      .zip(c6)
      .zip(c7)
      .zip(c8)
      .zip(c9)
      .zip(c10)
      .transform({ case (((((((((a, b), c), d), e), f), g), h), i), j) => (a, b, c, d, e, f, g, h, i, j) }, {
        case (a, b, c, d, e, f, g, h, i, j)                            => (((((((((a, b), c), d), e), f), g), h), i), j)
      })

  implicit def tuple11[A, B, C, D, E, F, G, H, I, J, K](implicit c1: Schema[A], c2: Schema[B], c3: Schema[C], c4: Schema[D], c5: Schema[E], c6: Schema[F], c7: Schema[G], c8: Schema[H], c9: Schema[I], c10: Schema[J], c11: Schema[K]): Schema[(A, B, C, D, E, F, G, H, I, J, K)] =
    c1.zip(c2)
      .zip(c3)
      .zip(c4)
      .zip(c5)
      .zip(c6)
      .zip(c7)
      .zip(c8)
      .zip(c9)
      .zip(c10)
      .zip(c11)
      .transform({ case ((((((((((a, b), c), d), e), f), g), h), i), j), k) => (a, b, c, d, e, f, g, h, i, j, k) }, {
        case (a, b, c, d, e, f, g, h, i, j, k)                              => ((((((((((a, b), c), d), e), f), g), h), i), j), k)
      })

  implicit def tuple12[A, B, C, D, E, F, G, H, I, J, K, L](implicit c1: Schema[A], c2: Schema[B], c3: Schema[C], c4: Schema[D], c5: Schema[E], c6: Schema[F], c7: Schema[G], c8: Schema[H], c9: Schema[I], c10: Schema[J], c11: Schema[K], c12: Schema[L]): Schema[(A, B, C, D, E, F, G, H, I, J, K, L)] =
    c1.zip(c2)
      .zip(c3)
      .zip(c4)
      .zip(c5)
      .zip(c6)
      .zip(c7)
      .zip(c8)
      .zip(c9)
      .zip(c10)
      .zip(c11)
      .zip(c12)
      .transform({ case (((((((((((a, b), c), d), e), f), g), h), i), j), k), l) => (a, b, c, d, e, f, g, h, i, j, k, l) }, {
        case (a, b, c, d, e, f, g, h, i, j, k, l)                                => (((((((((((a, b), c), d), e), f), g), h), i), j), k), l)
      })

  implicit def tuple13[A, B, C, D, E, F, G, H, I, J, K, L, M](implicit c1: Schema[A], c2: Schema[B], c3: Schema[C], c4: Schema[D], c5: Schema[E], c6: Schema[F], c7: Schema[G], c8: Schema[H], c9: Schema[I], c10: Schema[J], c11: Schema[K], c12: Schema[L], c13: Schema[M]): Schema[(A, B, C, D, E, F, G, H, I, J, K, L, M)] =
    c1.zip(c2)
      .zip(c3)
      .zip(c4)
      .zip(c5)
      .zip(c6)
      .zip(c7)
      .zip(c8)
      .zip(c9)
      .zip(c10)
      .zip(c11)
      .zip(c12)
      .zip(c13)
      .transform({
        case ((((((((((((a, b), c), d), e), f), g), h), i), j), k), l), m) => (a, b, c, d, e, f, g, h, i, j, k, l, m)
      }, {
        case (a, b, c, d, e, f, g, h, i, j, k, l, m) => ((((((((((((a, b), c), d), e), f), g), h), i), j), k), l), m)
      })

  implicit def tuple14[A, B, C, D, E, F, G, H, I, J, K, L, M, N](implicit c1: Schema[A], c2: Schema[B], c3: Schema[C], c4: Schema[D], c5: Schema[E], c6: Schema[F], c7: Schema[G], c8: Schema[H], c9: Schema[I], c10: Schema[J], c11: Schema[K], c12: Schema[L], c13: Schema[M], c14: Schema[N]): Schema[(A, B, C, D, E, F, G, H, I, J, K, L, M, N)] =
    c1.zip(c2)
      .zip(c3)
      .zip(c4)
      .zip(c5)
      .zip(c6)
      .zip(c7)
      .zip(c8)
      .zip(c9)
      .zip(c10)
      .zip(c11)
      .zip(c12)
      .zip(c13)
      .zip(c14)
      .transform({
        case (((((((((((((a, b), c), d), e), f), g), h), i), j), k), l), m), n) =>
          (a, b, c, d, e, f, g, h, i, j, k, l, m, n)
      }, {
        case (a, b, c, d, e, f, g, h, i, j, k, l, m, n) =>
          (((((((((((((a, b), c), d), e), f), g), h), i), j), k), l), m), n)
      })

  implicit def tuple15[A, B, C, D, E, F, G, H, I, J, K, L, M, N, O](implicit c1: Schema[A], c2: Schema[B], c3: Schema[C], c4: Schema[D], c5: Schema[E], c6: Schema[F], c7: Schema[G], c8: Schema[H], c9: Schema[I], c10: Schema[J], c11: Schema[K], c12: Schema[L], c13: Schema[M], c14: Schema[N], c15: Schema[O]): Schema[(A, B, C, D, E, F, G, H, I, J, K, L, M, N, O)] =
    c1.zip(c2)
      .zip(c3)
      .zip(c4)
      .zip(c5)
      .zip(c6)
      .zip(c7)
      .zip(c8)
      .zip(c9)
      .zip(c10)
      .zip(c11)
      .zip(c12)
      .zip(c13)
      .zip(c14)
      .zip(c15)
      .transform({
        case ((((((((((((((a, b), c), d), e), f), g), h), i), j), k), l), m), n), o) =>
          (a, b, c, d, e, f, g, h, i, j, k, l, m, n, o)
      }, {
        case (a, b, c, d, e, f, g, h, i, j, k, l, m, n, o) =>
          ((((((((((((((a, b), c), d), e), f), g), h), i), j), k), l), m), n), o)
      })

  implicit def tuple16[A, B, C, D, E, F, G, H, I, J, K, L, M, N, O, P](implicit c1: Schema[A], c2: Schema[B], c3: Schema[C], c4: Schema[D], c5: Schema[E], c6: Schema[F], c7: Schema[G], c8: Schema[H], c9: Schema[I], c10: Schema[J], c11: Schema[K], c12: Schema[L], c13: Schema[M], c14: Schema[N], c15: Schema[O], c16: Schema[P]): Schema[(A, B, C, D, E, F, G, H, I, J, K, L, M, N, O, P)] =
    c1.zip(c2)
      .zip(c3)
      .zip(c4)
      .zip(c5)
      .zip(c6)
      .zip(c7)
      .zip(c8)
      .zip(c9)
      .zip(c10)
      .zip(c11)
      .zip(c12)
      .zip(c13)
      .zip(c14)
      .zip(c15)
      .zip(c16)
      .transform({
        case (((((((((((((((a, b), c), d), e), f), g), h), i), j), k), l), m), n), o), p) =>
          (a, b, c, d, e, f, g, h, i, j, k, l, m, n, o, p)
      }, {
        case (a, b, c, d, e, f, g, h, i, j, k, l, m, n, o, p) =>
          (((((((((((((((a, b), c), d), e), f), g), h), i), j), k), l), m), n), o), p)
      })

  implicit def tuple17[A, B, C, D, E, F, G, H, I, J, K, L, M, N, O, P, Q](implicit c1: Schema[A], c2: Schema[B], c3: Schema[C], c4: Schema[D], c5: Schema[E], c6: Schema[F], c7: Schema[G], c8: Schema[H], c9: Schema[I], c10: Schema[J], c11: Schema[K], c12: Schema[L], c13: Schema[M], c14: Schema[N], c15: Schema[O], c16: Schema[P], c17: Schema[Q])
    : Schema[(A, B, C, D, E, F, G, H, I, J, K, L, M, N, O, P, Q)] =
    c1.zip(c2)
      .zip(c3)
      .zip(c4)
      .zip(c5)
      .zip(c6)
      .zip(c7)
      .zip(c8)
      .zip(c9)
      .zip(c10)
      .zip(c11)
      .zip(c12)
      .zip(c13)
      .zip(c14)
      .zip(c15)
      .zip(c16)
      .zip(c17)
      .transform({
        case ((((((((((((((((a, b), c), d), e), f), g), h), i), j), k), l), m), n), o), p), q) =>
          (a, b, c, d, e, f, g, h, i, j, k, l, m, n, o, p, q)
      }, {
        case (a, b, c, d, e, f, g, h, i, j, k, l, m, n, o, p, q) =>
          ((((((((((((((((a, b), c), d), e), f), g), h), i), j), k), l), m), n), o), p), q)
      })

  implicit def tuple18[A, B, C, D, E, F, G, H, I, J, K, L, M, N, O, P, Q, R](implicit c1: Schema[A], c2: Schema[B], c3: Schema[C], c4: Schema[D], c5: Schema[E], c6: Schema[F], c7: Schema[G], c8: Schema[H], c9: Schema[I], c10: Schema[J], c11: Schema[K], c12: Schema[L], c13: Schema[M], c14: Schema[N], c15: Schema[O], c16: Schema[P], c17: Schema[Q], c18: Schema[R])
    : Schema[(A, B, C, D, E, F, G, H, I, J, K, L, M, N, O, P, Q, R)] =
    c1.zip(c2)
      .zip(c3)
      .zip(c4)
      .zip(c5)
      .zip(c6)
      .zip(c7)
      .zip(c8)
      .zip(c9)
      .zip(c10)
      .zip(c11)
      .zip(c12)
      .zip(c13)
      .zip(c14)
      .zip(c15)
      .zip(c16)
      .zip(c17)
      .zip(c18)
      .transform({
        case (((((((((((((((((a, b), c), d), e), f), g), h), i), j), k), l), m), n), o), p), q), r) =>
          (a, b, c, d, e, f, g, h, i, j, k, l, m, n, o, p, q, r)
      }, {
        case (a, b, c, d, e, f, g, h, i, j, k, l, m, n, o, p, q, r) =>
          (((((((((((((((((a, b), c), d), e), f), g), h), i), j), k), l), m), n), o), p), q), r)
      })

  implicit def tuple19[A, B, C, D, E, F, G, H, I, J, K, L, M, N, O, P, Q, R, S](implicit c1: Schema[A], c2: Schema[B], c3: Schema[C], c4: Schema[D], c5: Schema[E], c6: Schema[F], c7: Schema[G], c8: Schema[H], c9: Schema[I], c10: Schema[J], c11: Schema[K], c12: Schema[L], c13: Schema[M], c14: Schema[N], c15: Schema[O], c16: Schema[P], c17: Schema[Q], c18: Schema[R], c19: Schema[S])
    : Schema[(A, B, C, D, E, F, G, H, I, J, K, L, M, N, O, P, Q, R, S)] =
    c1.zip(c2)
      .zip(c3)
      .zip(c4)
      .zip(c5)
      .zip(c6)
      .zip(c7)
      .zip(c8)
      .zip(c9)
      .zip(c10)
      .zip(c11)
      .zip(c12)
      .zip(c13)
      .zip(c14)
      .zip(c15)
      .zip(c16)
      .zip(c17)
      .zip(c18)
      .zip(c19)
      .transform({
        case ((((((((((((((((((a, b), c), d), e), f), g), h), i), j), k), l), m), n), o), p), q), r), s) =>
          (a, b, c, d, e, f, g, h, i, j, k, l, m, n, o, p, q, r, s)
      }, {
        case (a, b, c, d, e, f, g, h, i, j, k, l, m, n, o, p, q, r, s) =>
          ((((((((((((((((((a, b), c), d), e), f), g), h), i), j), k), l), m), n), o), p), q), r), s)
      })

  implicit def tuple20[A, B, C, D, E, F, G, H, I, J, K, L, M, N, O, P, Q, R, S, T](
    implicit c1: Schema[A],
    c2: Schema[B],
    c3: Schema[C],
    c4: Schema[D],
    c5: Schema[E],
    c6: Schema[F],
    c7: Schema[G],
    c8: Schema[H],
    c9: Schema[I],
    c10: Schema[J],
    c11: Schema[K],
    c12: Schema[L],
    c13: Schema[M],
    c14: Schema[N],
    c15: Schema[O],
    c16: Schema[P],
    c17: Schema[Q],
    c18: Schema[R],
    c19: Schema[S],
    c20: Schema[T]
  ): Schema[(A, B, C, D, E, F, G, H, I, J, K, L, M, N, O, P, Q, R, S, T)] =
    c1.zip(c2)
      .zip(c3)
      .zip(c4)
      .zip(c5)
      .zip(c6)
      .zip(c7)
      .zip(c8)
      .zip(c9)
      .zip(c10)
      .zip(c11)
      .zip(c12)
      .zip(c13)
      .zip(c14)
      .zip(c15)
      .zip(c16)
      .zip(c17)
      .zip(c18)
      .zip(c19)
      .zip(c20)
      .transform({
        case (((((((((((((((((((a, b), c), d), e), f), g), h), i), j), k), l), m), n), o), p), q), r), s), t) =>
          (a, b, c, d, e, f, g, h, i, j, k, l, m, n, o, p, q, r, s, t)
      }, {
        case (a, b, c, d, e, f, g, h, i, j, k, l, m, n, o, p, q, r, s, t) =>
          (((((((((((((((((((a, b), c), d), e), f), g), h), i), j), k), l), m), n), o), p), q), r), s), t)
      })

  implicit def tuple21[A, B, C, D, E, F, G, H, I, J, K, L, M, N, O, P, Q, R, S, T, U](
    implicit c1: Schema[A],
    c2: Schema[B],
    c3: Schema[C],
    c4: Schema[D],
    c5: Schema[E],
    c6: Schema[F],
    c7: Schema[G],
    c8: Schema[H],
    c9: Schema[I],
    c10: Schema[J],
    c11: Schema[K],
    c12: Schema[L],
    c13: Schema[M],
    c14: Schema[N],
    c15: Schema[O],
    c16: Schema[P],
    c17: Schema[Q],
    c18: Schema[R],
    c19: Schema[S],
    c20: Schema[T],
    c21: Schema[U]
  ): Schema[(A, B, C, D, E, F, G, H, I, J, K, L, M, N, O, P, Q, R, S, T, U)] =
    c1.zip(c2)
      .zip(c3)
      .zip(c4)
      .zip(c5)
      .zip(c6)
      .zip(c7)
      .zip(c8)
      .zip(c9)
      .zip(c10)
      .zip(c11)
      .zip(c12)
      .zip(c13)
      .zip(c14)
      .zip(c15)
      .zip(c16)
      .zip(c17)
      .zip(c18)
      .zip(c19)
      .zip(c20)
      .zip(c21)
      .transform({
        case ((((((((((((((((((((a, b), c), d), e), f), g), h), i), j), k), l), m), n), o), p), q), r), s), t), u) =>
          (a, b, c, d, e, f, g, h, i, j, k, l, m, n, o, p, q, r, s, t, u)
      }, {
        case (a, b, c, d, e, f, g, h, i, j, k, l, m, n, o, p, q, r, s, t, u) =>
          ((((((((((((((((((((a, b), c), d), e), f), g), h), i), j), k), l), m), n), o), p), q), r), s), t), u)
      })

  implicit def tuple22[A, B, C, D, E, F, G, H, I, J, K, L, M, N, O, P, Q, R, S, T, U, V](
    implicit c1: Schema[A],
    c2: Schema[B],
    c3: Schema[C],
    c4: Schema[D],
    c5: Schema[E],
    c6: Schema[F],
    c7: Schema[G],
    c8: Schema[H],
    c9: Schema[I],
    c10: Schema[J],
    c11: Schema[K],
    c12: Schema[L],
    c13: Schema[M],
    c14: Schema[N],
    c15: Schema[O],
    c16: Schema[P],
    c17: Schema[Q],
    c18: Schema[R],
    c19: Schema[S],
    c20: Schema[T],
    c21: Schema[U],
    c22: Schema[V]
  ): Schema[(A, B, C, D, E, F, G, H, I, J, K, L, M, N, O, P, Q, R, S, T, U, V)] =
    c1.zip(c2)
      .zip(c3)
      .zip(c4)
      .zip(c5)
      .zip(c6)
      .zip(c7)
      .zip(c8)
      .zip(c9)
      .zip(c10)
      .zip(c11)
      .zip(c12)
      .zip(c13)
      .zip(c14)
      .zip(c15)
      .zip(c16)
      .zip(c17)
      .zip(c18)
      .zip(c19)
      .zip(c20)
      .zip(c21)
      .zip(c22)
      .transform({
        case (((((((((((((((((((((a, b), c), d), e), f), g), h), i), j), k), l), m), n), o), p), q), r), s), t), u), v) =>
          (a, b, c, d, e, f, g, h, i, j, k, l, m, n, o, p, q, r, s, t, u, v)
      }, {
        case (a, b, c, d, e, f, g, h, i, j, k, l, m, n, o, p, q, r, s, t, u, v) =>
          (((((((((((((((((((((a, b), c), d), e), f), g), h), i), j), k), l), m), n), o), p), q), r), s), t), u), v)
      })
}

//scalafmt: { maxColumn = 400, optIn.configStyleArguments = false }
sealed trait RecordSchemas { self: Schema.type =>

  sealed case class GenericRecord(fieldSet: FieldSet, override val annotations: Chunk[Any] = Chunk.empty) extends Record[ListMap[String, _]] { self =>

    type Accessors[Lens[_, _], Prism[_, _], Traversal[_, _]] = fieldSet.Accessors[ListMap[String, _], Lens, Prism, Traversal]

    override def makeAccessors(b: AccessorBuilder): Accessors[b.Lens, b.Prism, b.Traversal] = fieldSet.makeAccessors(self, b)

    override def structure: Chunk[Schema.Field[_]] = fieldSet.toChunk

    override def rawConstruct(values: Chunk[Any]): Either[String, ListMap[String, _]] =
      if (values.size == structure.size)
        Right(ListMap(structure.map(_.label).zip(values): _*))
      else
        Left(s"wrong number of values for $structure")

    /**
     * Returns a new schema that with `annotation`
     */
    override def annotate(annotation: Any): GenericRecord = copy(annotations = annotations :+ annotation)

  }

  sealed case class CaseClass1[A, Z](field: Field[A], construct: A => Z, extractField: Z => A, override val annotations: Chunk[Any] = Chunk.empty) extends Record[Z] { self =>

    type Accessors[Lens[_, _], Prism[_, _], Traversal[_, _]] = Lens[Z, A]

    override def annotate(annotation: Any): CaseClass1[A, Z] = copy(annotations = annotations :+ annotation)

    override def makeAccessors(b: AccessorBuilder): b.Lens[Z, A] = b.makeLens(self, field)

    override def structure: Chunk[Field[_]] = Chunk(field)

    override def rawConstruct(values: Chunk[Any]): Either[String, Z] =
      if (values.size == 1)
        try {
          Right(construct(values(0).asInstanceOf[A]))
        } catch {
          case _: Throwable => Left("invalid type in values")
        } else
        Left(s"wrong number of values for $structure")

    override def toString: String = s"CaseClass1(${structure.mkString(",")})"
  }

  sealed case class CaseClass2[A1, A2, Z](field1: Field[A1], field2: Field[A2], construct: (A1, A2) => Z, extractField1: Z => A1, extractField2: Z => A2, override val annotations: Chunk[Any] = Chunk.empty) extends Record[Z] { self =>

    type Accessors[Lens[_, _], Prism[_, _], Traversal[_, _]] = (Lens[Z, A1], Lens[Z, A2])

    override def annotate(annotation: Any): CaseClass2[A1, A2, Z] = copy(annotations = annotations :+ annotation)

    override def makeAccessors(b: AccessorBuilder): (b.Lens[Z, A1], b.Lens[Z, A2]) = (b.makeLens(self, field1), b.makeLens(self, field2))

    override def structure: Chunk[Field[_]] = Chunk(field1, field2)

    override def rawConstruct(values: Chunk[Any]): Either[String, Z] =
      if (values.size == 2)
        try {
          Right(construct(values(0).asInstanceOf[A1], values(1).asInstanceOf[A2]))
        } catch {
          case _: Throwable => Left("invalid type in values")
        } else
        Left(s"wrong number of values for $structure")
    override def toString: String = s"CaseClass2(${structure.mkString(",")})"

  }

  sealed case class CaseClass3[A1, A2, A3, Z](field1: Field[A1], field2: Field[A2], field3: Field[A3], construct: (A1, A2, A3) => Z, extractField1: Z => A1, extractField2: Z => A2, extractField3: Z => A3, override val annotations: Chunk[Any] = Chunk.empty) extends Record[Z] { self =>
    type Accessors[Lens[_, _], Prism[_, _], Traversal[_, _]] = (Lens[Z, A1], Lens[Z, A2], Lens[Z, A3])

    override def annotate(annotation: Any): CaseClass3[A1, A2, A3, Z] = copy(annotations = annotations :+ annotation)

    override def makeAccessors(b: AccessorBuilder): (b.Lens[Z, A1], b.Lens[Z, A2], b.Lens[Z, A3]) =
      (b.makeLens(self, field1), b.makeLens(self, field2), b.makeLens(self, field3))

    override def structure: Chunk[Field[_]] = Chunk(field1, field2, field3)

    override def rawConstruct(values: Chunk[Any]): Either[String, Z] =
      if (values.size == 3)
        try {
          Right(construct(values(0).asInstanceOf[A1], values(1).asInstanceOf[A2], values(2).asInstanceOf[A3]))
        } catch {
          case _: Throwable => Left("invalid type in values")
        } else
        Left(s"wrong number of values for $structure")

    override def toString: String = s"CaseClass3(${structure.mkString(",")})"

  }

  sealed case class CaseClass4[A1, A2, A3, A4, Z](field1: Field[A1], field2: Field[A2], field3: Field[A3], field4: Field[A4], construct: (A1, A2, A3, A4) => Z, extractField1: Z => A1, extractField2: Z => A2, extractField3: Z => A3, extractField4: Z => A4, override val annotations: Chunk[Any] = Chunk.empty) extends Record[Z] { self =>
    type Accessors[Lens[_, _], Prism[_, _], Traversal[_, _]] = (Lens[Z, A1], Lens[Z, A2], Lens[Z, A3], Lens[Z, A4])

    override def annotate(annotation: Any): CaseClass4[A1, A2, A3, A4, Z] = copy(annotations = annotations :+ annotation)

    override def makeAccessors(b: AccessorBuilder): (b.Lens[Z, A1], b.Lens[Z, A2], b.Lens[Z, A3], b.Lens[Z, A4]) =
      (b.makeLens(self, field1), b.makeLens(self, field2), b.makeLens(self, field3), b.makeLens(self, field4))

    override def structure: Chunk[Field[_]] = Chunk(field1, field2, field3, field4)

    override def rawConstruct(values: Chunk[Any]): Either[String, Z] =
      if (values.size == 4)
        try {
          Right(construct(values(0).asInstanceOf[A1], values(1).asInstanceOf[A2], values(2).asInstanceOf[A3], values(3).asInstanceOf[A4]))
        } catch {
          case _: Throwable => Left("invalid type in values")
        } else
        Left(s"wrong number of values for $structure")

    override def toString: String = s"CaseClass4(${structure.mkString(",")})"

  }

  sealed case class CaseClass5[A1, A2, A3, A4, A5, Z](field1: Field[A1], field2: Field[A2], field3: Field[A3], field4: Field[A4], field5: Field[A5], construct: (A1, A2, A3, A4, A5) => Z, extractField1: Z => A1, extractField2: Z => A2, extractField3: Z => A3, extractField4: Z => A4, extractField5: Z => A5, override val annotations: Chunk[Any] = Chunk.empty) extends Record[Z] { self =>
    type Accessors[Lens[_, _], Prism[_, _], Traversal[_, _]] = (Lens[Z, A1], Lens[Z, A2], Lens[Z, A3], Lens[Z, A4], Lens[Z, A5])

    override def annotate(annotation: Any): CaseClass5[A1, A2, A3, A4, A5, Z] = copy(annotations = annotations :+ annotation)

    override def makeAccessors(b: AccessorBuilder): (b.Lens[Z, A1], b.Lens[Z, A2], b.Lens[Z, A3], b.Lens[Z, A4], b.Lens[Z, A5]) =
      (b.makeLens(self, field1), b.makeLens(self, field2), b.makeLens(self, field3), b.makeLens(self, field4), b.makeLens(self, field5))

    override def structure: Chunk[Field[_]] = Chunk(field1, field2, field3, field4, field5)

    override def rawConstruct(values: Chunk[Any]): Either[String, Z] =
      if (values.size == 5)
        try {
          Right(construct(values(0).asInstanceOf[A1], values(1).asInstanceOf[A2], values(2).asInstanceOf[A3], values(3).asInstanceOf[A4], values(4).asInstanceOf[A5]))
        } catch {
          case _: Throwable => Left("invalid type in values")
        } else
        Left(s"wrong number of values for $structure")

    override def toString: String = s"CaseClass5(${structure.mkString(",")})"
  }

  sealed case class CaseClass6[A1, A2, A3, A4, A5, A6, Z](
    field1: Field[A1],
    field2: Field[A2],
    field3: Field[A3],
    field4: Field[A4],
    field5: Field[A5],
    field6: Field[A6],
    construct: (A1, A2, A3, A4, A5, A6) => Z,
    extractField1: Z => A1,
    extractField2: Z => A2,
    extractField3: Z => A3,
    extractField4: Z => A4,
    extractField5: Z => A5,
    extractField6: Z => A6,
    override val annotations: Chunk[Any] = Chunk.empty
  ) extends Record[Z] { self =>
    type Accessors[Lens[_, _], Prism[_, _], Traversal[_, _]] = (Lens[Z, A1], Lens[Z, A2], Lens[Z, A3], Lens[Z, A4], Lens[Z, A5], Lens[Z, A6])

    override def annotate(annotation: Any): CaseClass6[A1, A2, A3, A4, A5, A6, Z] = copy(annotations = annotations :+ annotation)

    override def makeAccessors(b: AccessorBuilder): (b.Lens[Z, A1], b.Lens[Z, A2], b.Lens[Z, A3], b.Lens[Z, A4], b.Lens[Z, A5], b.Lens[Z, A6]) =
      (b.makeLens(self, field1), b.makeLens(self, field2), b.makeLens(self, field3), b.makeLens(self, field4), b.makeLens(self, field5), b.makeLens(self, field6))

    override def structure: Chunk[Field[_]] = Chunk(field1, field2, field3, field4, field5, field6)

    override def rawConstruct(values: Chunk[Any]): Either[String, Z] =
      if (values.size == 6)
        try {
          Right(construct(values(0).asInstanceOf[A1], values(1).asInstanceOf[A2], values(2).asInstanceOf[A3], values(3).asInstanceOf[A4], values(4).asInstanceOf[A5], values(5).asInstanceOf[A6]))
        } catch {
          case _: Throwable => Left("invalid type in values")
        } else
        Left(s"wrong number of values for $structure")

    override def toString: String = s"CaseClass6(${structure.mkString(",")})"

  }

  sealed case class CaseClass7[A1, A2, A3, A4, A5, A6, A7, Z](
    field1: Field[A1],
    field2: Field[A2],
    field3: Field[A3],
    field4: Field[A4],
    field5: Field[A5],
    field6: Field[A6],
    field7: Field[A7],
    construct: (A1, A2, A3, A4, A5, A6, A7) => Z,
    extractField1: Z => A1,
    extractField2: Z => A2,
    extractField3: Z => A3,
    extractField4: Z => A4,
    extractField5: Z => A5,
    extractField6: Z => A6,
    extractField7: Z => A7,
    override val annotations: Chunk[Any] = Chunk.empty
  ) extends Record[Z] { self =>
    type Accessors[Lens[_, _], Prism[_, _], Traversal[_, _]] = (Lens[Z, A1], Lens[Z, A2], Lens[Z, A3], Lens[Z, A4], Lens[Z, A5], Lens[Z, A6], Lens[Z, A7])

    override def annotate(annotation: Any): CaseClass7[A1, A2, A3, A4, A5, A6, A7, Z] = copy(annotations = annotations :+ annotation)

    override def makeAccessors(b: AccessorBuilder): (b.Lens[Z, A1], b.Lens[Z, A2], b.Lens[Z, A3], b.Lens[Z, A4], b.Lens[Z, A5], b.Lens[Z, A6], b.Lens[Z, A7]) =
      (b.makeLens(self, field1), b.makeLens(self, field2), b.makeLens(self, field3), b.makeLens(self, field4), b.makeLens(self, field5), b.makeLens(self, field6), b.makeLens(self, field7))

    override def structure: Chunk[Field[_]] = Chunk(field1, field2, field3, field4, field5, field6, field7)

    override def rawConstruct(values: Chunk[Any]): Either[String, Z] =
      if (values.size == 7)
        try {
          Right(construct(values(0).asInstanceOf[A1], values(1).asInstanceOf[A2], values(2).asInstanceOf[A3], values(3).asInstanceOf[A4], values(4).asInstanceOf[A5], values(5).asInstanceOf[A6], values(6).asInstanceOf[A7]))
        } catch {
          case _: Throwable => Left("invalid type in values")
        } else
        Left(s"wrong number of values for $structure")

    override def toString: String = s"CaseClass7(${structure.mkString(",")})"

  }

  sealed case class CaseClass8[A1, A2, A3, A4, A5, A6, A7, A8, Z](
    field1: Field[A1],
    field2: Field[A2],
    field3: Field[A3],
    field4: Field[A4],
    field5: Field[A5],
    field6: Field[A6],
    field7: Field[A7],
    field8: Field[A8],
    construct: (A1, A2, A3, A4, A5, A6, A7, A8) => Z,
    extractField1: Z => A1,
    extractField2: Z => A2,
    extractField3: Z => A3,
    extractField4: Z => A4,
    extractField5: Z => A5,
    extractField6: Z => A6,
    extractField7: Z => A7,
    extractField8: Z => A8,
    override val annotations: Chunk[Any] = Chunk.empty
  ) extends Record[Z] { self =>
    type Accessors[Lens[_, _], Prism[_, _], Traversal[_, _]] = (Lens[Z, A1], Lens[Z, A2], Lens[Z, A3], Lens[Z, A4], Lens[Z, A5], Lens[Z, A6], Lens[Z, A7], Lens[Z, A8])

    override def annotate(annotation: Any): CaseClass8[A1, A2, A3, A4, A5, A6, A7, A8, Z] = copy(annotations = annotations :+ annotation)

    override def makeAccessors(b: AccessorBuilder): (b.Lens[Z, A1], b.Lens[Z, A2], b.Lens[Z, A3], b.Lens[Z, A4], b.Lens[Z, A5], b.Lens[Z, A6], b.Lens[Z, A7], b.Lens[Z, A8]) =
      (b.makeLens(self, field1), b.makeLens(self, field2), b.makeLens(self, field3), b.makeLens(self, field4), b.makeLens(self, field5), b.makeLens(self, field6), b.makeLens(self, field7), b.makeLens(self, field8))

    override def structure: Chunk[Field[_]] = Chunk(field1, field2, field3, field4, field5, field6, field7, field8)

    override def rawConstruct(values: Chunk[Any]): Either[String, Z] =
      if (values.size == 8)
        try {
          Right(construct(values(0).asInstanceOf[A1], values(1).asInstanceOf[A2], values(2).asInstanceOf[A3], values(3).asInstanceOf[A4], values(4).asInstanceOf[A5], values(5).asInstanceOf[A6], values(6).asInstanceOf[A7], values(7).asInstanceOf[A8]))
        } catch {
          case _: Throwable => Left("invalid type in values")
        } else
        Left(s"wrong number of values for $structure")

    override def toString: String = s"CaseClass8(${structure.mkString(",")})"

  }

  sealed case class CaseClass9[A1, A2, A3, A4, A5, A6, A7, A8, A9, Z](
    field1: Field[A1],
    field2: Field[A2],
    field3: Field[A3],
    field4: Field[A4],
    field5: Field[A5],
    field6: Field[A6],
    field7: Field[A7],
    field8: Field[A8],
    field9: Field[A9],
    construct: (A1, A2, A3, A4, A5, A6, A7, A8, A9) => Z,
    extractField1: Z => A1,
    extractField2: Z => A2,
    extractField3: Z => A3,
    extractField4: Z => A4,
    extractField5: Z => A5,
    extractField6: Z => A6,
    extractField7: Z => A7,
    extractField8: Z => A8,
    extractField9: Z => A9,
    override val annotations: Chunk[Any] = Chunk.empty
  ) extends Record[Z] { self =>
    type Accessors[Lens[_, _], Prism[_, _], Traversal[_, _]] = (Lens[Z, A1], Lens[Z, A2], Lens[Z, A3], Lens[Z, A4], Lens[Z, A5], Lens[Z, A6], Lens[Z, A7], Lens[Z, A8], Lens[Z, A9])

    override def annotate(annotation: Any): CaseClass9[A1, A2, A3, A4, A5, A6, A7, A8, A9, Z] = copy(annotations = annotations :+ annotation)

    override def makeAccessors(b: AccessorBuilder): (b.Lens[Z, A1], b.Lens[Z, A2], b.Lens[Z, A3], b.Lens[Z, A4], b.Lens[Z, A5], b.Lens[Z, A6], b.Lens[Z, A7], b.Lens[Z, A8], b.Lens[Z, A9]) =
      (b.makeLens(self, field1), b.makeLens(self, field2), b.makeLens(self, field3), b.makeLens(self, field4), b.makeLens(self, field5), b.makeLens(self, field6), b.makeLens(self, field7), b.makeLens(self, field8), b.makeLens(self, field9))
    override def structure: Chunk[Field[_]] =
      Chunk(field1, field2, field3, field4, field5, field6, field7, field8, field9)

    override def rawConstruct(values: Chunk[Any]): Either[String, Z] =
      if (values.size == 9)
        try {
          Right(construct(values(0).asInstanceOf[A1], values(1).asInstanceOf[A2], values(2).asInstanceOf[A3], values(3).asInstanceOf[A4], values(4).asInstanceOf[A5], values(5).asInstanceOf[A6], values(6).asInstanceOf[A7], values(7).asInstanceOf[A8], values(8).asInstanceOf[A9]))
        } catch {
          case _: Throwable => Left("invalid type in values")
        } else
        Left(s"wrong number of values for $structure")

    override def toString: String = s"CaseClass9(${structure.mkString(",")})"

  }

  sealed case class CaseClass10[A1, A2, A3, A4, A5, A6, A7, A8, A9, A10, Z](
    field1: Field[A1],
    field2: Field[A2],
    field3: Field[A3],
    field4: Field[A4],
    field5: Field[A5],
    field6: Field[A6],
    field7: Field[A7],
    field8: Field[A8],
    field9: Field[A9],
    field10: Field[A10],
    construct: (A1, A2, A3, A4, A5, A6, A7, A8, A9, A10) => Z,
    extractField1: Z => A1,
    extractField2: Z => A2,
    extractField3: Z => A3,
    extractField4: Z => A4,
    extractField5: Z => A5,
    extractField6: Z => A6,
    extractField7: Z => A7,
    extractField8: Z => A8,
    extractField9: Z => A9,
    extractField10: Z => A10,
    override val annotations: Chunk[Any] = Chunk.empty
  ) extends Record[Z] { self =>
    type Accessors[Lens[_, _], Prism[_, _], Traversal[_, _]] = (Lens[Z, A1], Lens[Z, A2], Lens[Z, A3], Lens[Z, A4], Lens[Z, A5], Lens[Z, A6], Lens[Z, A7], Lens[Z, A8], Lens[Z, A9], Lens[Z, A10])

    override def annotate(annotation: Any): CaseClass10[A1, A2, A3, A4, A5, A6, A7, A8, A9, A10, Z] = copy(annotations = annotations :+ annotation)

    override def makeAccessors(b: AccessorBuilder): (b.Lens[Z, A1], b.Lens[Z, A2], b.Lens[Z, A3], b.Lens[Z, A4], b.Lens[Z, A5], b.Lens[Z, A6], b.Lens[Z, A7], b.Lens[Z, A8], b.Lens[Z, A9], b.Lens[Z, A10]) =
      (b.makeLens(self, field1), b.makeLens(self, field2), b.makeLens(self, field3), b.makeLens(self, field4), b.makeLens(self, field5), b.makeLens(self, field6), b.makeLens(self, field7), b.makeLens(self, field8), b.makeLens(self, field9), b.makeLens(self, field10))

    override def structure: Chunk[Field[_]] =
      Chunk(field1, field2, field3, field4, field5, field6, field7, field8, field9, field10)

    override def rawConstruct(values: Chunk[Any]): Either[String, Z] =
      if (values.size == 10)
        try {
          Right(construct(values(0).asInstanceOf[A1], values(1).asInstanceOf[A2], values(2).asInstanceOf[A3], values(3).asInstanceOf[A4], values(4).asInstanceOf[A5], values(5).asInstanceOf[A6], values(6).asInstanceOf[A7], values(7).asInstanceOf[A8], values(8).asInstanceOf[A9], values(9).asInstanceOf[A10]))
        } catch {
          case _: Throwable => Left("invalid type in values")
        } else
        Left(s"wrong number of values for $structure")
    override def toString: String = s"CaseClass10(${structure.mkString(",")})"

  }

  sealed case class CaseClass11[A1, A2, A3, A4, A5, A6, A7, A8, A9, A10, A11, Z](
    field1: Field[A1],
    field2: Field[A2],
    field3: Field[A3],
    field4: Field[A4],
    field5: Field[A5],
    field6: Field[A6],
    field7: Field[A7],
    field8: Field[A8],
    field9: Field[A9],
    field10: Field[A10],
    field11: Field[A11],
    construct: (A1, A2, A3, A4, A5, A6, A7, A8, A9, A10, A11) => Z,
    extractField1: Z => A1,
    extractField2: Z => A2,
    extractField3: Z => A3,
    extractField4: Z => A4,
    extractField5: Z => A5,
    extractField6: Z => A6,
    extractField7: Z => A7,
    extractField8: Z => A8,
    extractField9: Z => A9,
    extractField10: Z => A10,
    extractField11: Z => A11,
    override val annotations: Chunk[Any] = Chunk.empty
  ) extends Record[Z] { self =>
    type Accessors[Lens[_, _], Prism[_, _], Traversal[_, _]] = (Lens[Z, A1], Lens[Z, A2], Lens[Z, A3], Lens[Z, A4], Lens[Z, A5], Lens[Z, A6], Lens[Z, A7], Lens[Z, A8], Lens[Z, A9], Lens[Z, A10], Lens[Z, A11])

    override def annotate(annotation: Any): CaseClass11[A1, A2, A3, A4, A5, A6, A7, A8, A9, A10, A11, Z] = copy(annotations = annotations :+ annotation)

    override def makeAccessors(b: AccessorBuilder): (b.Lens[Z, A1], b.Lens[Z, A2], b.Lens[Z, A3], b.Lens[Z, A4], b.Lens[Z, A5], b.Lens[Z, A6], b.Lens[Z, A7], b.Lens[Z, A8], b.Lens[Z, A9], b.Lens[Z, A10], b.Lens[Z, A11]) =
      (b.makeLens(self, field1), b.makeLens(self, field2), b.makeLens(self, field3), b.makeLens(self, field4), b.makeLens(self, field5), b.makeLens(self, field6), b.makeLens(self, field7), b.makeLens(self, field8), b.makeLens(self, field9), b.makeLens(self, field10), b.makeLens(self, field11))

    override def structure: Chunk[Field[_]] =
      Chunk(field1, field2, field3, field4, field5, field6, field7, field8, field9, field10, field11)

    override def rawConstruct(values: Chunk[Any]): Either[String, Z] =
      if (values.size == 11)
        try {
          Right(construct(values(0).asInstanceOf[A1], values(1).asInstanceOf[A2], values(2).asInstanceOf[A3], values(3).asInstanceOf[A4], values(4).asInstanceOf[A5], values(5).asInstanceOf[A6], values(6).asInstanceOf[A7], values(7).asInstanceOf[A8], values(8).asInstanceOf[A9], values(9).asInstanceOf[A10], values(10).asInstanceOf[A11]))
        } catch {
          case _: Throwable => Left("invalid type in values")
        } else
        Left(s"wrong number of values for $structure")
    override def toString: String = s"CaseClass11(${structure.mkString(",")})"

  }

  sealed case class CaseClass12[A1, A2, A3, A4, A5, A6, A7, A8, A9, A10, A11, A12, Z](
    field1: Field[A1],
    field2: Field[A2],
    field3: Field[A3],
    field4: Field[A4],
    field5: Field[A5],
    field6: Field[A6],
    field7: Field[A7],
    field8: Field[A8],
    field9: Field[A9],
    field10: Field[A10],
    field11: Field[A11],
    field12: Field[A12],
    construct: (A1, A2, A3, A4, A5, A6, A7, A8, A9, A10, A11, A12) => Z,
    extractField1: Z => A1,
    extractField2: Z => A2,
    extractField3: Z => A3,
    extractField4: Z => A4,
    extractField5: Z => A5,
    extractField6: Z => A6,
    extractField7: Z => A7,
    extractField8: Z => A8,
    extractField9: Z => A9,
    extractField10: Z => A10,
    extractField11: Z => A11,
    extractField12: Z => A12,
    override val annotations: Chunk[Any] = Chunk.empty
  ) extends Record[Z] { self =>
    type Accessors[Lens[_, _], Prism[_, _], Traversal[_, _]] = (Lens[Z, A1], Lens[Z, A2], Lens[Z, A3], Lens[Z, A4], Lens[Z, A5], Lens[Z, A6], Lens[Z, A7], Lens[Z, A8], Lens[Z, A9], Lens[Z, A10], Lens[Z, A11], Lens[Z, A12])

    override def annotate(annotation: Any): CaseClass12[A1, A2, A3, A4, A5, A6, A7, A8, A9, A10, A11, A12, Z] = copy(annotations = annotations :+ annotation)

    override def makeAccessors(b: AccessorBuilder): (b.Lens[Z, A1], b.Lens[Z, A2], b.Lens[Z, A3], b.Lens[Z, A4], b.Lens[Z, A5], b.Lens[Z, A6], b.Lens[Z, A7], b.Lens[Z, A8], b.Lens[Z, A9], b.Lens[Z, A10], b.Lens[Z, A11], b.Lens[Z, A12]) =
      (b.makeLens(self, field1), b.makeLens(self, field2), b.makeLens(self, field3), b.makeLens(self, field4), b.makeLens(self, field5), b.makeLens(self, field6), b.makeLens(self, field7), b.makeLens(self, field8), b.makeLens(self, field9), b.makeLens(self, field10), b.makeLens(self, field11), b.makeLens(self, field12))

    override def structure: Chunk[Field[_]] =
      Chunk(field1, field2, field3, field4, field5, field6, field7, field8, field9, field10, field11, field12)

    override def rawConstruct(values: Chunk[Any]): Either[String, Z] =
      if (values.size == 12)
        try {
          Right(construct(values(0).asInstanceOf[A1], values(1).asInstanceOf[A2], values(2).asInstanceOf[A3], values(3).asInstanceOf[A4], values(4).asInstanceOf[A5], values(5).asInstanceOf[A6], values(6).asInstanceOf[A7], values(7).asInstanceOf[A8], values(8).asInstanceOf[A9], values(9).asInstanceOf[A10], values(10).asInstanceOf[A11], values(11).asInstanceOf[A12]))
        } catch {
          case _: Throwable => Left("invalid type in values")
        } else
        Left(s"wrong number of values for $structure")
    override def toString: String = s"CaseClass12(${structure.mkString(",")})"

  }

  sealed case class CaseClass13[A1, A2, A3, A4, A5, A6, A7, A8, A9, A10, A11, A12, A13, Z](
    field1: Field[A1],
    field2: Field[A2],
    field3: Field[A3],
    field4: Field[A4],
    field5: Field[A5],
    field6: Field[A6],
    field7: Field[A7],
    field8: Field[A8],
    field9: Field[A9],
    field10: Field[A10],
    field11: Field[A11],
    field12: Field[A12],
    field13: Field[A13],
    construct: (A1, A2, A3, A4, A5, A6, A7, A8, A9, A10, A11, A12, A13) => Z,
    extractField1: Z => A1,
    extractField2: Z => A2,
    extractField3: Z => A3,
    extractField4: Z => A4,
    extractField5: Z => A5,
    extractField6: Z => A6,
    extractField7: Z => A7,
    extractField8: Z => A8,
    extractField9: Z => A9,
    extractField10: Z => A10,
    extractField11: Z => A11,
    extractField12: Z => A12,
    extractField13: Z => A13,
    override val annotations: Chunk[Any] = Chunk.empty
  ) extends Record[Z] { self =>
    type Accessors[Lens[_, _], Prism[_, _], Traversal[_, _]] = (Lens[Z, A1], Lens[Z, A2], Lens[Z, A3], Lens[Z, A4], Lens[Z, A5], Lens[Z, A6], Lens[Z, A7], Lens[Z, A8], Lens[Z, A9], Lens[Z, A10], Lens[Z, A11], Lens[Z, A12], Lens[Z, A13])

    override def annotate(annotation: Any): CaseClass13[A1, A2, A3, A4, A5, A6, A7, A8, A9, A10, A11, A12, A13, Z] = copy(annotations = annotations :+ annotation)

    override def makeAccessors(b: AccessorBuilder): (b.Lens[Z, A1], b.Lens[Z, A2], b.Lens[Z, A3], b.Lens[Z, A4], b.Lens[Z, A5], b.Lens[Z, A6], b.Lens[Z, A7], b.Lens[Z, A8], b.Lens[Z, A9], b.Lens[Z, A10], b.Lens[Z, A11], b.Lens[Z, A12], b.Lens[Z, A13]) =
      (b.makeLens(self, field1), b.makeLens(self, field2), b.makeLens(self, field3), b.makeLens(self, field4), b.makeLens(self, field5), b.makeLens(self, field6), b.makeLens(self, field7), b.makeLens(self, field8), b.makeLens(self, field9), b.makeLens(self, field10), b.makeLens(self, field11), b.makeLens(self, field12), b.makeLens(self, field13))

    override def structure: Chunk[Field[_]] =
      Chunk(field1, field2, field3, field4, field5, field6, field7, field8, field9, field10, field11, field12, field13)

    override def rawConstruct(values: Chunk[Any]): Either[String, Z] =
      if (values.size == 13)
        try {
          Right(construct(values(0).asInstanceOf[A1], values(1).asInstanceOf[A2], values(2).asInstanceOf[A3], values(3).asInstanceOf[A4], values(4).asInstanceOf[A5], values(5).asInstanceOf[A6], values(6).asInstanceOf[A7], values(7).asInstanceOf[A8], values(8).asInstanceOf[A9], values(9).asInstanceOf[A10], values(10).asInstanceOf[A11], values(11).asInstanceOf[A12], values(12).asInstanceOf[A13]))
        } catch {
          case _: Throwable => Left("invalid type in values")
        } else
        Left(s"wrong number of values for $structure")
    override def toString: String = s"CaseClass13(${structure.mkString(",")})"

  }

  sealed case class CaseClass14[A1, A2, A3, A4, A5, A6, A7, A8, A9, A10, A11, A12, A13, A14, Z](
    field1: Field[A1],
    field2: Field[A2],
    field3: Field[A3],
    field4: Field[A4],
    field5: Field[A5],
    field6: Field[A6],
    field7: Field[A7],
    field8: Field[A8],
    field9: Field[A9],
    field10: Field[A10],
    field11: Field[A11],
    field12: Field[A12],
    field13: Field[A13],
    field14: Field[A14],
    construct: (A1, A2, A3, A4, A5, A6, A7, A8, A9, A10, A11, A12, A13, A14) => Z,
    extractField1: Z => A1,
    extractField2: Z => A2,
    extractField3: Z => A3,
    extractField4: Z => A4,
    extractField5: Z => A5,
    extractField6: Z => A6,
    extractField7: Z => A7,
    extractField8: Z => A8,
    extractField9: Z => A9,
    extractField10: Z => A10,
    extractField11: Z => A11,
    extractField12: Z => A12,
    extractField13: Z => A13,
    extractField14: Z => A14,
    override val annotations: Chunk[Any] = Chunk.empty
  ) extends Record[Z] { self =>
    type Accessors[Lens[_, _], Prism[_, _], Traversal[_, _]] = (Lens[Z, A1], Lens[Z, A2], Lens[Z, A3], Lens[Z, A4], Lens[Z, A5], Lens[Z, A6], Lens[Z, A7], Lens[Z, A8], Lens[Z, A9], Lens[Z, A10], Lens[Z, A11], Lens[Z, A12], Lens[Z, A13], Lens[Z, A14])

    override def annotate(annotation: Any): CaseClass14[A1, A2, A3, A4, A5, A6, A7, A8, A9, A10, A11, A12, A13, A14, Z] = copy(annotations = annotations :+ annotation)

    override def makeAccessors(b: AccessorBuilder): (b.Lens[Z, A1], b.Lens[Z, A2], b.Lens[Z, A3], b.Lens[Z, A4], b.Lens[Z, A5], b.Lens[Z, A6], b.Lens[Z, A7], b.Lens[Z, A8], b.Lens[Z, A9], b.Lens[Z, A10], b.Lens[Z, A11], b.Lens[Z, A12], b.Lens[Z, A13], b.Lens[Z, A14]) =
      (b.makeLens(self, field1), b.makeLens(self, field2), b.makeLens(self, field3), b.makeLens(self, field4), b.makeLens(self, field5), b.makeLens(self, field6), b.makeLens(self, field7), b.makeLens(self, field8), b.makeLens(self, field9), b.makeLens(self, field10), b.makeLens(self, field11), b.makeLens(self, field12), b.makeLens(self, field13), b.makeLens(self, field14))

    override def structure: Chunk[Field[_]] =
      Chunk(field1, field2, field3, field4, field5, field6, field7, field8, field9, field10, field11, field12, field13, field14)

    override def rawConstruct(values: Chunk[Any]): Either[String, Z] =
      if (values.size == 14)
        try {
          Right(
            construct(
              values(0).asInstanceOf[A1],
              values(1).asInstanceOf[A2],
              values(2).asInstanceOf[A3],
              values(3).asInstanceOf[A4],
              values(4).asInstanceOf[A5],
              values(5).asInstanceOf[A6],
              values(6).asInstanceOf[A7],
              values(7).asInstanceOf[A8],
              values(8).asInstanceOf[A9],
              values(9).asInstanceOf[A10],
              values(10).asInstanceOf[A11],
              values(11).asInstanceOf[A12],
              values(12).asInstanceOf[A13],
              values(13).asInstanceOf[A14]
            )
          )
        } catch {
          case _: Throwable => Left("invalid type in values")
        } else
        Left(s"wrong number of values for $structure")

    override def toString: String = s"CaseClass14(${structure.mkString(",")})"

  }

  sealed case class CaseClass15[A1, A2, A3, A4, A5, A6, A7, A8, A9, A10, A11, A12, A13, A14, A15, Z](
    field1: Field[A1],
    field2: Field[A2],
    field3: Field[A3],
    field4: Field[A4],
    field5: Field[A5],
    field6: Field[A6],
    field7: Field[A7],
    field8: Field[A8],
    field9: Field[A9],
    field10: Field[A10],
    field11: Field[A11],
    field12: Field[A12],
    field13: Field[A13],
    field14: Field[A14],
    field15: Field[A15],
    construct: (A1, A2, A3, A4, A5, A6, A7, A8, A9, A10, A11, A12, A13, A14, A15) => Z,
    extractField1: Z => A1,
    extractField2: Z => A2,
    extractField3: Z => A3,
    extractField4: Z => A4,
    extractField5: Z => A5,
    extractField6: Z => A6,
    extractField7: Z => A7,
    extractField8: Z => A8,
    extractField9: Z => A9,
    extractField10: Z => A10,
    extractField11: Z => A11,
    extractField12: Z => A12,
    extractField13: Z => A13,
    extractField14: Z => A14,
    extractField15: Z => A15,
    override val annotations: Chunk[Any] = Chunk.empty
  ) extends Record[Z] { self =>
    type Accessors[Lens[_, _], Prism[_, _], Traversal[_, _]] = (Lens[Z, A1], Lens[Z, A2], Lens[Z, A3], Lens[Z, A4], Lens[Z, A5], Lens[Z, A6], Lens[Z, A7], Lens[Z, A8], Lens[Z, A9], Lens[Z, A10], Lens[Z, A11], Lens[Z, A12], Lens[Z, A13], Lens[Z, A14], Lens[Z, A15])

    override def annotate(annotation: Any): CaseClass15[A1, A2, A3, A4, A5, A6, A7, A8, A9, A10, A11, A12, A13, A14, A15, Z] = copy(annotations = annotations :+ annotation)

    override def makeAccessors(b: AccessorBuilder): (b.Lens[Z, A1], b.Lens[Z, A2], b.Lens[Z, A3], b.Lens[Z, A4], b.Lens[Z, A5], b.Lens[Z, A6], b.Lens[Z, A7], b.Lens[Z, A8], b.Lens[Z, A9], b.Lens[Z, A10], b.Lens[Z, A11], b.Lens[Z, A12], b.Lens[Z, A13], b.Lens[Z, A14], b.Lens[Z, A15]) =
      (
        b.makeLens(self, field1),
        b.makeLens(self, field2),
        b.makeLens(self, field3),
        b.makeLens(self, field4),
        b.makeLens(self, field5),
        b.makeLens(self, field6),
        b.makeLens(self, field7),
        b.makeLens(self, field8),
        b.makeLens(self, field9),
        b.makeLens(self, field10),
        b.makeLens(self, field11),
        b.makeLens(self, field12),
        b.makeLens(self, field13),
        b.makeLens(self, field14),
        b.makeLens(self, field15)
      )

    override def structure: Chunk[Field[_]] =
      Chunk(field1, field2, field3, field4, field5, field6, field7, field8, field9, field10, field11, field12, field13, field14, field15)

    override def rawConstruct(values: Chunk[Any]): Either[String, Z] =
      if (values.size == 15)
        try {
          Right(
            construct(
              values(0).asInstanceOf[A1],
              values(1).asInstanceOf[A2],
              values(2).asInstanceOf[A3],
              values(3).asInstanceOf[A4],
              values(4).asInstanceOf[A5],
              values(5).asInstanceOf[A6],
              values(6).asInstanceOf[A7],
              values(7).asInstanceOf[A8],
              values(8).asInstanceOf[A9],
              values(9).asInstanceOf[A10],
              values(10).asInstanceOf[A11],
              values(11).asInstanceOf[A12],
              values(12).asInstanceOf[A13],
              values(13).asInstanceOf[A14],
              values(14).asInstanceOf[A15]
            )
          )
        } catch {
          case _: Throwable => Left("invalid type in values")
        } else
        Left(s"wrong number of values for $structure")

    override def toString: String = s"CaseClass15(${structure.mkString(",")})"

  }

  sealed case class CaseClass16[A1, A2, A3, A4, A5, A6, A7, A8, A9, A10, A11, A12, A13, A14, A15, A16, Z](
    field1: Field[A1],
    field2: Field[A2],
    field3: Field[A3],
    field4: Field[A4],
    field5: Field[A5],
    field6: Field[A6],
    field7: Field[A7],
    field8: Field[A8],
    field9: Field[A9],
    field10: Field[A10],
    field11: Field[A11],
    field12: Field[A12],
    field13: Field[A13],
    field14: Field[A14],
    field15: Field[A15],
    field16: Field[A16],
    construct: (A1, A2, A3, A4, A5, A6, A7, A8, A9, A10, A11, A12, A13, A14, A15, A16) => Z,
    extractField1: Z => A1,
    extractField2: Z => A2,
    extractField3: Z => A3,
    extractField4: Z => A4,
    extractField5: Z => A5,
    extractField6: Z => A6,
    extractField7: Z => A7,
    extractField8: Z => A8,
    extractField9: Z => A9,
    extractField10: Z => A10,
    extractField11: Z => A11,
    extractField12: Z => A12,
    extractField13: Z => A13,
    extractField14: Z => A14,
    extractField15: Z => A15,
    extractField16: Z => A16,
    override val annotations: Chunk[Any] = Chunk.empty
  ) extends Record[Z] { self =>
    type Accessors[Lens[_, _], Prism[_, _], Traversal[_, _]] = (Lens[Z, A1], Lens[Z, A2], Lens[Z, A3], Lens[Z, A4], Lens[Z, A5], Lens[Z, A6], Lens[Z, A7], Lens[Z, A8], Lens[Z, A9], Lens[Z, A10], Lens[Z, A11], Lens[Z, A12], Lens[Z, A13], Lens[Z, A14], Lens[Z, A15], Lens[Z, A16])

    override def annotate(annotation: Any): CaseClass16[A1, A2, A3, A4, A5, A6, A7, A8, A9, A10, A11, A12, A13, A14, A15, A16, Z] = copy(annotations = annotations :+ annotation)

    override def makeAccessors(b: AccessorBuilder): (b.Lens[Z, A1], b.Lens[Z, A2], b.Lens[Z, A3], b.Lens[Z, A4], b.Lens[Z, A5], b.Lens[Z, A6], b.Lens[Z, A7], b.Lens[Z, A8], b.Lens[Z, A9], b.Lens[Z, A10], b.Lens[Z, A11], b.Lens[Z, A12], b.Lens[Z, A13], b.Lens[Z, A14], b.Lens[Z, A15], b.Lens[Z, A16]) =
      (
        b.makeLens(self, field1),
        b.makeLens(self, field2),
        b.makeLens(self, field3),
        b.makeLens(self, field4),
        b.makeLens(self, field5),
        b.makeLens(self, field6),
        b.makeLens(self, field7),
        b.makeLens(self, field8),
        b.makeLens(self, field9),
        b.makeLens(self, field10),
        b.makeLens(self, field11),
        b.makeLens(self, field12),
        b.makeLens(self, field13),
        b.makeLens(self, field14),
        b.makeLens(self, field15),
        b.makeLens(self, field16)
      )

    override def structure: Chunk[Field[_]] =
      Chunk(field1, field2, field3, field4, field5, field6, field7, field8, field9, field10, field11, field12, field13, field14, field15, field16)

    override def rawConstruct(values: Chunk[Any]): Either[String, Z] =
      if (values.size == 16)
        try {
          Right(
            construct(
              values(0).asInstanceOf[A1],
              values(1).asInstanceOf[A2],
              values(2).asInstanceOf[A3],
              values(3).asInstanceOf[A4],
              values(4).asInstanceOf[A5],
              values(5).asInstanceOf[A6],
              values(6).asInstanceOf[A7],
              values(7).asInstanceOf[A8],
              values(8).asInstanceOf[A9],
              values(9).asInstanceOf[A10],
              values(10).asInstanceOf[A11],
              values(11).asInstanceOf[A12],
              values(12).asInstanceOf[A13],
              values(13).asInstanceOf[A14],
              values(14).asInstanceOf[A15],
              values(15).asInstanceOf[A16]
            )
          )
        } catch {
          case _: Throwable => Left("invalid type in values")
        } else
        Left(s"wrong number of values for $structure")

    override def toString: String = s"CaseClass16(${structure.mkString(",")})"

  }

  sealed case class CaseClass17[A1, A2, A3, A4, A5, A6, A7, A8, A9, A10, A11, A12, A13, A14, A15, A16, A17, Z](
    field1: Field[A1],
    field2: Field[A2],
    field3: Field[A3],
    field4: Field[A4],
    field5: Field[A5],
    field6: Field[A6],
    field7: Field[A7],
    field8: Field[A8],
    field9: Field[A9],
    field10: Field[A10],
    field11: Field[A11],
    field12: Field[A12],
    field13: Field[A13],
    field14: Field[A14],
    field15: Field[A15],
    field16: Field[A16],
    field17: Field[A17],
    construct: (A1, A2, A3, A4, A5, A6, A7, A8, A9, A10, A11, A12, A13, A14, A15, A16, A17) => Z,
    extractField1: Z => A1,
    extractField2: Z => A2,
    extractField3: Z => A3,
    extractField4: Z => A4,
    extractField5: Z => A5,
    extractField6: Z => A6,
    extractField7: Z => A7,
    extractField8: Z => A8,
    extractField9: Z => A9,
    extractField10: Z => A10,
    extractField11: Z => A11,
    extractField12: Z => A12,
    extractField13: Z => A13,
    extractField14: Z => A14,
    extractField15: Z => A15,
    extractField16: Z => A16,
    extractField17: Z => A17,
    override val annotations: Chunk[Any] = Chunk.empty
  ) extends Record[Z] { self =>
    type Accessors[Lens[_, _], Prism[_, _], Traversal[_, _]] = (Lens[Z, A1], Lens[Z, A2], Lens[Z, A3], Lens[Z, A4], Lens[Z, A5], Lens[Z, A6], Lens[Z, A7], Lens[Z, A8], Lens[Z, A9], Lens[Z, A10], Lens[Z, A11], Lens[Z, A12], Lens[Z, A13], Lens[Z, A14], Lens[Z, A15], Lens[Z, A16], Lens[Z, A17])

    override def annotate(annotation: Any): CaseClass17[A1, A2, A3, A4, A5, A6, A7, A8, A9, A10, A11, A12, A13, A14, A15, A16, A17, Z] = copy(annotations = annotations :+ annotation)

    override def makeAccessors(b: AccessorBuilder): (b.Lens[Z, A1], b.Lens[Z, A2], b.Lens[Z, A3], b.Lens[Z, A4], b.Lens[Z, A5], b.Lens[Z, A6], b.Lens[Z, A7], b.Lens[Z, A8], b.Lens[Z, A9], b.Lens[Z, A10], b.Lens[Z, A11], b.Lens[Z, A12], b.Lens[Z, A13], b.Lens[Z, A14], b.Lens[Z, A15], b.Lens[Z, A16], b.Lens[Z, A17]) =
      (
        b.makeLens(self, field1),
        b.makeLens(self, field2),
        b.makeLens(self, field3),
        b.makeLens(self, field4),
        b.makeLens(self, field5),
        b.makeLens(self, field6),
        b.makeLens(self, field7),
        b.makeLens(self, field8),
        b.makeLens(self, field9),
        b.makeLens(self, field10),
        b.makeLens(self, field11),
        b.makeLens(self, field12),
        b.makeLens(self, field13),
        b.makeLens(self, field14),
        b.makeLens(self, field15),
        b.makeLens(self, field16),
        b.makeLens(self, field17)
      )

    override def structure: Chunk[Field[_]] =
      Chunk(field1, field2, field3, field4, field5, field6, field7, field8, field9, field10, field11, field12, field13, field14, field15, field16, field17)

    override def rawConstruct(values: Chunk[Any]): Either[String, Z] =
      if (values.size == 17)
        try {
          Right(
            construct(
              values(0).asInstanceOf[A1],
              values(1).asInstanceOf[A2],
              values(2).asInstanceOf[A3],
              values(3).asInstanceOf[A4],
              values(4).asInstanceOf[A5],
              values(5).asInstanceOf[A6],
              values(6).asInstanceOf[A7],
              values(7).asInstanceOf[A8],
              values(8).asInstanceOf[A9],
              values(9).asInstanceOf[A10],
              values(10).asInstanceOf[A11],
              values(11).asInstanceOf[A12],
              values(12).asInstanceOf[A13],
              values(13).asInstanceOf[A14],
              values(14).asInstanceOf[A15],
              values(15).asInstanceOf[A16],
              values(16).asInstanceOf[A17]
            )
          )
        } catch {
          case _: Throwable => Left("invalid type in values")
        } else
        Left(s"wrong number of values for $structure")

    override def toString: String = s"CaseClass17(${structure.mkString(",")})"

  }

  sealed case class CaseClass18[A1, A2, A3, A4, A5, A6, A7, A8, A9, A10, A11, A12, A13, A14, A15, A16, A17, A18, Z](
    field1: Field[A1],
    field2: Field[A2],
    field3: Field[A3],
    field4: Field[A4],
    field5: Field[A5],
    field6: Field[A6],
    field7: Field[A7],
    field8: Field[A8],
    field9: Field[A9],
    field10: Field[A10],
    field11: Field[A11],
    field12: Field[A12],
    field13: Field[A13],
    field14: Field[A14],
    field15: Field[A15],
    field16: Field[A16],
    field17: Field[A17],
    field18: Field[A18],
    construct: (A1, A2, A3, A4, A5, A6, A7, A8, A9, A10, A11, A12, A13, A14, A15, A16, A17, A18) => Z,
    extractField1: Z => A1,
    extractField2: Z => A2,
    extractField3: Z => A3,
    extractField4: Z => A4,
    extractField5: Z => A5,
    extractField6: Z => A6,
    extractField7: Z => A7,
    extractField8: Z => A8,
    extractField9: Z => A9,
    extractField10: Z => A10,
    extractField11: Z => A11,
    extractField12: Z => A12,
    extractField13: Z => A13,
    extractField14: Z => A14,
    extractField15: Z => A15,
    extractField16: Z => A16,
    extractField17: Z => A17,
    extractField18: Z => A18,
    override val annotations: Chunk[Any] = Chunk.empty
  ) extends Record[Z] { self =>
    type Accessors[Lens[_, _], Prism[_, _], Traversal[_, _]] = (Lens[Z, A1], Lens[Z, A2], Lens[Z, A3], Lens[Z, A4], Lens[Z, A5], Lens[Z, A6], Lens[Z, A7], Lens[Z, A8], Lens[Z, A9], Lens[Z, A10], Lens[Z, A11], Lens[Z, A12], Lens[Z, A13], Lens[Z, A14], Lens[Z, A15], Lens[Z, A16], Lens[Z, A17], Lens[Z, A18])

    override def annotate(annotation: Any): CaseClass18[A1, A2, A3, A4, A5, A6, A7, A8, A9, A10, A11, A12, A13, A14, A15, A16, A17, A18, Z] = copy(annotations = annotations :+ annotation)

    override def makeAccessors(b: AccessorBuilder): (b.Lens[Z, A1], b.Lens[Z, A2], b.Lens[Z, A3], b.Lens[Z, A4], b.Lens[Z, A5], b.Lens[Z, A6], b.Lens[Z, A7], b.Lens[Z, A8], b.Lens[Z, A9], b.Lens[Z, A10], b.Lens[Z, A11], b.Lens[Z, A12], b.Lens[Z, A13], b.Lens[Z, A14], b.Lens[Z, A15], b.Lens[Z, A16], b.Lens[Z, A17], b.Lens[Z, A18]) =
      (
        b.makeLens(self, field1),
        b.makeLens(self, field2),
        b.makeLens(self, field3),
        b.makeLens(self, field4),
        b.makeLens(self, field5),
        b.makeLens(self, field6),
        b.makeLens(self, field7),
        b.makeLens(self, field8),
        b.makeLens(self, field9),
        b.makeLens(self, field10),
        b.makeLens(self, field11),
        b.makeLens(self, field12),
        b.makeLens(self, field13),
        b.makeLens(self, field14),
        b.makeLens(self, field15),
        b.makeLens(self, field16),
        b.makeLens(self, field17),
        b.makeLens(self, field18)
      )

    override def structure: Chunk[Field[_]] =
      Chunk(field1, field2, field3, field4, field5, field6, field7, field8, field9, field10, field11, field12, field13, field14, field15, field16, field17, field18)

    override def rawConstruct(values: Chunk[Any]): Either[String, Z] =
      if (values.size == 18)
        try {
          Right(
            construct(
              values(0).asInstanceOf[A1],
              values(1).asInstanceOf[A2],
              values(2).asInstanceOf[A3],
              values(3).asInstanceOf[A4],
              values(4).asInstanceOf[A5],
              values(5).asInstanceOf[A6],
              values(6).asInstanceOf[A7],
              values(7).asInstanceOf[A8],
              values(8).asInstanceOf[A9],
              values(9).asInstanceOf[A10],
              values(10).asInstanceOf[A11],
              values(11).asInstanceOf[A12],
              values(12).asInstanceOf[A13],
              values(13).asInstanceOf[A14],
              values(14).asInstanceOf[A15],
              values(15).asInstanceOf[A16],
              values(16).asInstanceOf[A17],
              values(17).asInstanceOf[A18]
            )
          )
        } catch {
          case _: Throwable => Left("invalid type in values")
        } else
        Left(s"wrong number of values for $structure")

    override def toString: String = s"CaseClass18(${structure.mkString(",")})"

  }

  sealed case class CaseClass19[A1, A2, A3, A4, A5, A6, A7, A8, A9, A10, A11, A12, A13, A14, A15, A16, A17, A18, A19, Z](
    field1: Field[A1],
    field2: Field[A2],
    field3: Field[A3],
    field4: Field[A4],
    field5: Field[A5],
    field6: Field[A6],
    field7: Field[A7],
    field8: Field[A8],
    field9: Field[A9],
    field10: Field[A10],
    field11: Field[A11],
    field12: Field[A12],
    field13: Field[A13],
    field14: Field[A14],
    field15: Field[A15],
    field16: Field[A16],
    field17: Field[A17],
    field18: Field[A18],
    field19: Field[A19],
    construct: (A1, A2, A3, A4, A5, A6, A7, A8, A9, A10, A11, A12, A13, A14, A15, A16, A17, A18, A19) => Z,
    extractField1: Z => A1,
    extractField2: Z => A2,
    extractField3: Z => A3,
    extractField4: Z => A4,
    extractField5: Z => A5,
    extractField6: Z => A6,
    extractField7: Z => A7,
    extractField8: Z => A8,
    extractField9: Z => A9,
    extractField10: Z => A10,
    extractField11: Z => A11,
    extractField12: Z => A12,
    extractField13: Z => A13,
    extractField14: Z => A14,
    extractField15: Z => A15,
    extractField16: Z => A16,
    extractField17: Z => A17,
    extractField18: Z => A18,
    extractField19: Z => A19,
    override val annotations: Chunk[Any] = Chunk.empty
  ) extends Record[Z] { self =>
    type Accessors[Lens[_, _], Prism[_, _], Traversal[_, _]] = (Lens[Z, A1], Lens[Z, A2], Lens[Z, A3], Lens[Z, A4], Lens[Z, A5], Lens[Z, A6], Lens[Z, A7], Lens[Z, A8], Lens[Z, A9], Lens[Z, A10], Lens[Z, A11], Lens[Z, A12], Lens[Z, A13], Lens[Z, A14], Lens[Z, A15], Lens[Z, A16], Lens[Z, A17], Lens[Z, A18], Lens[Z, A19])

    override def annotate(annotation: Any): CaseClass19[A1, A2, A3, A4, A5, A6, A7, A8, A9, A10, A11, A12, A13, A14, A15, A16, A17, A18, A19, Z] = copy(annotations = annotations :+ annotation)

    override def makeAccessors(b: AccessorBuilder): (b.Lens[Z, A1], b.Lens[Z, A2], b.Lens[Z, A3], b.Lens[Z, A4], b.Lens[Z, A5], b.Lens[Z, A6], b.Lens[Z, A7], b.Lens[Z, A8], b.Lens[Z, A9], b.Lens[Z, A10], b.Lens[Z, A11], b.Lens[Z, A12], b.Lens[Z, A13], b.Lens[Z, A14], b.Lens[Z, A15], b.Lens[Z, A16], b.Lens[Z, A17], b.Lens[Z, A18], b.Lens[Z, A19]) =
      (
        b.makeLens(self, field1),
        b.makeLens(self, field2),
        b.makeLens(self, field3),
        b.makeLens(self, field4),
        b.makeLens(self, field5),
        b.makeLens(self, field6),
        b.makeLens(self, field7),
        b.makeLens(self, field8),
        b.makeLens(self, field9),
        b.makeLens(self, field10),
        b.makeLens(self, field11),
        b.makeLens(self, field12),
        b.makeLens(self, field13),
        b.makeLens(self, field14),
        b.makeLens(self, field15),
        b.makeLens(self, field16),
        b.makeLens(self, field17),
        b.makeLens(self, field18),
        b.makeLens(self, field19)
      )

    override def structure: Chunk[Field[_]] =
      Chunk(field1, field2, field3, field4, field5, field6, field7, field8, field9, field10, field11, field12, field13, field14, field15, field16, field17, field18, field19)

    override def rawConstruct(values: Chunk[Any]): Either[String, Z] =
      if (values.size == 19)
        try {
          Right(
            construct(
              values(0).asInstanceOf[A1],
              values(1).asInstanceOf[A2],
              values(2).asInstanceOf[A3],
              values(3).asInstanceOf[A4],
              values(4).asInstanceOf[A5],
              values(5).asInstanceOf[A6],
              values(6).asInstanceOf[A7],
              values(7).asInstanceOf[A8],
              values(8).asInstanceOf[A9],
              values(9).asInstanceOf[A10],
              values(10).asInstanceOf[A11],
              values(11).asInstanceOf[A12],
              values(12).asInstanceOf[A13],
              values(13).asInstanceOf[A14],
              values(14).asInstanceOf[A15],
              values(15).asInstanceOf[A16],
              values(16).asInstanceOf[A17],
              values(17).asInstanceOf[A18],
              values(18).asInstanceOf[A19]
            )
          )
        } catch {
          case _: Throwable => Left("invalid type in values")
        } else
        Left(s"wrong number of values for $structure")

    override def toString: String = s"CaseClass19(${structure.mkString(",")})"

  }

  sealed case class CaseClass20[A1, A2, A3, A4, A5, A6, A7, A8, A9, A10, A11, A12, A13, A14, A15, A16, A17, A18, A19, A20, Z](
    field1: Field[A1],
    field2: Field[A2],
    field3: Field[A3],
    field4: Field[A4],
    field5: Field[A5],
    field6: Field[A6],
    field7: Field[A7],
    field8: Field[A8],
    field9: Field[A9],
    field10: Field[A10],
    field11: Field[A11],
    field12: Field[A12],
    field13: Field[A13],
    field14: Field[A14],
    field15: Field[A15],
    field16: Field[A16],
    field17: Field[A17],
    field18: Field[A18],
    field19: Field[A19],
    field20: Field[A20],
    construct: (A1, A2, A3, A4, A5, A6, A7, A8, A9, A10, A11, A12, A13, A14, A15, A16, A17, A18, A19, A20) => Z,
    extractField1: Z => A1,
    extractField2: Z => A2,
    extractField3: Z => A3,
    extractField4: Z => A4,
    extractField5: Z => A5,
    extractField6: Z => A6,
    extractField7: Z => A7,
    extractField8: Z => A8,
    extractField9: Z => A9,
    extractField10: Z => A10,
    extractField11: Z => A11,
    extractField12: Z => A12,
    extractField13: Z => A13,
    extractField14: Z => A14,
    extractField15: Z => A15,
    extractField16: Z => A16,
    extractField17: Z => A17,
    extractField18: Z => A18,
    extractField19: Z => A19,
    extractField20: Z => A20,
    override val annotations: Chunk[Any] = Chunk.empty
  ) extends Record[Z] { self =>
    type Accessors[Lens[_, _], Prism[_, _], Traversal[_, _]] = (Lens[Z, A1], Lens[Z, A2], Lens[Z, A3], Lens[Z, A4], Lens[Z, A5], Lens[Z, A6], Lens[Z, A7], Lens[Z, A8], Lens[Z, A9], Lens[Z, A10], Lens[Z, A11], Lens[Z, A12], Lens[Z, A13], Lens[Z, A14], Lens[Z, A15], Lens[Z, A16], Lens[Z, A17], Lens[Z, A18], Lens[Z, A19], Lens[Z, A20])

    override def annotate(annotation: Any): CaseClass20[A1, A2, A3, A4, A5, A6, A7, A8, A9, A10, A11, A12, A13, A14, A15, A16, A17, A18, A19, A20, Z] = copy(annotations = annotations :+ annotation)

    override def makeAccessors(b: AccessorBuilder): (b.Lens[Z, A1], b.Lens[Z, A2], b.Lens[Z, A3], b.Lens[Z, A4], b.Lens[Z, A5], b.Lens[Z, A6], b.Lens[Z, A7], b.Lens[Z, A8], b.Lens[Z, A9], b.Lens[Z, A10], b.Lens[Z, A11], b.Lens[Z, A12], b.Lens[Z, A13], b.Lens[Z, A14], b.Lens[Z, A15], b.Lens[Z, A16], b.Lens[Z, A17], b.Lens[Z, A18], b.Lens[Z, A19], b.Lens[Z, A20]) =
      (
        b.makeLens(self, field1),
        b.makeLens(self, field2),
        b.makeLens(self, field3),
        b.makeLens(self, field4),
        b.makeLens(self, field5),
        b.makeLens(self, field6),
        b.makeLens(self, field7),
        b.makeLens(self, field8),
        b.makeLens(self, field9),
        b.makeLens(self, field10),
        b.makeLens(self, field11),
        b.makeLens(self, field12),
        b.makeLens(self, field13),
        b.makeLens(self, field14),
        b.makeLens(self, field15),
        b.makeLens(self, field16),
        b.makeLens(self, field17),
        b.makeLens(self, field18),
        b.makeLens(self, field19),
        b.makeLens(self, field20)
      )

    override def structure: Chunk[Field[_]] =
      Chunk(field1, field2, field3, field4, field5, field6, field7, field8, field9, field10, field11, field12, field13, field14, field15, field16, field17, field18, field19, field20)

    override def rawConstruct(values: Chunk[Any]): Either[String, Z] =
      if (values.size == 20)
        try {
          Right(
            construct(
              values(0).asInstanceOf[A1],
              values(1).asInstanceOf[A2],
              values(2).asInstanceOf[A3],
              values(3).asInstanceOf[A4],
              values(4).asInstanceOf[A5],
              values(5).asInstanceOf[A6],
              values(6).asInstanceOf[A7],
              values(7).asInstanceOf[A8],
              values(8).asInstanceOf[A9],
              values(9).asInstanceOf[A10],
              values(10).asInstanceOf[A11],
              values(11).asInstanceOf[A12],
              values(12).asInstanceOf[A13],
              values(13).asInstanceOf[A14],
              values(14).asInstanceOf[A15],
              values(15).asInstanceOf[A16],
              values(16).asInstanceOf[A17],
              values(17).asInstanceOf[A18],
              values(18).asInstanceOf[A19],
              values(19).asInstanceOf[A20]
            )
          )
        } catch {
          case _: Throwable => Left("invalid type in values")
        } else
        Left(s"wrong number of values for $structure")

    override def toString: String = s"CaseClass20(${structure.mkString(",")})"

  }

  sealed case class CaseClass21[A1, A2, A3, A4, A5, A6, A7, A8, A9, A10, A11, A12, A13, A14, A15, A16, A17, A18, A19, A20, A21, Z](
    field1: Field[A1],
    field2: Field[A2],
    field3: Field[A3],
    field4: Field[A4],
    field5: Field[A5],
    field6: Field[A6],
    field7: Field[A7],
    field8: Field[A8],
    field9: Field[A9],
    field10: Field[A10],
    field11: Field[A11],
    field12: Field[A12],
    field13: Field[A13],
    field14: Field[A14],
    field15: Field[A15],
    field16: Field[A16],
    field17: Field[A17],
    field18: Field[A18],
    field19: Field[A19],
    field20: Field[A20],
    field21: Field[A21],
    construct: (A1, A2, A3, A4, A5, A6, A7, A8, A9, A10, A11, A12, A13, A14, A15, A16, A17, A18, A19, A20, A21) => Z,
    extractField1: Z => A1,
    extractField2: Z => A2,
    extractField3: Z => A3,
    extractField4: Z => A4,
    extractField5: Z => A5,
    extractField6: Z => A6,
    extractField7: Z => A7,
    extractField8: Z => A8,
    extractField9: Z => A9,
    extractField10: Z => A10,
    extractField11: Z => A11,
    extractField12: Z => A12,
    extractField13: Z => A13,
    extractField14: Z => A14,
    extractField15: Z => A15,
    extractField16: Z => A16,
    extractField17: Z => A17,
    extractField18: Z => A18,
    extractField19: Z => A19,
    extractField20: Z => A20,
    extractField21: Z => A21,
    override val annotations: Chunk[Any] = Chunk.empty
  ) extends Record[Z] { self =>
    type Accessors[Lens[_, _], Prism[_, _], Traversal[_, _]] = (Lens[Z, A1], Lens[Z, A2], Lens[Z, A3], Lens[Z, A4], Lens[Z, A5], Lens[Z, A6], Lens[Z, A7], Lens[Z, A8], Lens[Z, A9], Lens[Z, A10], Lens[Z, A11], Lens[Z, A12], Lens[Z, A13], Lens[Z, A14], Lens[Z, A15], Lens[Z, A16], Lens[Z, A17], Lens[Z, A18], Lens[Z, A19], Lens[Z, A20], Lens[Z, A21])

    override def annotate(annotation: Any): CaseClass21[A1, A2, A3, A4, A5, A6, A7, A8, A9, A10, A11, A12, A13, A14, A15, A16, A17, A18, A19, A20, A21, Z] = copy(annotations = annotations :+ annotation)

    override def makeAccessors(b: AccessorBuilder): (b.Lens[Z, A1], b.Lens[Z, A2], b.Lens[Z, A3], b.Lens[Z, A4], b.Lens[Z, A5], b.Lens[Z, A6], b.Lens[Z, A7], b.Lens[Z, A8], b.Lens[Z, A9], b.Lens[Z, A10], b.Lens[Z, A11], b.Lens[Z, A12], b.Lens[Z, A13], b.Lens[Z, A14], b.Lens[Z, A15], b.Lens[Z, A16], b.Lens[Z, A17], b.Lens[Z, A18], b.Lens[Z, A19], b.Lens[Z, A20], b.Lens[Z, A21]) =
      (
        b.makeLens(self, field1),
        b.makeLens(self, field2),
        b.makeLens(self, field3),
        b.makeLens(self, field4),
        b.makeLens(self, field5),
        b.makeLens(self, field6),
        b.makeLens(self, field7),
        b.makeLens(self, field8),
        b.makeLens(self, field9),
        b.makeLens(self, field10),
        b.makeLens(self, field11),
        b.makeLens(self, field12),
        b.makeLens(self, field13),
        b.makeLens(self, field14),
        b.makeLens(self, field15),
        b.makeLens(self, field16),
        b.makeLens(self, field17),
        b.makeLens(self, field18),
        b.makeLens(self, field19),
        b.makeLens(self, field20),
        b.makeLens(self, field21)
      )

    override def structure: Chunk[Field[_]] =
      Chunk(field1, field2, field3, field4, field5, field6, field7, field8, field9, field10, field11, field12, field13, field14, field15, field16, field17, field18, field19, field20, field21)

    override def rawConstruct(values: Chunk[Any]): Either[String, Z] =
      if (values.size == 21)
        try {
          Right(
            construct(
              values(0).asInstanceOf[A1],
              values(1).asInstanceOf[A2],
              values(2).asInstanceOf[A3],
              values(3).asInstanceOf[A4],
              values(4).asInstanceOf[A5],
              values(5).asInstanceOf[A6],
              values(6).asInstanceOf[A7],
              values(7).asInstanceOf[A8],
              values(8).asInstanceOf[A9],
              values(9).asInstanceOf[A10],
              values(10).asInstanceOf[A11],
              values(11).asInstanceOf[A12],
              values(12).asInstanceOf[A13],
              values(13).asInstanceOf[A14],
              values(14).asInstanceOf[A15],
              values(15).asInstanceOf[A16],
              values(16).asInstanceOf[A17],
              values(17).asInstanceOf[A18],
              values(18).asInstanceOf[A19],
              values(19).asInstanceOf[A20],
              values(20).asInstanceOf[A21]
            )
          )
        } catch {
          case _: Throwable => Left("invalid type in values")
        } else
        Left(s"wrong number of values for $structure")

    override def toString: String = s"CaseClass21(${structure.mkString(",")})"

  }

  sealed case class CaseClass22[A1, A2, A3, A4, A5, A6, A7, A8, A9, A10, A11, A12, A13, A14, A15, A16, A17, A18, A19, A20, A21, A22, Z](
    field1: Field[A1],
    field2: Field[A2],
    field3: Field[A3],
    field4: Field[A4],
    field5: Field[A5],
    field6: Field[A6],
    field7: Field[A7],
    field8: Field[A8],
    field9: Field[A9],
    field10: Field[A10],
    field11: Field[A11],
    field12: Field[A12],
    field13: Field[A13],
    field14: Field[A14],
    field15: Field[A15],
    field16: Field[A16],
    field17: Field[A17],
    field18: Field[A18],
    field19: Field[A19],
    field20: Field[A20],
    field21: Field[A21],
    field22: Field[A22],
    construct: (A1, A2, A3, A4, A5, A6, A7, A8, A9, A10, A11, A12, A13, A14, A15, A16, A17, A18, A19, A20, A21, A22) => Z,
    extractField1: Z => A1,
    extractField2: Z => A2,
    extractField3: Z => A3,
    extractField4: Z => A4,
    extractField5: Z => A5,
    extractField6: Z => A6,
    extractField7: Z => A7,
    extractField8: Z => A8,
    extractField9: Z => A9,
    extractField10: Z => A10,
    extractField11: Z => A11,
    extractField12: Z => A12,
    extractField13: Z => A13,
    extractField14: Z => A14,
    extractField15: Z => A15,
    extractField16: Z => A16,
    extractField17: Z => A17,
    extractField18: Z => A18,
    extractField19: Z => A19,
    extractField20: Z => A20,
    extractField21: Z => A21,
    extractField22: Z => A22,
    override val annotations: Chunk[Any] = Chunk.empty
  ) extends Record[Z] { self =>
    type Accessors[Lens[_, _], Prism[_, _], Traversal[_, _]] = (Lens[Z, A1], Lens[Z, A2], Lens[Z, A3], Lens[Z, A4], Lens[Z, A5], Lens[Z, A6], Lens[Z, A7], Lens[Z, A8], Lens[Z, A9], Lens[Z, A10], Lens[Z, A11], Lens[Z, A12], Lens[Z, A13], Lens[Z, A14], Lens[Z, A15], Lens[Z, A16], Lens[Z, A17], Lens[Z, A18], Lens[Z, A19], Lens[Z, A20], Lens[Z, A21], Lens[Z, A22])

    override def annotate(annotation: Any): CaseClass22[A1, A2, A3, A4, A5, A6, A7, A8, A9, A10, A11, A12, A13, A14, A15, A16, A17, A18, A19, A20, A21, A22, Z] = copy(annotations = annotations :+ annotation)

    override def makeAccessors(b: AccessorBuilder): (b.Lens[Z, A1], b.Lens[Z, A2], b.Lens[Z, A3], b.Lens[Z, A4], b.Lens[Z, A5], b.Lens[Z, A6], b.Lens[Z, A7], b.Lens[Z, A8], b.Lens[Z, A9], b.Lens[Z, A10], b.Lens[Z, A11], b.Lens[Z, A12], b.Lens[Z, A13], b.Lens[Z, A14], b.Lens[Z, A15], b.Lens[Z, A16], b.Lens[Z, A17], b.Lens[Z, A18], b.Lens[Z, A19], b.Lens[Z, A20], b.Lens[Z, A21], b.Lens[Z, A22]) =
      (
        b.makeLens(self, field1),
        b.makeLens(self, field2),
        b.makeLens(self, field3),
        b.makeLens(self, field4),
        b.makeLens(self, field5),
        b.makeLens(self, field6),
        b.makeLens(self, field7),
        b.makeLens(self, field8),
        b.makeLens(self, field9),
        b.makeLens(self, field10),
        b.makeLens(self, field11),
        b.makeLens(self, field12),
        b.makeLens(self, field13),
        b.makeLens(self, field14),
        b.makeLens(self, field15),
        b.makeLens(self, field16),
        b.makeLens(self, field17),
        b.makeLens(self, field18),
        b.makeLens(self, field19),
        b.makeLens(self, field20),
        b.makeLens(self, field21),
        b.makeLens(self, field22)
      )

    override def structure: Chunk[Field[_]] =
      Chunk(field1, field2, field3, field4, field5, field6, field7, field8, field9, field10, field11, field12, field13, field14, field15, field16, field17, field18, field19, field20, field21, field22)

    override def rawConstruct(values: Chunk[Any]): Either[String, Z] =
      if (values.size == 22)
        try {
          Right(
            construct(
              values(0).asInstanceOf[A1],
              values(1).asInstanceOf[A2],
              values(2).asInstanceOf[A3],
              values(3).asInstanceOf[A4],
              values(4).asInstanceOf[A5],
              values(5).asInstanceOf[A6],
              values(6).asInstanceOf[A7],
              values(7).asInstanceOf[A8],
              values(8).asInstanceOf[A9],
              values(9).asInstanceOf[A10],
              values(10).asInstanceOf[A11],
              values(11).asInstanceOf[A12],
              values(12).asInstanceOf[A13],
              values(13).asInstanceOf[A14],
              values(14).asInstanceOf[A15],
              values(15).asInstanceOf[A16],
              values(16).asInstanceOf[A17],
              values(17).asInstanceOf[A18],
              values(18).asInstanceOf[A19],
              values(19).asInstanceOf[A20],
              values(20).asInstanceOf[A21],
              values(21).asInstanceOf[A22]
            )
          )
        } catch {
          case _: Throwable => Left("invalid type in values")
        } else
        Left(s"wrong number of values for $structure")

    override def toString: String = s"CaseClass22(${structure.mkString(",")})"

  }
}<|MERGE_RESOLUTION|>--- conflicted
+++ resolved
@@ -249,13 +249,9 @@
   implicit def primitive[A](implicit standardType: StandardType[A]): Schema[A] =
     Primitive(standardType, Chunk.empty)
 
-<<<<<<< HEAD
   def semiDynamic[A](defaultValue: Either[String, (A, Schema[A])] = Left("no default value")): Schema[(A, Schema[A])] =
     Schema.SemiDynamic(defaultValue)
 
-  implicit def right[A, B](implicit schemaB: Schema[B]): Schema[Right[Nothing, B]] =
-    schemaB.transform(Right(_), _.value)
-=======
   implicit def right[B](implicit schemaB: Schema[B]): Schema[Right[Nothing, B]] =
     either[Nothing, B](Schema.fail[Nothing]("no schema for Left"), schemaB)
       .transformOrFail[Right[Nothing, B]](
@@ -265,7 +261,6 @@
         },
         right => Right(right)
       )
->>>>>>> 8d40f4cf
 
   implicit def vector[A](implicit element: Schema[A]): Schema[Vector[A]] =
     chunk(element).transform(_.toVector, Chunk.fromIterable(_))
