--- conflicted
+++ resolved
@@ -282,19 +282,11 @@
     override def toString: String = s"Field($label,$schema)"
   }
 
-<<<<<<< HEAD
   sealed trait Record[R] extends Schema[R] { self =>
     type Terms
     type FieldNames
     def structure: Chunk[Field[_ <: Singleton with String, _]]
-    def rawConstruct(values: Chunk[Any]): Either[String, R]
-=======
-  sealed trait Record[R] extends Schema[R] {
-    self =>
-    def structure: Chunk[Field[_]]
-
     def rawConstruct(values: Chunk[Any]): scala.util.Either[String, R]
->>>>>>> ed9538c5
 
     def id: TypeId
 
@@ -317,15 +309,10 @@
     toChunk: Col => Chunk[Elem],
     override val annotations: Chunk[Any] = Chunk.empty,
     identity: I
-<<<<<<< HEAD
-  ) extends Collection[Col, Elem] { self =>
+  ) extends Collection[Col, Elem] {
+      self =>
     override type Accessors[Lens[_ <: Singleton with String, _, _], Prism[_, _, _], Traversal[_, _]] =
       Traversal[Col, Elem]
-=======
-  ) extends Collection[Col, Elem] {
-    self =>
-    override type Accessors[Lens[_, _, _], Prism[_, _, _], Traversal[_, _]] = Traversal[Col, Elem]
->>>>>>> ed9538c5
 
     override def annotate(annotation: Any): Sequence[Col, Elem, I] = copy(annotations = annotations :+ annotation)
 
@@ -344,12 +331,8 @@
     annotations: Chunk[Any],
     identity: I
   ) extends Schema[B] {
-<<<<<<< HEAD
     override type Accessors[Lens[_ <: Singleton with String, _, _], Prism[_, _, _], Traversal[_, _]] =
-      codec.Accessors[Lens, Prism, Traversal]
-=======
-    override type Accessors[Lens[_, _, _], Prism[_, _, _], Traversal[_, _]] = schema.Accessors[Lens, Prism, Traversal]
->>>>>>> ed9538c5
+      schema.Accessors[Lens, Prism, Traversal]
 
     def defaultValue: scala.util.Either[String, B] = schema.defaultValue.flatMap(f)
 
@@ -433,17 +416,10 @@
 
     override def annotate(annotation: Any): Tuple2[A, B] = copy(annotations = annotations :+ annotation)
 
-<<<<<<< HEAD
     val toRecord: CaseClass2[first.type, second.type, A, B, (A, B)] = CaseClass2[first.type, second.type, A, B, (A, B)](
-      id = TypeId.parse("zio.schema.Schena.Tuple"),
+      id = TypeId.parse("zio.schema.Schena.CaseClass2"),
       field1 = Field[first.type, A](first, left),
       field2 = Field[second.type, B](second, right),
-=======
-    val toRecord: CaseClass2[A, B, (A, B)] = CaseClass2[A, B, (A, B)](
-      id = TypeId.parse("zio.schema.Schema.CaseClass2"),
-      field1 = Field[A]("_1", left),
-      field2 = Field[B]("_2", right),
->>>>>>> ed9538c5
       construct = (a, b) => (a, b),
       extractField1 = _._1,
       extractField2 = _._2,
@@ -520,34 +496,14 @@
     override def annotations: Chunk[Any] = schema0().annotations
   }
 
-<<<<<<< HEAD
-  final case class Meta(override val ast: SchemaAst, annotations: Chunk[Any] = Chunk.empty) extends Schema[Schema[_]] {
-
-    override def annotate(annotation: Any): Meta = copy(annotations = annotations :+ annotation)
-
-    override type Accessors[Lens[_ <: Singleton with String, _, _], Prism[_, _, _], Traversal[_, _]] = Unit
-
-    override def defaultValue: Either[String, Schema[_]] =
-      ast.toSchema.defaultValue.asInstanceOf[Either[String, Schema[_]]]
-
-    override def makeAccessors(b: AccessorBuilder): Unit = ()
-
-  }
-
-  final case class MapSchema[K, V](ks: Schema[K], vs: Schema[V], override val annotations: Chunk[Any] = Chunk.empty)
-      extends Collection[Map[K, V], (K, V)] { self =>
-    override type Accessors[Lens[_ <: Singleton with String, _, _], Prism[_, _, _], Traversal[_, _]] =
-      Traversal[Map[K, V], (K, V)]
-=======
   final case class Map[K, V](
     keySchema: Schema[K],
     valueSchema: Schema[V],
     override val annotations: Chunk[Any] = Chunk.empty
   ) extends Collection[scala.collection.immutable.Map[K, V], (K, V)] {
     self =>
-    override type Accessors[Lens[_, _, _], Prism[_, _, _], Traversal[_, _]] =
+    override type Accessors[Lens[_ <: Singleton with String, _, _], Prism[_, _, _], Traversal[_, _]] =
       Traversal[scala.collection.immutable.Map[K, V], (K, V)]
->>>>>>> ed9538c5
 
     override def annotate(annotation: Any): Map[K, V] = copy(annotations = annotations :+ annotation)
 
@@ -564,13 +520,8 @@
   final case class Set[A](elementSchema: Schema[A], override val annotations: Chunk[Any] = Chunk.empty)
       extends Collection[scala.collection.immutable.Set[A], A] {
     self =>
-<<<<<<< HEAD
     override type Accessors[Lens[_ <: Singleton with String, _, _], Prism[_, _, _], Traversal[_, _]] =
-      Traversal[Set[A], A]
-=======
-    override type Accessors[Lens[_, _, _], Prism[_, _, _], Traversal[_, _]] =
       Traversal[scala.collection.immutable.Set[A], A]
->>>>>>> ed9538c5
 
     override def annotate(annotation: Any): Set[A] =
       copy(annotations = annotations :+ annotation)
@@ -600,26 +551,7 @@
     override def makeAccessors(b: AccessorBuilder): Unit = ()
   }
 
-<<<<<<< HEAD
-  final case class SemiDynamic[A](
-    override val defaultValue: Either[String, (A, Schema[A])],
-    override val annotations: Chunk[Any] = Chunk.empty
-  ) extends Schema[(A, Schema[A])] {
-    override type Accessors[Lens[_ <: Singleton with String, _, _], Prism[_, _, _], Traversal[_, _]] = Unit
-
-    /**
-     * Returns a new schema that with `annotation`
-     */
-    override def annotate(annotation: Any): Schema[(A, Schema[A])] =
-      copy(annotations = annotations :+ annotation)
-
-    override def makeAccessors(b: AccessorBuilder): Unit = ()
-  }
-
-  // # ENUM SCHEMAS
-=======
 // # ENUM SCHEMAS
->>>>>>> ed9538c5
 
   sealed case class Case[A, Z](
     id: String,
@@ -639,15 +571,9 @@
   }
 
   sealed case class Enum1[A <: Z, Z](id: TypeId, case1: Case[A, Z], annotations: Chunk[Any] = Chunk.empty)
-<<<<<<< HEAD
       extends Enum[Z] { self =>
     override type Accessors[Lens[_ <: Singleton with String, _, _], Prism[_, _, _], Traversal[_, _]] =
       Prism[case1.id.type, Z, A]
-=======
-      extends Enum[Z] {
-    self =>
-    override type Accessors[Lens[_, _, _], Prism[_, _, _], Traversal[_, _]] = Prism[case1.id.type, Z, A]
->>>>>>> ed9538c5
 
     override def annotate(annotation: Any): Enum1[A, Z] = copy(annotations = annotations :+ annotation)
 
@@ -664,14 +590,8 @@
     case1: Case[A1, Z],
     case2: Case[A2, Z],
     annotations: Chunk[Any] = Chunk.empty
-<<<<<<< HEAD
   ) extends Enum[Z] { self =>
     override type Accessors[Lens[_ <: Singleton with String, _, _], Prism[_, _, _], Traversal[_, _]] =
-=======
-  ) extends Enum[Z] {
-    self =>
-    override type Accessors[Lens[_, _, _], Prism[_, _, _], Traversal[_, _]] =
->>>>>>> ed9538c5
       (Prism[case1.id.type, Z, A1], Prism[case2.id.type, Z, A2])
 
     override def annotate(annotation: Any): Enum2[A1, A2, Z] = copy(annotations = annotations :+ annotation)
@@ -691,14 +611,8 @@
     case2: Case[A2, Z],
     case3: Case[A3, Z],
     annotations: Chunk[Any] = Chunk.empty
-<<<<<<< HEAD
   ) extends Enum[Z] { self =>
     override type Accessors[Lens[_ <: Singleton with String, _, _], Prism[_, _, _], Traversal[_, _]] =
-=======
-  ) extends Enum[Z] {
-    self =>
-    override type Accessors[Lens[_, _, _], Prism[_, _, _], Traversal[_, _]] =
->>>>>>> ed9538c5
       (Prism[case1.id.type, Z, A1], Prism[case2.id.type, Z, A2], Prism[case3.id.type, Z, A3])
 
     override def annotate(annotation: Any): Enum3[A1, A2, A3, Z] = copy(annotations = annotations :+ annotation)
@@ -725,14 +639,8 @@
     case3: Case[A3, Z],
     case4: Case[A4, Z],
     annotations: Chunk[Any] = Chunk.empty
-<<<<<<< HEAD
   ) extends Enum[Z] { self =>
     override type Accessors[Lens[_ <: Singleton with String, _, _], Prism[_, _, _], Traversal[_, _]] =
-=======
-  ) extends Enum[Z] {
-    self =>
-    override type Accessors[Lens[_, _, _], Prism[_, _, _], Traversal[_, _]] =
->>>>>>> ed9538c5
       (
         Prism[case1.id.type, Z, A1],
         Prism[case2.id.type, Z, A2],
@@ -769,14 +677,8 @@
     case4: Case[A4, Z],
     case5: Case[A5, Z],
     annotations: Chunk[Any] = Chunk.empty
-<<<<<<< HEAD
   ) extends Enum[Z] { self =>
     override type Accessors[Lens[_ <: Singleton with String, _, _], Prism[_, _, _], Traversal[_, _]] =
-=======
-  ) extends Enum[Z] {
-    self =>
-    override type Accessors[Lens[_, _, _], Prism[_, _, _], Traversal[_, _]] =
->>>>>>> ed9538c5
       (
         Prism[case1.id.type, Z, A1],
         Prism[case2.id.type, Z, A2],
@@ -825,14 +727,8 @@
     case5: Case[A5, Z],
     case6: Case[A6, Z],
     annotations: Chunk[Any] = Chunk.empty
-<<<<<<< HEAD
   ) extends Enum[Z] { self =>
     override type Accessors[Lens[_ <: Singleton with String, _, _], Prism[_, _, _], Traversal[_, _]] =
-=======
-  ) extends Enum[Z] {
-    self =>
-    override type Accessors[Lens[_, _, _], Prism[_, _, _], Traversal[_, _]] =
->>>>>>> ed9538c5
       (
         Prism[case1.id.type, Z, A1],
         Prism[case2.id.type, Z, A2],
@@ -887,14 +783,8 @@
     case6: Case[A6, Z],
     case7: Case[A7, Z],
     annotations: Chunk[Any] = Chunk.empty
-<<<<<<< HEAD
   ) extends Enum[Z] { self =>
     override type Accessors[Lens[_ <: Singleton with String, _, _], Prism[_, _, _], Traversal[_, _]] =
-=======
-  ) extends Enum[Z] {
-    self =>
-    override type Accessors[Lens[_, _, _], Prism[_, _, _], Traversal[_, _]] =
->>>>>>> ed9538c5
       (
         Prism[case1.id.type, Z, A1],
         Prism[case2.id.type, Z, A2],
@@ -952,14 +842,8 @@
     case7: Case[A7, Z],
     case8: Case[A8, Z],
     annotations: Chunk[Any] = Chunk.empty
-<<<<<<< HEAD
   ) extends Enum[Z] { self =>
     override type Accessors[Lens[_ <: Singleton with String, _, _], Prism[_, _, _], Traversal[_, _]] =
-=======
-  ) extends Enum[Z] {
-    self =>
-    override type Accessors[Lens[_, _, _], Prism[_, _, _], Traversal[_, _]] =
->>>>>>> ed9538c5
       (
         Prism[case1.id.type, Z, A1],
         Prism[case2.id.type, Z, A2],
@@ -1022,14 +906,8 @@
     case8: Case[A8, Z],
     case9: Case[A9, Z],
     annotations: Chunk[Any] = Chunk.empty
-<<<<<<< HEAD
   ) extends Enum[Z] { self =>
     override type Accessors[Lens[_ <: Singleton with String, _, _], Prism[_, _, _], Traversal[_, _]] = (
-=======
-  ) extends Enum[Z] {
-    self =>
-    override type Accessors[Lens[_, _, _], Prism[_, _, _], Traversal[_, _]] = (
->>>>>>> ed9538c5
       Prism[case1.id.type, Z, A1],
       Prism[case2.id.type, Z, A2],
       Prism[case3.id.type, Z, A3],
@@ -1096,14 +974,8 @@
     case9: Case[A9, Z],
     case10: Case[A10, Z],
     annotations: Chunk[Any] = Chunk.empty
-<<<<<<< HEAD
   ) extends Enum[Z] { self =>
     override type Accessors[Lens[_ <: Singleton with String, _, _], Prism[_, _, _], Traversal[_, _]] = (
-=======
-  ) extends Enum[Z] {
-    self =>
-    override type Accessors[Lens[_, _, _], Prism[_, _, _], Traversal[_, _]] = (
->>>>>>> ed9538c5
       Prism[case1.id.type, Z, A1],
       Prism[case2.id.type, Z, A2],
       Prism[case3.id.type, Z, A3],
@@ -1188,14 +1060,8 @@
     case10: Case[A10, Z],
     case11: Case[A11, Z],
     annotations: Chunk[Any] = Chunk.empty
-<<<<<<< HEAD
   ) extends Enum[Z] { self =>
     override type Accessors[Lens[_ <: Singleton with String, _, _], Prism[_, _, _], Traversal[_, _]] = (
-=======
-  ) extends Enum[Z] {
-    self =>
-    override type Accessors[Lens[_, _, _], Prism[_, _, _], Traversal[_, _]] = (
->>>>>>> ed9538c5
       Prism[case1.id.type, Z, A1],
       Prism[case2.id.type, Z, A2],
       Prism[case3.id.type, Z, A3],
@@ -1286,14 +1152,8 @@
     case11: Case[A11, Z],
     case12: Case[A12, Z],
     annotations: Chunk[Any] = Chunk.empty
-<<<<<<< HEAD
   ) extends Enum[Z] { self =>
     override type Accessors[Lens[_ <: Singleton with String, _, _], Prism[_, _, _], Traversal[_, _]] = (
-=======
-  ) extends Enum[Z] {
-    self =>
-    override type Accessors[Lens[_, _, _], Prism[_, _, _], Traversal[_, _]] = (
->>>>>>> ed9538c5
       Prism[case1.id.type, Z, A1],
       Prism[case2.id.type, Z, A2],
       Prism[case3.id.type, Z, A3],
@@ -1390,14 +1250,8 @@
     case12: Case[A12, Z],
     case13: Case[A13, Z],
     annotations: Chunk[Any] = Chunk.empty
-<<<<<<< HEAD
   ) extends Enum[Z] { self =>
     override type Accessors[Lens[_ <: Singleton with String, _, _], Prism[_, _, _], Traversal[_, _]] = (
-=======
-  ) extends Enum[Z] {
-    self =>
-    override type Accessors[Lens[_, _, _], Prism[_, _, _], Traversal[_, _]] = (
->>>>>>> ed9538c5
       Prism[case1.id.type, Z, A1],
       Prism[case2.id.type, Z, A2],
       Prism[case3.id.type, Z, A3],
@@ -1500,14 +1354,8 @@
     case13: Case[A13, Z],
     case14: Case[A14, Z],
     annotations: Chunk[Any] = Chunk.empty
-<<<<<<< HEAD
   ) extends Enum[Z] { self =>
     override type Accessors[Lens[_ <: Singleton with String, _, _], Prism[_, _, _], Traversal[_, _]] = (
-=======
-  ) extends Enum[Z] {
-    self =>
-    override type Accessors[Lens[_, _, _], Prism[_, _, _], Traversal[_, _]] = (
->>>>>>> ed9538c5
       Prism[case1.id.type, Z, A1],
       Prism[case2.id.type, Z, A2],
       Prism[case3.id.type, Z, A3],
@@ -1616,14 +1464,8 @@
     case14: Case[A14, Z],
     case15: Case[A15, Z],
     annotations: Chunk[Any] = Chunk.empty
-<<<<<<< HEAD
   ) extends Enum[Z] { self =>
     override type Accessors[Lens[_ <: Singleton with String, _, _], Prism[_, _, _], Traversal[_, _]] = (
-=======
-  ) extends Enum[Z] {
-    self =>
-    override type Accessors[Lens[_, _, _], Prism[_, _, _], Traversal[_, _]] = (
->>>>>>> ed9538c5
       Prism[case1.id.type, Z, A1],
       Prism[case2.id.type, Z, A2],
       Prism[case3.id.type, Z, A3],
@@ -1740,14 +1582,8 @@
     case15: Case[A15, Z],
     case16: Case[A16, Z],
     override val annotations: Chunk[Any]
-<<<<<<< HEAD
   ) extends Enum[Z] { self =>
     override type Accessors[Lens[_ <: Singleton with String, _, _], Prism[_, _, _], Traversal[_, _]] = (
-=======
-  ) extends Enum[Z] {
-    self =>
-    override type Accessors[Lens[_, _, _], Prism[_, _, _], Traversal[_, _]] = (
->>>>>>> ed9538c5
       Prism[case1.id.type, Z, A1],
       Prism[case2.id.type, Z, A2],
       Prism[case3.id.type, Z, A3],
@@ -1870,14 +1706,8 @@
     case16: Case[A16, Z],
     case17: Case[A17, Z],
     annotations: Chunk[Any] = Chunk.empty
-<<<<<<< HEAD
   ) extends Enum[Z] { self =>
     override type Accessors[Lens[_ <: Singleton with String, _, _], Prism[_, _, _], Traversal[_, _]] = (
-=======
-  ) extends Enum[Z] {
-    self =>
-    override type Accessors[Lens[_, _, _], Prism[_, _, _], Traversal[_, _]] = (
->>>>>>> ed9538c5
       Prism[case1.id.type, Z, A1],
       Prism[case2.id.type, Z, A2],
       Prism[case3.id.type, Z, A3],
@@ -2006,14 +1836,8 @@
     case17: Case[A17, Z],
     case18: Case[A18, Z],
     annotations: Chunk[Any] = Chunk.empty
-<<<<<<< HEAD
   ) extends Enum[Z] { self =>
     override type Accessors[Lens[_ <: Singleton with String, _, _], Prism[_, _, _], Traversal[_, _]] = (
-=======
-  ) extends Enum[Z] {
-    self =>
-    override type Accessors[Lens[_, _, _], Prism[_, _, _], Traversal[_, _]] = (
->>>>>>> ed9538c5
       Prism[case1.id.type, Z, A1],
       Prism[case2.id.type, Z, A2],
       Prism[case3.id.type, Z, A3],
@@ -2148,14 +1972,8 @@
     case18: Case[A18, Z],
     case19: Case[A19, Z],
     annotations: Chunk[Any] = Chunk.empty
-<<<<<<< HEAD
   ) extends Enum[Z] { self =>
     override type Accessors[Lens[_ <: Singleton with String, _, _], Prism[_, _, _], Traversal[_, _]] = (
-=======
-  ) extends Enum[Z] {
-    self =>
-    override type Accessors[Lens[_, _, _], Prism[_, _, _], Traversal[_, _]] = (
->>>>>>> ed9538c5
       Prism[case1.id.type, Z, A1],
       Prism[case2.id.type, Z, A2],
       Prism[case3.id.type, Z, A3],
@@ -2296,14 +2114,8 @@
     case19: Case[A19, Z],
     case20: Case[A20, Z],
     annotations: Chunk[Any] = Chunk.empty
-<<<<<<< HEAD
   ) extends Enum[Z] { self =>
     override type Accessors[Lens[_ <: Singleton with String, _, _], Prism[_, _, _], Traversal[_, _]] = (
-=======
-  ) extends Enum[Z] {
-    self =>
-    override type Accessors[Lens[_, _, _], Prism[_, _, _], Traversal[_, _]] = (
->>>>>>> ed9538c5
       Prism[case1.id.type, Z, A1],
       Prism[case2.id.type, Z, A2],
       Prism[case3.id.type, Z, A3],
@@ -2450,14 +2262,8 @@
     case20: Case[A20, Z],
     case21: Case[A21, Z],
     annotations: Chunk[Any] = Chunk.empty
-<<<<<<< HEAD
   ) extends Enum[Z] { self =>
     override type Accessors[Lens[_ <: Singleton with String, _, _], Prism[_, _, _], Traversal[_, _]] = (
-=======
-  ) extends Enum[Z] {
-    self =>
-    override type Accessors[Lens[_, _, _], Prism[_, _, _], Traversal[_, _]] = (
->>>>>>> ed9538c5
       Prism[case1.id.type, Z, A1],
       Prism[case2.id.type, Z, A2],
       Prism[case3.id.type, Z, A3],
@@ -2612,14 +2418,8 @@
     case21: Case[A21, Z],
     case22: Case[A22, Z],
     annotations: Chunk[Any] = Chunk.empty
-<<<<<<< HEAD
   ) extends Enum[Z] { self =>
     override type Accessors[Lens[_ <: Singleton with String, _, _], Prism[_, _, _], Traversal[_, _]] = (
-=======
-  ) extends Enum[Z] {
-    self =>
-    override type Accessors[Lens[_, _, _], Prism[_, _, _], Traversal[_, _]] = (
->>>>>>> ed9538c5
       Prism[case1.id.type, Z, A1],
       Prism[case2.id.type, Z, A2],
       Prism[case3.id.type, Z, A3],
@@ -4358,7 +4158,7 @@
       with (F10, A10)
       with (F11, A11)
 
-    
+
     override type FieldNames = F1 with F2 with F3 with F4 with F5 with F6 with F7 with F8 with F9 with F10 with F11
 
     override def annotate(
@@ -5310,7 +5110,7 @@
       Lens[F15, Z, A15],
       Lens[F16, Z, A16]
     )
-  
+
     override type FieldNames = F1 with F2 with F3 with F4 with F5 with F6 with F7 with F8 with F9 with F10 with F11 with F12 with F13 with F14 with F15 with F16
 
     override type Terms = (F1, A1)
@@ -5552,7 +5352,7 @@
       Lens[F16, Z, A16],
       Lens[F17, Z, A17]
     )
-  
+
     override type FieldNames = F1 with F2 with F3 with F4 with F5 with F6 with F7 with F8 with F9 with F10 with F11 with F12 with F13 with F14 with F15 with F16 with F17
 
     override type Terms = (F1, A1)
@@ -5807,7 +5607,7 @@
       Lens[F18, Z, A18]
     )
 
-    override type FieldNames = F1 with F2 with F3 with F4 with F5 with F6 with F7 with F8 with F9 with F10 with F11 with F12 with F13 with F14 with F15 with F16 with F17 with F18 
+    override type FieldNames = F1 with F2 with F3 with F4 with F5 with F6 with F7 with F8 with F9 with F10 with F11 with F12 with F13 with F14 with F15 with F16 with F17 with F18
 
     override type Terms = (F1, A1)
       with (F2, A2)
@@ -6372,7 +6172,7 @@
       with (F20, A20)
 
     override type FieldNames = F1 with F2 with F3 with F4 with F5 with F6 with F7 with F8 with F9 with F10 with F11 with F12 with F13 with F14 with F15 with F16 with F17 with F18 with F19 with F20
-    
+
     override def annotate(
       annotation: Any
     ): CaseClass20[
