--- conflicted
+++ resolved
@@ -3381,7 +3381,6 @@
 
     override def deconstruct(value: Z)(implicit unsafe: Unsafe): Chunk[Any] = Chunk(field.get(value))
     override def toString: String                                           = s"CaseClass1(${fields.mkString(",")})"
-<<<<<<< HEAD
   }
 
   object CaseClass1 {
@@ -3412,8 +3411,6 @@
       CaseClass1[A, Z] {
         type Field1 = F
       }
-=======
->>>>>>> 4cebfd12
   }
 
   sealed trait CaseClass2[A1, A2, Z] extends Record[Z] { self =>
@@ -3453,7 +3450,6 @@
       Chunk(field1.get(value), field2.get(value))
 
     override def toString: String = s"CaseClass2(${fields.mkString(",")})"
-<<<<<<< HEAD
   }
 
   object CaseClass2 {
@@ -3492,8 +3488,6 @@
         type Field1 = F1
         type Field2 = F2
       }
-=======
->>>>>>> 4cebfd12
   }
 
   sealed trait CaseClass3[A1, A2, A3, Z] extends Record[Z] { self =>
@@ -3535,7 +3529,6 @@
     override def deconstruct(value: Z)(implicit unsafe: Unsafe): Chunk[Any] =
       Chunk(field1.get(value), field2.get(value), field3.get(value))
     override def toString: String = s"CaseClass3(${fields.mkString(",")})"
-<<<<<<< HEAD
   }
 
   object CaseClass3 {
@@ -3586,8 +3579,6 @@
         type Field2 = F2
         type Field3 = F3
       }
-=======
->>>>>>> 4cebfd12
   }
 
   sealed trait CaseClass4[A1, A2, A3, A4, Z] extends Record[Z] { self =>
@@ -3640,7 +3631,6 @@
     override def deconstruct(value: Z)(implicit unsafe: Unsafe): Chunk[Any] =
       Chunk(field1.get(value), field2.get(value), field3.get(value), field4.get(value))
     override def toString: String = s"CaseClass4(${fields.mkString(",")})"
-<<<<<<< HEAD
   }
 
   object CaseClass4 {
@@ -3699,8 +3689,6 @@
         type Field3 = F3
         type Field4 = F4
       }
-=======
->>>>>>> 4cebfd12
   }
 
   sealed trait CaseClass5[A1, A2, A3, A4, A5, Z] extends Record[Z] { self =>
@@ -3769,7 +3757,6 @@
       field5.get(value)
     )
     override def toString: String = s"CaseClass5(${fields.mkString(",")})"
-<<<<<<< HEAD
   }
 
   object CaseClass5 {
@@ -3843,8 +3830,6 @@
         type Field4 = F4
         type Field5 = F5
       }
-=======
->>>>>>> 4cebfd12
   }
 
   sealed trait CaseClass6[A1, A2, A3, A4, A5, A6, Z] extends Record[Z] { self =>
@@ -4311,7 +4296,6 @@
     )
 
     override def toString: String = s"CaseClass8(${fields.mkString(",")})"
-<<<<<<< HEAD
   }
 
   object CaseClass8 {
@@ -4418,8 +4402,6 @@
         type Field7 = F7
         type Field8 = F8
       }
-=======
->>>>>>> 4cebfd12
   }
 
   sealed trait CaseClass9[A1, A2, A3, A4, A5, A6, A7, A8, A9, Z] extends Record[Z] { self =>
@@ -4538,7 +4520,6 @@
       field9.get(value)
     )
     override def toString: String = s"CaseClass9(${fields.mkString(",")})"
-<<<<<<< HEAD
   }
 
   object CaseClass9 {
@@ -4653,8 +4634,6 @@
         type Field8 = F8
         type Field9 = F9
       }
-=======
->>>>>>> 4cebfd12
   }
 
   sealed trait CaseClass10[A1, A2, A3, A4, A5, A6, A7, A8, A9, A10, Z] extends Record[Z] { self =>
@@ -4803,10 +4782,7 @@
       field9.get(value),
       field10.get(value)
     )
-<<<<<<< HEAD
-
-=======
->>>>>>> 4cebfd12
+
     override def toString: String = s"CaseClass10(${fields.mkString(",")})"
   }
 
@@ -5397,7 +5373,6 @@
     )
 
     override def toString: String = s"CaseClass12(${fields.mkString(",")})"
-<<<<<<< HEAD
   }
 
   object CaseClass12 {
@@ -5538,8 +5513,6 @@
         type Field11 = F11
         type Field12 = F12
       }
-=======
->>>>>>> 4cebfd12
   }
 
   sealed trait CaseClass13[A1, A2, A3, A4, A5, A6, A7, A8, A9, A10, A11, A12, A13, Z] extends Record[Z] { self =>
@@ -5723,7 +5696,6 @@
     )
 
     override def toString: String = s"CaseClass13(${fields.mkString(",")})"
-<<<<<<< HEAD
   }
 
   object CaseClass13 {
@@ -5872,8 +5844,6 @@
         type Field12 = F12
         type Field13 = F13
       }
-=======
->>>>>>> 4cebfd12
   }
 
   sealed trait CaseClass14[A1, A2, A3, A4, A5, A6, A7, A8, A9, A10, A11, A12, A13, A14, Z] extends Record[Z] { self =>
@@ -6068,7 +6038,6 @@
     )
 
     override def toString: String = s"CaseClass14(${fields.mkString(",")})"
-<<<<<<< HEAD
   }
 
   object CaseClass14 {
@@ -6225,8 +6194,6 @@
         type Field13 = F13
         type Field14 = F14
       }
-=======
->>>>>>> 4cebfd12
   }
 
   sealed trait CaseClass15[A1, A2, A3, A4, A5, A6, A7, A8, A9, A10, A11, A12, A13, A14, A15, Z] extends Record[Z] {
@@ -6433,7 +6400,6 @@
     )
 
     override def toString: String = s"CaseClass15(${fields.mkString(",")})"
-<<<<<<< HEAD
   }
 
   object CaseClass15 {
@@ -6600,8 +6566,6 @@
         type Field14 = F14
         type Field15 = F15
       }
-=======
->>>>>>> 4cebfd12
   }
 
   sealed trait CaseClass16[A1, A2, A3, A4, A5, A6, A7, A8, A9, A10, A11, A12, A13, A14, A15, A16, Z] extends Record[Z] {
@@ -6819,7 +6783,6 @@
     )
 
     override def toString: String = s"CaseClass16(${fields.mkString(",")})"
-<<<<<<< HEAD
   }
 
   object CaseClass16 {
@@ -6994,8 +6957,6 @@
         type Field15 = F15
         type Field16 = F16
       }
-=======
->>>>>>> 4cebfd12
   }
 
   sealed trait CaseClass17[A1, A2, A3, A4, A5, A6, A7, A8, A9, A10, A11, A12, A13, A14, A15, A16, A17, Z]
@@ -7224,7 +7185,6 @@
     )
 
     override def toString: String = s"CaseClass17(${fields.mkString(",")})"
-<<<<<<< HEAD
   }
 
   object CaseClass17 {
@@ -7407,8 +7367,6 @@
         type Field16 = F16
         type Field17 = F17
       }
-=======
->>>>>>> 4cebfd12
   }
 
   sealed trait CaseClass18[A1, A2, A3, A4, A5, A6, A7, A8, A9, A10, A11, A12, A13, A14, A15, A16, A17, A18, Z]
@@ -7648,7 +7606,6 @@
     )
 
     override def toString: String = s"CaseClass18(${fields.mkString(",")})"
-<<<<<<< HEAD
   }
 
   object CaseClass18 {
@@ -7841,8 +7798,6 @@
         type Field17 = F17
         type Field18 = F18
       }
-=======
->>>>>>> 4cebfd12
   }
 
   sealed trait CaseClass19[A1, A2, A3, A4, A5, A6, A7, A8, A9, A10, A11, A12, A13, A14, A15, A16, A17, A18, A19, Z]
@@ -8093,7 +8048,6 @@
     )
 
     override def toString: String = s"CaseClass19(${fields.mkString(",")})"
-<<<<<<< HEAD
   }
 
   object CaseClass19 {
@@ -8294,8 +8248,6 @@
         type Field18 = F18
         type Field19 = F19
       }
-=======
->>>>>>> 4cebfd12
   }
 
   sealed trait CaseClass20[A1, A2, A3, A4, A5, A6, A7, A8, A9, A10, A11, A12, A13, A14, A15, A16, A17, A18, A19, A20, Z]
@@ -8557,7 +8509,6 @@
     )
 
     override def toString: String = s"CaseClass20(${fields.mkString(",")})"
-<<<<<<< HEAD
   }
 
   object CaseClass20 {
@@ -8765,8 +8716,6 @@
         type Field19 = F19
         type Field20 = F20
       }
-=======
->>>>>>> 4cebfd12
   }
 
   sealed trait CaseClass21[
@@ -9061,7 +9010,6 @@
     )
 
     override def toString: String = s"CaseClass21(${fields.mkString(",")})"
-<<<<<<< HEAD
   }
 
   object CaseClass21 {
@@ -9323,8 +9271,6 @@
         type Field20 = F20
         type Field21 = F21
       }
-=======
->>>>>>> 4cebfd12
   }
 
   sealed trait CaseClass22[
@@ -9631,7 +9577,6 @@
     )
 
     override def toString: String = s"CaseClass22(${fields.mkString(",")})"
-<<<<<<< HEAD
   }
 
   object CaseClass22 {
@@ -9997,7 +9942,5 @@
         type Field21 = F21
         type Field22 = F22
       }
-=======
->>>>>>> 4cebfd12
   }
 }