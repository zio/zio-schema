package zio.schema

import zio.Chunk

import java.time.temporal.ChronoUnit
import scala.collection.immutable.ListMap

/**
 * A `Schema[A]` describes the structure of some data type `A`, in terms of case classes,
 * enumerations (sealed traits), collections, and various primitive types (including not only
 * Scala's own primitive types, but enhanced with java.time and big integers / decimals).
 *
 * Schemas models the structure of data types as first class values, so they can be introspected,
 * transformed, and combined using ordinary Scala code, without macros, metaprogramming, or codegen.
 *
 * There are implicit schemas provided for all standard Scala types, and you can automatically
 * derive schemas for your own data types by using `DeriveSchema.gen[A]`. Whether you write them
 * by hand by using constructors and operators,
 *
 * {{{
 * final case class Person(name: String, age: Int)
 * object Person {
 *   implicit val personSchema: Schema[Person] = DeriveSchema.gen[Person]
 * }
 * }}}
 */
sealed trait Schema[A] {
  self =>

  /**
   * The default value for a `Schema` of type `A`.
   */
  def defaultValue: Either[String, A]

  /**
   * A symbolic operator for [[optional]].
   */
  def ? : Schema[Option[A]] = self.optional

  /**
   * A symbolic operator for [[zip]].
   */
  def <*>[B](that: Schema[B]): Schema[(A, B)] = self.zip(that)

  /**
   * A symbolic operator for [[orElseEither]].
   */
  def <+>[B](that: Schema[B]): Schema[Either[A, B]] = self.orElseEither(that)

  /**
   * Performs a diff between thisValue and thatValue. See [[zio.schema.Differ]] for details
   * on the default diff algorithms.
   *
   * A custom [[zio.schema.Differ]] can be supplied if the default behavior is not acceptable.
   */
  def diff(thisValue: A, thatValue: A, differ: Option[Differ[A]] = None): Diff = differ match {
    case Some(differ) => differ(thisValue, thatValue)
    case None         => Differ.fromSchema(self)(thisValue, thatValue)
  }

  def fromDynamic(value: DynamicValue): Either[String, A] =
    value.toTypedValue(self)

  /**
   * Returns a new schema that modifies the type produced by this schema to be optional.
   */
  def optional: Schema[Option[A]] = Schema.Optional(self)

  /**
   * Returns a new schema that combines this schema and the specified schema together, modeling
   * their either composition.
   */
  def orElseEither[B](that: Schema[B]): Schema[Either[A, B]] = Schema.EitherSchema(self, that)

  def toDynamic(value: A): DynamicValue =
    DynamicValue.fromSchemaAndValue(self, value)

  /**
   * Transforms this `Schema[A]` into a `Schema[B]`, by supplying two functions that can transform
   * between `A` and `B`, without possibility of failure.
   */
  def transform[B](f: A => B, g: B => A): Schema[B] =
    Schema.Transform[A, B](self, a => Right(f(a)), b => Right(g(b)))

  /**
   * Transforms this `Schema[A]` into a `Schema[B]`, by supplying two functions that can transform
   * between `A` and `B` (possibly failing in some cases).
   */
  def transformOrFail[B](f: A => Either[String, B], g: B => Either[String, A]): Schema[B] =
    Schema.Transform[A, B](self, f, g)

  /**
   * Returns a new schema that combines this schema and the specified schema together, modeling
   * their tuple composition.
   */
  def zip[B](that: Schema[B]): Schema[(A, B)] = Schema.Tuple(self, that)
}

object Schema {
  def apply[A](implicit schema: Schema[A]): Schema[A] = schema

  def defer[A](schema: => Schema[A]): Schema[A] = Lazy(() => schema)

  def enumeration(structure: ListMap[String, Schema[_]]): Schema[(String, _)] =
    Enumeration(structure)

  def fail[A](message: String): Schema[A] = Fail(message)

  def first[A](codec: Schema[(A, Unit)]): Schema[A] =
    codec.transform[A](_._1, a => (a, ()))

  def record(field: Field[_]*): Schema[ListMap[String, _]] =
    GenericRecord(Chunk.fromIterable(field))

  def second[A](codec: Schema[(Unit, A)]): Schema[A] =
    codec.transform[A](_._2, a => ((), a))

  implicit val bigDecimal: Schema[BigDecimal] = primitive[java.math.BigDecimal].transform(BigDecimal(_), _.bigDecimal)

  implicit val bigInt: Schema[BigInt] = primitive[java.math.BigInteger].transform(BigInt(_), _.bigInteger)

  implicit val chronoUnit: Schema[ChronoUnit] = Schema[String].transformOrFail(
    {
      case "SECONDS"   => Right(ChronoUnit.SECONDS)
      case "CENTURIES" => Right(ChronoUnit.CENTURIES)
      case "DAYS"      => Right(ChronoUnit.DAYS)
      case "DECADES"   => Right(ChronoUnit.DECADES)
      case "FOREVER"   => Right(ChronoUnit.FOREVER)
      case "HOURS"     => Right(ChronoUnit.HOURS)
      case "MICROS"    => Right(ChronoUnit.MICROS)
      case "MILLIS"    => Right(ChronoUnit.MILLIS)
      case "MINUTES"   => Right(ChronoUnit.MINUTES)
      case "MONTHS"    => Right(ChronoUnit.MONTHS)
      case "NANOS"     => Right(ChronoUnit.NANOS)
      case "WEEKS"     => Right(ChronoUnit.WEEKS)
      case "YEARS"     => Right(ChronoUnit.YEARS)
      case _           => Left("Failed")
    }, {
      case ChronoUnit.SECONDS   => Right("SECONDS")
      case ChronoUnit.CENTURIES => Right("CENTURIES")
      case ChronoUnit.DAYS      => Right("DAYS")
      case ChronoUnit.DECADES   => Right("DECADES")
      case ChronoUnit.FOREVER   => Right("FOREVER")
      case ChronoUnit.HOURS     => Right("HOURS")
      case ChronoUnit.MICROS    => Right("MICROS")
      case ChronoUnit.MILLIS    => Right("MILLIS")
      case ChronoUnit.MINUTES   => Right("MINUTES")
      case ChronoUnit.MONTHS    => Right("MONTHS")
      case ChronoUnit.NANOS     => Right("NANOS")
      case ChronoUnit.WEEKS     => Right("WEEKS")
      case ChronoUnit.YEARS     => Right("YEARS")
      case _                    => Left("Failed")
    }
  )

  implicit val nil: Schema[Nil.type] = Schema[Unit].transform(_ => Nil, _ => ())

  implicit val none: Schema[None.type] = Schema[Unit].transform(_ => None, _ => ())

  implicit def chunk[A](implicit schemaA: Schema[A]): Schema[Chunk[A]] =
    Schema.Sequence(schemaA, identity, identity)

  implicit def either[A, B](left: Schema[A], right: Schema[B]): Schema[Either[A, B]] =
    EitherSchema(left, right)

  implicit def left[A, B](implicit schemaA: Schema[A]): Schema[Left[A, Nothing]] =
    schemaA.transform(Left(_), _.value)

  implicit def list[A](implicit schemaA: Schema[A]): Schema[List[A]] =
    Schema.Sequence(schemaA, _.toList, Chunk.fromIterable(_))

  implicit def option[A](implicit element: Schema[A]): Schema[Option[A]] =
    Optional(element)

  implicit def primitive[A](implicit standardType: StandardType[A]): Schema[A] =
    Primitive(standardType)

  implicit def right[A, B](implicit schemaB: Schema[B]): Schema[Right[Nothing, B]] =
    schemaB.transform(Right(_), _.value)

  implicit def set[A](implicit element: Schema[A]): Schema[Set[A]] =
    chunk(element).transform(_.toSet, Chunk.fromIterable(_))

  implicit def tuple2[A, B](implicit c1: Schema[A], c2: Schema[B]): Schema[(A, B)] =
    c1.zip(c2)

  implicit def tuple3[A, B, C](implicit c1: Schema[A], c2: Schema[B], c3: Schema[C]): Schema[(A, B, C)] =
    c1.zip(c2).zip(c3).transform({ case ((a, b), c) => (a, b, c) }, { case (a, b, c) => ((a, b), c) })

  implicit def tuple4[A, B, C, D](
    implicit c1: Schema[A],
    c2: Schema[B],
    c3: Schema[C],
    c4: Schema[D]
  ): Schema[(A, B, C, D)] =
    c1.zip(c2)
      .zip(c3)
      .zip(c4)
      .transform({ case (((a, b), c), d) => (a, b, c, d) }, { case (a, b, c, d) => (((a, b), c), d) })

  implicit def tuple5[A, B, C, D, E](
    implicit c1: Schema[A],
    c2: Schema[B],
    c3: Schema[C],
    c4: Schema[D],
    c5: Schema[E]
  ): Schema[(A, B, C, D, E)] =
    c1.zip(c2)
      .zip(c3)
      .zip(c4)
      .zip(c5)
      .transform({ case ((((a, b), c), d), e) => (a, b, c, d, e) }, { case (a, b, c, d, e) => ((((a, b), c), d), e) })

  implicit def tuple6[A, B, C, D, E, F](
    implicit c1: Schema[A],
    c2: Schema[B],
    c3: Schema[C],
    c4: Schema[D],
    c5: Schema[E],
    c6: Schema[F]
  ): Schema[(A, B, C, D, E, F)] =
    c1.zip(c2)
      .zip(c3)
      .zip(c4)
      .zip(c5)
      .zip(c6)
      .transform({ case (((((a, b), c), d), e), f) => (a, b, c, d, e, f) }, {
        case (a, b, c, d, e, f)                    => (((((a, b), c), d), e), f)
      })

  implicit def tuple7[A, B, C, D, E, F, G](
    implicit c1: Schema[A],
    c2: Schema[B],
    c3: Schema[C],
    c4: Schema[D],
    c5: Schema[E],
    c6: Schema[F],
    c7: Schema[G]
  ): Schema[(A, B, C, D, E, F, G)] =
    c1.zip(c2)
      .zip(c3)
      .zip(c4)
      .zip(c5)
      .zip(c6)
      .zip(c7)
      .transform({ case ((((((a, b), c), d), e), f), g) => (a, b, c, d, e, f, g) }, {
        case (a, b, c, d, e, f, g)                      => ((((((a, b), c), d), e), f), g)
      })

  implicit def tuple8[A, B, C, D, E, F, G, H](
    implicit c1: Schema[A],
    c2: Schema[B],
    c3: Schema[C],
    c4: Schema[D],
    c5: Schema[E],
    c6: Schema[F],
    c7: Schema[G],
    c8: Schema[H]
  ): Schema[(A, B, C, D, E, F, G, H)] =
    c1.zip(c2)
      .zip(c3)
      .zip(c4)
      .zip(c5)
      .zip(c6)
      .zip(c7)
      .zip(c8)
      .transform({ case (((((((a, b), c), d), e), f), g), h) => (a, b, c, d, e, f, g, h) }, {
        case (a, b, c, d, e, f, g, h)                        => (((((((a, b), c), d), e), f), g), h)
      })

  implicit def tuple9[A, B, C, D, E, F, G, H, I](
    implicit c1: Schema[A],
    c2: Schema[B],
    c3: Schema[C],
    c4: Schema[D],
    c5: Schema[E],
    c6: Schema[F],
    c7: Schema[G],
    c8: Schema[H],
    c9: Schema[I]
  ): Schema[(A, B, C, D, E, F, G, H, I)] =
    c1.zip(c2)
      .zip(c3)
      .zip(c4)
      .zip(c5)
      .zip(c6)
      .zip(c7)
      .zip(c8)
      .zip(c9)
      .transform({ case ((((((((a, b), c), d), e), f), g), h), i) => (a, b, c, d, e, f, g, h, i) }, {
        case (a, b, c, d, e, f, g, h, i)                          => ((((((((a, b), c), d), e), f), g), h), i)
      })

  implicit def tuple10[A, B, C, D, E, F, G, H, I, J](
    implicit c1: Schema[A],
    c2: Schema[B],
    c3: Schema[C],
    c4: Schema[D],
    c5: Schema[E],
    c6: Schema[F],
    c7: Schema[G],
    c8: Schema[H],
    c9: Schema[I],
    c10: Schema[J]
  ): Schema[(A, B, C, D, E, F, G, H, I, J)] =
    c1.zip(c2)
      .zip(c3)
      .zip(c4)
      .zip(c5)
      .zip(c6)
      .zip(c7)
      .zip(c8)
      .zip(c9)
      .zip(c10)
      .transform({ case (((((((((a, b), c), d), e), f), g), h), i), j) => (a, b, c, d, e, f, g, h, i, j) }, {
        case (a, b, c, d, e, f, g, h, i, j)                            => (((((((((a, b), c), d), e), f), g), h), i), j)
      })

  implicit def tuple11[A, B, C, D, E, F, G, H, I, J, K](
    implicit c1: Schema[A],
    c2: Schema[B],
    c3: Schema[C],
    c4: Schema[D],
    c5: Schema[E],
    c6: Schema[F],
    c7: Schema[G],
    c8: Schema[H],
    c9: Schema[I],
    c10: Schema[J],
    c11: Schema[K]
  ): Schema[(A, B, C, D, E, F, G, H, I, J, K)] =
    c1.zip(c2)
      .zip(c3)
      .zip(c4)
      .zip(c5)
      .zip(c6)
      .zip(c7)
      .zip(c8)
      .zip(c9)
      .zip(c10)
      .zip(c11)
      .transform({ case ((((((((((a, b), c), d), e), f), g), h), i), j), k) => (a, b, c, d, e, f, g, h, i, j, k) }, {
        case (a, b, c, d, e, f, g, h, i, j, k)                              => ((((((((((a, b), c), d), e), f), g), h), i), j), k)
      })

  implicit def tuple12[A, B, C, D, E, F, G, H, I, J, K, L](
    implicit c1: Schema[A],
    c2: Schema[B],
    c3: Schema[C],
    c4: Schema[D],
    c5: Schema[E],
    c6: Schema[F],
    c7: Schema[G],
    c8: Schema[H],
    c9: Schema[I],
    c10: Schema[J],
    c11: Schema[K],
    c12: Schema[L]
  ): Schema[(A, B, C, D, E, F, G, H, I, J, K, L)] =
    c1.zip(c2)
      .zip(c3)
      .zip(c4)
      .zip(c5)
      .zip(c6)
      .zip(c7)
      .zip(c8)
      .zip(c9)
      .zip(c10)
      .zip(c11)
      .zip(c12)
      .transform(
        { case (((((((((((a, b), c), d), e), f), g), h), i), j), k), l) => (a, b, c, d, e, f, g, h, i, j, k, l) }, {
          case (a, b, c, d, e, f, g, h, i, j, k, l)                     => (((((((((((a, b), c), d), e), f), g), h), i), j), k), l)
        }
      )

  implicit def tuple13[A, B, C, D, E, F, G, H, I, J, K, L, M](
    implicit c1: Schema[A],
    c2: Schema[B],
    c3: Schema[C],
    c4: Schema[D],
    c5: Schema[E],
    c6: Schema[F],
    c7: Schema[G],
    c8: Schema[H],
    c9: Schema[I],
    c10: Schema[J],
    c11: Schema[K],
    c12: Schema[L],
    c13: Schema[M]
  ): Schema[(A, B, C, D, E, F, G, H, I, J, K, L, M)] =
    c1.zip(c2)
      .zip(c3)
      .zip(c4)
      .zip(c5)
      .zip(c6)
      .zip(c7)
      .zip(c8)
      .zip(c9)
      .zip(c10)
      .zip(c11)
      .zip(c12)
      .zip(c13)
      .transform(
        {
          case ((((((((((((a, b), c), d), e), f), g), h), i), j), k), l), m) => (a, b, c, d, e, f, g, h, i, j, k, l, m)
        }, {
          case (a, b, c, d, e, f, g, h, i, j, k, l, m) => ((((((((((((a, b), c), d), e), f), g), h), i), j), k), l), m)
        }
      )

  implicit def tuple14[A, B, C, D, E, F, G, H, I, J, K, L, M, N](
    implicit c1: Schema[A],
    c2: Schema[B],
    c3: Schema[C],
    c4: Schema[D],
    c5: Schema[E],
    c6: Schema[F],
    c7: Schema[G],
    c8: Schema[H],
    c9: Schema[I],
    c10: Schema[J],
    c11: Schema[K],
    c12: Schema[L],
    c13: Schema[M],
    c14: Schema[N]
  ): Schema[(A, B, C, D, E, F, G, H, I, J, K, L, M, N)] =
    c1.zip(c2)
      .zip(c3)
      .zip(c4)
      .zip(c5)
      .zip(c6)
      .zip(c7)
      .zip(c8)
      .zip(c9)
      .zip(c10)
      .zip(c11)
      .zip(c12)
      .zip(c13)
      .zip(c14)
      .transform(
        {
          case (((((((((((((a, b), c), d), e), f), g), h), i), j), k), l), m), n) =>
            (a, b, c, d, e, f, g, h, i, j, k, l, m, n)
        }, {
          case (a, b, c, d, e, f, g, h, i, j, k, l, m, n) =>
            (((((((((((((a, b), c), d), e), f), g), h), i), j), k), l), m), n)
        }
      )

  implicit def tuple15[A, B, C, D, E, F, G, H, I, J, K, L, M, N, O](
    implicit c1: Schema[A],
    c2: Schema[B],
    c3: Schema[C],
    c4: Schema[D],
    c5: Schema[E],
    c6: Schema[F],
    c7: Schema[G],
    c8: Schema[H],
    c9: Schema[I],
    c10: Schema[J],
    c11: Schema[K],
    c12: Schema[L],
    c13: Schema[M],
    c14: Schema[N],
    c15: Schema[O]
  ): Schema[(A, B, C, D, E, F, G, H, I, J, K, L, M, N, O)] =
    c1.zip(c2)
      .zip(c3)
      .zip(c4)
      .zip(c5)
      .zip(c6)
      .zip(c7)
      .zip(c8)
      .zip(c9)
      .zip(c10)
      .zip(c11)
      .zip(c12)
      .zip(c13)
      .zip(c14)
      .zip(c15)
      .transform(
        {
          case ((((((((((((((a, b), c), d), e), f), g), h), i), j), k), l), m), n), o) =>
            (a, b, c, d, e, f, g, h, i, j, k, l, m, n, o)
        }, {
          case (a, b, c, d, e, f, g, h, i, j, k, l, m, n, o) =>
            ((((((((((((((a, b), c), d), e), f), g), h), i), j), k), l), m), n), o)
        }
      )

  implicit def tuple16[A, B, C, D, E, F, G, H, I, J, K, L, M, N, O, P](
    implicit c1: Schema[A],
    c2: Schema[B],
    c3: Schema[C],
    c4: Schema[D],
    c5: Schema[E],
    c6: Schema[F],
    c7: Schema[G],
    c8: Schema[H],
    c9: Schema[I],
    c10: Schema[J],
    c11: Schema[K],
    c12: Schema[L],
    c13: Schema[M],
    c14: Schema[N],
    c15: Schema[O],
    c16: Schema[P]
  ): Schema[(A, B, C, D, E, F, G, H, I, J, K, L, M, N, O, P)] =
    c1.zip(c2)
      .zip(c3)
      .zip(c4)
      .zip(c5)
      .zip(c6)
      .zip(c7)
      .zip(c8)
      .zip(c9)
      .zip(c10)
      .zip(c11)
      .zip(c12)
      .zip(c13)
      .zip(c14)
      .zip(c15)
      .zip(c16)
      .transform(
        {
          case (((((((((((((((a, b), c), d), e), f), g), h), i), j), k), l), m), n), o), p) =>
            (a, b, c, d, e, f, g, h, i, j, k, l, m, n, o, p)
        }, {
          case (a, b, c, d, e, f, g, h, i, j, k, l, m, n, o, p) =>
            (((((((((((((((a, b), c), d), e), f), g), h), i), j), k), l), m), n), o), p)
        }
      )

  implicit def tuple17[A, B, C, D, E, F, G, H, I, J, K, L, M, N, O, P, Q](
    implicit c1: Schema[A],
    c2: Schema[B],
    c3: Schema[C],
    c4: Schema[D],
    c5: Schema[E],
    c6: Schema[F],
    c7: Schema[G],
    c8: Schema[H],
    c9: Schema[I],
    c10: Schema[J],
    c11: Schema[K],
    c12: Schema[L],
    c13: Schema[M],
    c14: Schema[N],
    c15: Schema[O],
    c16: Schema[P],
    c17: Schema[Q]
  ): Schema[(A, B, C, D, E, F, G, H, I, J, K, L, M, N, O, P, Q)] =
    c1.zip(c2)
      .zip(c3)
      .zip(c4)
      .zip(c5)
      .zip(c6)
      .zip(c7)
      .zip(c8)
      .zip(c9)
      .zip(c10)
      .zip(c11)
      .zip(c12)
      .zip(c13)
      .zip(c14)
      .zip(c15)
      .zip(c16)
      .zip(c17)
      .transform(
        {
          case ((((((((((((((((a, b), c), d), e), f), g), h), i), j), k), l), m), n), o), p), q) =>
            (a, b, c, d, e, f, g, h, i, j, k, l, m, n, o, p, q)
        }, {
          case (a, b, c, d, e, f, g, h, i, j, k, l, m, n, o, p, q) =>
            ((((((((((((((((a, b), c), d), e), f), g), h), i), j), k), l), m), n), o), p), q)
        }
      )

  implicit def tuple18[A, B, C, D, E, F, G, H, I, J, K, L, M, N, O, P, Q, R](
    implicit c1: Schema[A],
    c2: Schema[B],
    c3: Schema[C],
    c4: Schema[D],
    c5: Schema[E],
    c6: Schema[F],
    c7: Schema[G],
    c8: Schema[H],
    c9: Schema[I],
    c10: Schema[J],
    c11: Schema[K],
    c12: Schema[L],
    c13: Schema[M],
    c14: Schema[N],
    c15: Schema[O],
    c16: Schema[P],
    c17: Schema[Q],
    c18: Schema[R]
  ): Schema[(A, B, C, D, E, F, G, H, I, J, K, L, M, N, O, P, Q, R)] =
    c1.zip(c2)
      .zip(c3)
      .zip(c4)
      .zip(c5)
      .zip(c6)
      .zip(c7)
      .zip(c8)
      .zip(c9)
      .zip(c10)
      .zip(c11)
      .zip(c12)
      .zip(c13)
      .zip(c14)
      .zip(c15)
      .zip(c16)
      .zip(c17)
      .zip(c18)
      .transform(
        {
          case (((((((((((((((((a, b), c), d), e), f), g), h), i), j), k), l), m), n), o), p), q), r) =>
            (a, b, c, d, e, f, g, h, i, j, k, l, m, n, o, p, q, r)
        }, {
          case (a, b, c, d, e, f, g, h, i, j, k, l, m, n, o, p, q, r) =>
            (((((((((((((((((a, b), c), d), e), f), g), h), i), j), k), l), m), n), o), p), q), r)
        }
      )

  implicit def tuple19[A, B, C, D, E, F, G, H, I, J, K, L, M, N, O, P, Q, R, S](
    implicit c1: Schema[A],
    c2: Schema[B],
    c3: Schema[C],
    c4: Schema[D],
    c5: Schema[E],
    c6: Schema[F],
    c7: Schema[G],
    c8: Schema[H],
    c9: Schema[I],
    c10: Schema[J],
    c11: Schema[K],
    c12: Schema[L],
    c13: Schema[M],
    c14: Schema[N],
    c15: Schema[O],
    c16: Schema[P],
    c17: Schema[Q],
    c18: Schema[R],
    c19: Schema[S]
  ): Schema[(A, B, C, D, E, F, G, H, I, J, K, L, M, N, O, P, Q, R, S)] =
    c1.zip(c2)
      .zip(c3)
      .zip(c4)
      .zip(c5)
      .zip(c6)
      .zip(c7)
      .zip(c8)
      .zip(c9)
      .zip(c10)
      .zip(c11)
      .zip(c12)
      .zip(c13)
      .zip(c14)
      .zip(c15)
      .zip(c16)
      .zip(c17)
      .zip(c18)
      .zip(c19)
      .transform(
        {
          case ((((((((((((((((((a, b), c), d), e), f), g), h), i), j), k), l), m), n), o), p), q), r), s) =>
            (a, b, c, d, e, f, g, h, i, j, k, l, m, n, o, p, q, r, s)
        }, {
          case (a, b, c, d, e, f, g, h, i, j, k, l, m, n, o, p, q, r, s) =>
            ((((((((((((((((((a, b), c), d), e), f), g), h), i), j), k), l), m), n), o), p), q), r), s)
        }
      )

  implicit def tuple20[A, B, C, D, E, F, G, H, I, J, K, L, M, N, O, P, Q, R, S, T](
    implicit c1: Schema[A],
    c2: Schema[B],
    c3: Schema[C],
    c4: Schema[D],
    c5: Schema[E],
    c6: Schema[F],
    c7: Schema[G],
    c8: Schema[H],
    c9: Schema[I],
    c10: Schema[J],
    c11: Schema[K],
    c12: Schema[L],
    c13: Schema[M],
    c14: Schema[N],
    c15: Schema[O],
    c16: Schema[P],
    c17: Schema[Q],
    c18: Schema[R],
    c19: Schema[S],
    c20: Schema[T]
  ): Schema[(A, B, C, D, E, F, G, H, I, J, K, L, M, N, O, P, Q, R, S, T)] =
    c1.zip(c2)
      .zip(c3)
      .zip(c4)
      .zip(c5)
      .zip(c6)
      .zip(c7)
      .zip(c8)
      .zip(c9)
      .zip(c10)
      .zip(c11)
      .zip(c12)
      .zip(c13)
      .zip(c14)
      .zip(c15)
      .zip(c16)
      .zip(c17)
      .zip(c18)
      .zip(c19)
      .zip(c20)
      .transform(
        {
          case (((((((((((((((((((a, b), c), d), e), f), g), h), i), j), k), l), m), n), o), p), q), r), s), t) =>
            (a, b, c, d, e, f, g, h, i, j, k, l, m, n, o, p, q, r, s, t)
        }, {
          case (a, b, c, d, e, f, g, h, i, j, k, l, m, n, o, p, q, r, s, t) =>
            (((((((((((((((((((a, b), c), d), e), f), g), h), i), j), k), l), m), n), o), p), q), r), s), t)
        }
      )

  implicit def tuple21[A, B, C, D, E, F, G, H, I, J, K, L, M, N, O, P, Q, R, S, T, U](
    implicit c1: Schema[A],
    c2: Schema[B],
    c3: Schema[C],
    c4: Schema[D],
    c5: Schema[E],
    c6: Schema[F],
    c7: Schema[G],
    c8: Schema[H],
    c9: Schema[I],
    c10: Schema[J],
    c11: Schema[K],
    c12: Schema[L],
    c13: Schema[M],
    c14: Schema[N],
    c15: Schema[O],
    c16: Schema[P],
    c17: Schema[Q],
    c18: Schema[R],
    c19: Schema[S],
    c20: Schema[T],
    c21: Schema[U]
  ): Schema[(A, B, C, D, E, F, G, H, I, J, K, L, M, N, O, P, Q, R, S, T, U)] =
    c1.zip(c2)
      .zip(c3)
      .zip(c4)
      .zip(c5)
      .zip(c6)
      .zip(c7)
      .zip(c8)
      .zip(c9)
      .zip(c10)
      .zip(c11)
      .zip(c12)
      .zip(c13)
      .zip(c14)
      .zip(c15)
      .zip(c16)
      .zip(c17)
      .zip(c18)
      .zip(c19)
      .zip(c20)
      .zip(c21)
      .transform(
        {
          case ((((((((((((((((((((a, b), c), d), e), f), g), h), i), j), k), l), m), n), o), p), q), r), s), t), u) =>
            (a, b, c, d, e, f, g, h, i, j, k, l, m, n, o, p, q, r, s, t, u)
        }, {
          case (a, b, c, d, e, f, g, h, i, j, k, l, m, n, o, p, q, r, s, t, u) =>
            ((((((((((((((((((((a, b), c), d), e), f), g), h), i), j), k), l), m), n), o), p), q), r), s), t), u)
        }
      )

  implicit def tuple22[A, B, C, D, E, F, G, H, I, J, K, L, M, N, O, P, Q, R, S, T, U, V](
    implicit c1: Schema[A],
    c2: Schema[B],
    c3: Schema[C],
    c4: Schema[D],
    c5: Schema[E],
    c6: Schema[F],
    c7: Schema[G],
    c8: Schema[H],
    c9: Schema[I],
    c10: Schema[J],
    c11: Schema[K],
    c12: Schema[L],
    c13: Schema[M],
    c14: Schema[N],
    c15: Schema[O],
    c16: Schema[P],
    c17: Schema[Q],
    c18: Schema[R],
    c19: Schema[S],
    c20: Schema[T],
    c21: Schema[U],
    c22: Schema[V]
  ): Schema[(A, B, C, D, E, F, G, H, I, J, K, L, M, N, O, P, Q, R, S, T, U, V)] =
    c1.zip(c2)
      .zip(c3)
      .zip(c4)
      .zip(c5)
      .zip(c6)
      .zip(c7)
      .zip(c8)
      .zip(c9)
      .zip(c10)
      .zip(c11)
      .zip(c12)
      .zip(c13)
      .zip(c14)
      .zip(c15)
      .zip(c16)
      .zip(c17)
      .zip(c18)
      .zip(c19)
      .zip(c20)
      .zip(c21)
      .zip(c22)
      .transform(
        {
          case (
              ((((((((((((((((((((a, b), c), d), e), f), g), h), i), j), k), l), m), n), o), p), q), r), s), t), u),
              v
              ) =>
            (a, b, c, d, e, f, g, h, i, j, k, l, m, n, o, p, q, r, s, t, u, v)
        }, {
          case (a, b, c, d, e, f, g, h, i, j, k, l, m, n, o, p, q, r, s, t, u, v) =>
            (((((((((((((((((((((a, b), c), d), e), f), g), h), i), j), k), l), m), n), o), p), q), r), s), t), u), v)
        }
      )

  implicit def vector[A](implicit element: Schema[A]): Schema[Vector[A]] =
    chunk(element).transform(_.toVector, Chunk.fromIterable(_))

  final case class Field[A](label: String, schema: Schema[A], annotations: Chunk[Any] = Chunk.empty) {
    override def toString: String = s"Field($label,$schema)"
  }

  sealed trait Record[R] extends Schema[R] { self =>
    def structure: Chunk[Field[_]]
    def annotations: Chunk[Any] = Chunk.empty
    def rawConstruct(values: Chunk[Any]): Either[String, R]

    def defaultValue: Either[String, R] =
      self.structure
        .map(_.schema.defaultValue)
        .foldLeft[Either[String, Chunk[R]]](Right(Chunk.empty)) {
          case (e @ Left(_), _)              => e
          case (_, Left(e))                  => Left[String, Chunk[R]](e)
          case (Right(values), Right(value)) => Right[String, Chunk[R]](values :+ value.asInstanceOf[R])
        }
        .flatMap(self.rawConstruct)
  }

  final case class GenericRecord(override val structure: Chunk[Field[_]]) extends Record[ListMap[String, _]] {
    override def rawConstruct(values: Chunk[Any]): Either[String, ListMap[String, _]] =
      if (values.size == structure.size)
        Right(ListMap(structure.map(_.label).zip(values): _*))
      else
        Left(s"wrong number of values for $structure")
  }

  final case class Sequence[Col[_], A](schemaA: Schema[A], fromChunk: Chunk[A] => Col[A], toChunk: Col[A] => Chunk[A])
      extends Schema[Col[A]] {
    def defaultValue: Either[String, Col[A]] = schemaA.defaultValue.map(fromChunk.compose(Chunk(_)))
  }

  sealed case class Enumeration(structure: ListMap[String, Schema[_]]) extends Schema[(String, _)] {

    def defaultValue: Either[String, (String, _)] =
      if (structure.isEmpty)
        Left(s"cannot access default value for enumeration with no members")
      else
        structure.head._2.defaultValue.map((structure.head._1, _))
  }

  final case class Transform[A, B](codec: Schema[A], f: A => Either[String, B], g: B => Either[String, A])
      extends Schema[B] {

    def defaultValue: Either[String, B] = codec.defaultValue.flatMap(f)
  }

  final case class Primitive[A](standardType: StandardType[A]) extends Schema[A] {

    def defaultValue: Either[String, A] = standardType.defaultValue
  }

  final case class Optional[A](codec: Schema[A]) extends Schema[Option[A]] {
    def defaultValue: Either[String, Option[A]] = Right(None)
  }

  final case class Fail[A](message: String) extends Schema[A] {
    def defaultValue: Either[String, A] = Left(message)
  }

  final case class Tuple[A, B](left: Schema[A], right: Schema[B]) extends Schema[(A, B)] {
    def defaultValue: Either[String, (A, B)] = left.defaultValue.flatMap(a => right.defaultValue.map(b => (a, b)))
  }

  final case class EitherSchema[A, B](left: Schema[A], right: Schema[B]) extends Schema[Either[A, B]] {

    def defaultValue: Either[String, Either[A, B]] =
      left.defaultValue
        .map(Left(_))
        .orElse(right.defaultValue.map(Right(_)))
        .orElse(Left("unable to extract default value for EitherSchema"))
  }

  final case class Lazy[A](private val schema0: () => Schema[A]) extends Schema[A] {
    lazy val schema: Schema[A] = schema0()

    def defaultValue: Either[String, A] = schema.defaultValue
  }

  final case class Case[A <: Z, Z](id: String, codec: Schema[A], unsafeDeconstruct: Z => A) {

    def deconstruct(z: Z): Option[A] =
      try {
        Some(unsafeDeconstruct(z))
      } catch {
        case _: IllegalArgumentException => None
      }
  }

  final case class Enum1[A <: Z, Z](case1: Case[A, Z]) extends Schema[Z] {
    def defaultValue: Either[String, Z] = case1.codec.defaultValue
  }

  final case class Enum2[A1 <: Z, A2 <: Z, Z](case1: Case[A1, Z], case2: Case[A2, Z]) extends Schema[Z] {
    def defaultValue: Either[String, Z] = case1.codec.defaultValue
  }

  final case class Enum3[A1 <: Z, A2 <: Z, A3 <: Z, Z](case1: Case[A1, Z], case2: Case[A2, Z], case3: Case[A3, Z])
<<<<<<< HEAD
      extends Schema[Z] {
    def defaultValue: Either[String, Z] = case1.codec.defaultValue
  }
=======
      extends Schema[Z]
  final case class EnumN[Z](cases: Seq[Case[_ <: Z, Z]]) extends Schema[Z]
>>>>>>> e8ef6dc6

  final case class EnumN[Z](cases: Seq[Case[_, Z]]) extends Schema[Z] {

    def defaultValue: Either[String, Z] =
      if (cases.isEmpty)
        Left("cannot access default value for enum with no members")
      else
        cases.head.codec.defaultValue.asInstanceOf[Either[String, Z]]
  }

  final case class CaseObject[Z](instance: Z) extends Schema[Z] {
    def defaultValue: Either[String, Z] = Right(instance)
  }

  final case class CaseClass1[A, Z](
    override val annotations: Chunk[Any] = Chunk.empty,
    field: Field[A],
    construct: A => Z,
    extractField: Z => A
  ) extends Record[Z] {
    self =>
    override def structure: Chunk[Field[_]] = Chunk(field)

    override def rawConstruct(values: Chunk[Any]): Either[String, Z] =
      if (values.size == 1)
        try {
          Right(construct(values(0).asInstanceOf[A]))
        } catch {
          case _: Throwable => Left("invalid type in values")
        } else
        Left(s"wrong number of values for $structure")

  }

  final case class CaseClass2[A1, A2, Z](
    override val annotations: Chunk[Any] = Chunk.empty,
    field1: Field[A1],
    field2: Field[A2],
    construct: (A1, A2) => Z,
    extractField1: Z => A1,
    extractField2: Z => A2
  ) extends Record[Z] {
    override def structure: Chunk[Field[_]] = Chunk(field1, field2)

    override def rawConstruct(values: Chunk[Any]): Either[String, Z] =
      if (values.size == 2)
        try {
          Right(construct(values(0).asInstanceOf[A1], values(1).asInstanceOf[A2]))
        } catch {
          case _: Throwable => Left("invalid type in values")
        } else
        Left(s"wrong number of values for $structure")
  }

  final case class CaseClass3[A1, A2, A3, Z](
    override val annotations: Chunk[Any] = Chunk.empty,
    field1: Field[A1],
    field2: Field[A2],
    field3: Field[A3],
    construct: (A1, A2, A3) => Z,
    extractField1: Z => A1,
    extractField2: Z => A2,
    extractField3: Z => A3
  ) extends Record[Z] {
    override def structure: Chunk[Field[_]] = Chunk(field1, field2, field3)

    override def rawConstruct(values: Chunk[Any]): Either[String, Z] =
      if (values.size == 3)
        try {
          Right(construct(values(0).asInstanceOf[A1], values(1).asInstanceOf[A2], values(2).asInstanceOf[A3]))
        } catch {
          case _: Throwable => Left("invalid type in values")
        } else
        Left(s"wrong number of values for $structure")
  }

  final case class CaseClass4[A1, A2, A3, A4, Z](
    override val annotations: Chunk[Any] = Chunk.empty,
    field1: Field[A1],
    field2: Field[A2],
    field3: Field[A3],
    field4: Field[A4],
    construct: (A1, A2, A3, A4) => Z,
    extractField1: Z => A1,
    extractField2: Z => A2,
    extractField3: Z => A3,
    extractField4: Z => A4
  ) extends Record[Z] {
    override def structure: Chunk[Field[_]] = Chunk(field1, field2, field3, field4)

    override def rawConstruct(values: Chunk[Any]): Either[String, Z] =
      if (values.size == 4)
        try {
          Right(
            construct(
              values(0).asInstanceOf[A1],
              values(1).asInstanceOf[A2],
              values(2).asInstanceOf[A3],
              values(3).asInstanceOf[A4]
            )
          )
        } catch {
          case _: Throwable => Left("invalid type in values")
        } else
        Left(s"wrong number of values for $structure")
  }

  final case class CaseClass5[A1, A2, A3, A4, A5, Z](
    override val annotations: Chunk[Any] = Chunk.empty,
    field1: Field[A1],
    field2: Field[A2],
    field3: Field[A3],
    field4: Field[A4],
    field5: Field[A5],
    construct: (A1, A2, A3, A4, A5) => Z,
    extractField1: Z => A1,
    extractField2: Z => A2,
    extractField3: Z => A3,
    extractField4: Z => A4,
    extractField5: Z => A5
  ) extends Record[Z] {
    override def structure: Chunk[Field[_]] = Chunk(field1, field2, field3, field4, field5)

    override def rawConstruct(values: Chunk[Any]): Either[String, Z] =
      if (values.size == 5)
        try {
          Right(
            construct(
              values(0).asInstanceOf[A1],
              values(1).asInstanceOf[A2],
              values(2).asInstanceOf[A3],
              values(3).asInstanceOf[A4],
              values(4).asInstanceOf[A5]
            )
          )
        } catch {
          case _: Throwable => Left("invalid type in values")
        } else
        Left(s"wrong number of values for $structure")
  }

  final case class CaseClass6[A1, A2, A3, A4, A5, A6, Z](
    override val annotations: Chunk[Any] = Chunk.empty,
    field1: Field[A1],
    field2: Field[A2],
    field3: Field[A3],
    field4: Field[A4],
    field5: Field[A5],
    field6: Field[A6],
    construct: (A1, A2, A3, A4, A5, A6) => Z,
    extractField1: Z => A1,
    extractField2: Z => A2,
    extractField3: Z => A3,
    extractField4: Z => A4,
    extractField5: Z => A5,
    extractField6: Z => A6
  ) extends Record[Z] {
    override def structure: Chunk[Field[_]] = Chunk(field1, field2, field3, field4, field5, field6)

    override def rawConstruct(values: Chunk[Any]): Either[String, Z] =
      if (values.size == 6)
        try {
          Right(
            construct(
              values(0).asInstanceOf[A1],
              values(1).asInstanceOf[A2],
              values(2).asInstanceOf[A3],
              values(3).asInstanceOf[A4],
              values(4).asInstanceOf[A5],
              values(5).asInstanceOf[A6]
            )
          )
        } catch {
          case _: Throwable => Left("invalid type in values")
        } else
        Left(s"wrong number of values for $structure")
  }

  final case class CaseClass7[A1, A2, A3, A4, A5, A6, A7, Z](
    override val annotations: Chunk[Any] = Chunk.empty,
    field1: Field[A1],
    field2: Field[A2],
    field3: Field[A3],
    field4: Field[A4],
    field5: Field[A5],
    field6: Field[A6],
    field7: Field[A7],
    construct: (A1, A2, A3, A4, A5, A6, A7) => Z,
    extractField1: Z => A1,
    extractField2: Z => A2,
    extractField3: Z => A3,
    extractField4: Z => A4,
    extractField5: Z => A5,
    extractField6: Z => A6,
    extractField7: Z => A7
  ) extends Record[Z] {
    override def structure: Chunk[Field[_]] = Chunk(field1, field2, field3, field4, field5, field6, field7)

    override def rawConstruct(values: Chunk[Any]): Either[String, Z] =
      if (values.size == 7)
        try {
          Right(
            construct(
              values(0).asInstanceOf[A1],
              values(1).asInstanceOf[A2],
              values(2).asInstanceOf[A3],
              values(3).asInstanceOf[A4],
              values(4).asInstanceOf[A5],
              values(5).asInstanceOf[A6],
              values(6).asInstanceOf[A7]
            )
          )
        } catch {
          case _: Throwable => Left("invalid type in values")
        } else
        Left(s"wrong number of values for $structure")
  }

  final case class CaseClass8[A1, A2, A3, A4, A5, A6, A7, A8, Z](
    override val annotations: Chunk[Any] = Chunk.empty,
    field1: Field[A1],
    field2: Field[A2],
    field3: Field[A3],
    field4: Field[A4],
    field5: Field[A5],
    field6: Field[A6],
    field7: Field[A7],
    field8: Field[A8],
    construct: (A1, A2, A3, A4, A5, A6, A7, A8) => Z,
    extractField1: Z => A1,
    extractField2: Z => A2,
    extractField3: Z => A3,
    extractField4: Z => A4,
    extractField5: Z => A5,
    extractField6: Z => A6,
    extractField7: Z => A7,
    extractField8: Z => A8
  ) extends Record[Z] {
    override def structure: Chunk[Field[_]] = Chunk(field1, field2, field3, field4, field5, field6, field7, field8)

    override def rawConstruct(values: Chunk[Any]): Either[String, Z] =
      if (values.size == 8)
        try {
          Right(
            construct(
              values(0).asInstanceOf[A1],
              values(1).asInstanceOf[A2],
              values(2).asInstanceOf[A3],
              values(3).asInstanceOf[A4],
              values(4).asInstanceOf[A5],
              values(5).asInstanceOf[A6],
              values(6).asInstanceOf[A7],
              values(7).asInstanceOf[A8]
            )
          )
        } catch {
          case _: Throwable => Left("invalid type in values")
        } else
        Left(s"wrong number of values for $structure")
  }

  final case class CaseClass9[A1, A2, A3, A4, A5, A6, A7, A8, A9, Z](
    override val annotations: Chunk[Any] = Chunk.empty,
    field1: Field[A1],
    field2: Field[A2],
    field3: Field[A3],
    field4: Field[A4],
    field5: Field[A5],
    field6: Field[A6],
    field7: Field[A7],
    field8: Field[A8],
    field9: Field[A9],
    construct: (A1, A2, A3, A4, A5, A6, A7, A8, A9) => Z,
    extractField1: Z => A1,
    extractField2: Z => A2,
    extractField3: Z => A3,
    extractField4: Z => A4,
    extractField5: Z => A5,
    extractField6: Z => A6,
    extractField7: Z => A7,
    extractField8: Z => A8,
    extractField9: Z => A9
  ) extends Record[Z] {
    override def structure: Chunk[Field[_]] =
      Chunk(field1, field2, field3, field4, field5, field6, field7, field8, field9)

    override def rawConstruct(values: Chunk[Any]): Either[String, Z] =
      if (values.size == 9)
        try {
          Right(
            construct(
              values(0).asInstanceOf[A1],
              values(1).asInstanceOf[A2],
              values(2).asInstanceOf[A3],
              values(3).asInstanceOf[A4],
              values(4).asInstanceOf[A5],
              values(5).asInstanceOf[A6],
              values(6).asInstanceOf[A7],
              values(7).asInstanceOf[A8],
              values(8).asInstanceOf[A9]
            )
          )
        } catch {
          case _: Throwable => Left("invalid type in values")
        } else
        Left(s"wrong number of values for $structure")
  }

  final case class CaseClass10[A1, A2, A3, A4, A5, A6, A7, A8, A9, A10, Z](
    override val annotations: Chunk[Any] = Chunk.empty,
    field1: Field[A1],
    field2: Field[A2],
    field3: Field[A3],
    field4: Field[A4],
    field5: Field[A5],
    field6: Field[A6],
    field7: Field[A7],
    field8: Field[A8],
    field9: Field[A9],
    field10: Field[A10],
    construct: (A1, A2, A3, A4, A5, A6, A7, A8, A9, A10) => Z,
    extractField1: Z => A1,
    extractField2: Z => A2,
    extractField3: Z => A3,
    extractField4: Z => A4,
    extractField5: Z => A5,
    extractField6: Z => A6,
    extractField7: Z => A7,
    extractField8: Z => A8,
    extractField9: Z => A9,
    extractField10: Z => A10
  ) extends Record[Z] {
    override def structure: Chunk[Field[_]] =
      Chunk(field1, field2, field3, field4, field5, field6, field7, field8, field9, field10)

    override def rawConstruct(values: Chunk[Any]): Either[String, Z] =
      if (values.size == 10)
        try {
          Right(
            construct(
              values(0).asInstanceOf[A1],
              values(1).asInstanceOf[A2],
              values(2).asInstanceOf[A3],
              values(3).asInstanceOf[A4],
              values(4).asInstanceOf[A5],
              values(5).asInstanceOf[A6],
              values(6).asInstanceOf[A7],
              values(7).asInstanceOf[A8],
              values(8).asInstanceOf[A9],
              values(9).asInstanceOf[A10]
            )
          )
        } catch {
          case _: Throwable => Left("invalid type in values")
        } else
        Left(s"wrong number of values for $structure")
  }

  final case class CaseClass11[A1, A2, A3, A4, A5, A6, A7, A8, A9, A10, A11, Z](
    override val annotations: Chunk[Any] = Chunk.empty,
    field1: Field[A1],
    field2: Field[A2],
    field3: Field[A3],
    field4: Field[A4],
    field5: Field[A5],
    field6: Field[A6],
    field7: Field[A7],
    field8: Field[A8],
    field9: Field[A9],
    field10: Field[A10],
    field11: Field[A11],
    construct: (A1, A2, A3, A4, A5, A6, A7, A8, A9, A10, A11) => Z,
    extractField1: Z => A1,
    extractField2: Z => A2,
    extractField3: Z => A3,
    extractField4: Z => A4,
    extractField5: Z => A5,
    extractField6: Z => A6,
    extractField7: Z => A7,
    extractField8: Z => A8,
    extractField9: Z => A9,
    extractField10: Z => A10,
    extractField11: Z => A11
  ) extends Record[Z] {
    override def structure: Chunk[Field[_]] =
      Chunk(field1, field2, field3, field4, field5, field6, field7, field8, field9, field10, field11)

    override def rawConstruct(values: Chunk[Any]): Either[String, Z] =
      if (values.size == 11)
        try {
          Right(
            construct(
              values(0).asInstanceOf[A1],
              values(1).asInstanceOf[A2],
              values(2).asInstanceOf[A3],
              values(3).asInstanceOf[A4],
              values(4).asInstanceOf[A5],
              values(5).asInstanceOf[A6],
              values(6).asInstanceOf[A7],
              values(7).asInstanceOf[A8],
              values(8).asInstanceOf[A9],
              values(9).asInstanceOf[A10],
              values(10).asInstanceOf[A11]
            )
          )
        } catch {
          case _: Throwable => Left("invalid type in values")
        } else
        Left(s"wrong number of values for $structure")
  }

  final case class CaseClass12[A1, A2, A3, A4, A5, A6, A7, A8, A9, A10, A11, A12, Z](
    override val annotations: Chunk[Any] = Chunk.empty,
    field1: Field[A1],
    field2: Field[A2],
    field3: Field[A3],
    field4: Field[A4],
    field5: Field[A5],
    field6: Field[A6],
    field7: Field[A7],
    field8: Field[A8],
    field9: Field[A9],
    field10: Field[A10],
    field11: Field[A11],
    field12: Field[A12],
    construct: (A1, A2, A3, A4, A5, A6, A7, A8, A9, A10, A11, A12) => Z,
    extractField1: Z => A1,
    extractField2: Z => A2,
    extractField3: Z => A3,
    extractField4: Z => A4,
    extractField5: Z => A5,
    extractField6: Z => A6,
    extractField7: Z => A7,
    extractField8: Z => A8,
    extractField9: Z => A9,
    extractField10: Z => A10,
    extractField11: Z => A11,
    extractField12: Z => A12
  ) extends Record[Z] {
    override def structure: Chunk[Field[_]] =
      Chunk(field1, field2, field3, field4, field5, field6, field7, field8, field9, field10, field11, field12)

    override def rawConstruct(values: Chunk[Any]): Either[String, Z] =
      if (values.size == 12)
        try {
          Right(
            construct(
              values(0).asInstanceOf[A1],
              values(1).asInstanceOf[A2],
              values(2).asInstanceOf[A3],
              values(3).asInstanceOf[A4],
              values(4).asInstanceOf[A5],
              values(5).asInstanceOf[A6],
              values(6).asInstanceOf[A7],
              values(7).asInstanceOf[A8],
              values(8).asInstanceOf[A9],
              values(9).asInstanceOf[A10],
              values(10).asInstanceOf[A11],
              values(11).asInstanceOf[A12]
            )
          )
        } catch {
          case _: Throwable => Left("invalid type in values")
        } else
        Left(s"wrong number of values for $structure")
  }

  final case class CaseClass13[A1, A2, A3, A4, A5, A6, A7, A8, A9, A10, A11, A12, A13, Z](
    override val annotations: Chunk[Any] = Chunk.empty,
    field1: Field[A1],
    field2: Field[A2],
    field3: Field[A3],
    field4: Field[A4],
    field5: Field[A5],
    field6: Field[A6],
    field7: Field[A7],
    field8: Field[A8],
    field9: Field[A9],
    field10: Field[A10],
    field11: Field[A11],
    field12: Field[A12],
    field13: Field[A13],
    construct: (A1, A2, A3, A4, A5, A6, A7, A8, A9, A10, A11, A12, A13) => Z,
    extractField1: Z => A1,
    extractField2: Z => A2,
    extractField3: Z => A3,
    extractField4: Z => A4,
    extractField5: Z => A5,
    extractField6: Z => A6,
    extractField7: Z => A7,
    extractField8: Z => A8,
    extractField9: Z => A9,
    extractField10: Z => A10,
    extractField11: Z => A11,
    extractField12: Z => A12,
    extractField13: Z => A13
  ) extends Record[Z] {
    override def structure: Chunk[Field[_]] =
      Chunk(field1, field2, field3, field4, field5, field6, field7, field8, field9, field10, field11, field12, field13)

    override def rawConstruct(values: Chunk[Any]): Either[String, Z] =
      if (values.size == 13)
        try {
          Right(
            construct(
              values(0).asInstanceOf[A1],
              values(1).asInstanceOf[A2],
              values(2).asInstanceOf[A3],
              values(3).asInstanceOf[A4],
              values(4).asInstanceOf[A5],
              values(5).asInstanceOf[A6],
              values(6).asInstanceOf[A7],
              values(7).asInstanceOf[A8],
              values(8).asInstanceOf[A9],
              values(9).asInstanceOf[A10],
              values(10).asInstanceOf[A11],
              values(11).asInstanceOf[A12],
              values(12).asInstanceOf[A13]
            )
          )
        } catch {
          case _: Throwable => Left("invalid type in values")
        } else
        Left(s"wrong number of values for $structure")
  }

  final case class CaseClass14[A1, A2, A3, A4, A5, A6, A7, A8, A9, A10, A11, A12, A13, A14, Z](
    override val annotations: Chunk[Any] = Chunk.empty,
    field1: Field[A1],
    field2: Field[A2],
    field3: Field[A3],
    field4: Field[A4],
    field5: Field[A5],
    field6: Field[A6],
    field7: Field[A7],
    field8: Field[A8],
    field9: Field[A9],
    field10: Field[A10],
    field11: Field[A11],
    field12: Field[A12],
    field13: Field[A13],
    field14: Field[A14],
    construct: (A1, A2, A3, A4, A5, A6, A7, A8, A9, A10, A11, A12, A13, A14) => Z,
    extractField1: Z => A1,
    extractField2: Z => A2,
    extractField3: Z => A3,
    extractField4: Z => A4,
    extractField5: Z => A5,
    extractField6: Z => A6,
    extractField7: Z => A7,
    extractField8: Z => A8,
    extractField9: Z => A9,
    extractField10: Z => A10,
    extractField11: Z => A11,
    extractField12: Z => A12,
    extractField13: Z => A13,
    extractField14: Z => A14
  ) extends Record[Z] {
    override def structure: Chunk[Field[_]] =
      Chunk(
        field1,
        field2,
        field3,
        field4,
        field5,
        field6,
        field7,
        field8,
        field9,
        field10,
        field11,
        field12,
        field13,
        field14
      )

    override def rawConstruct(values: Chunk[Any]): Either[String, Z] =
      if (values.size == 14)
        try {
          Right(
            construct(
              values(0).asInstanceOf[A1],
              values(1).asInstanceOf[A2],
              values(2).asInstanceOf[A3],
              values(3).asInstanceOf[A4],
              values(4).asInstanceOf[A5],
              values(5).asInstanceOf[A6],
              values(6).asInstanceOf[A7],
              values(7).asInstanceOf[A8],
              values(8).asInstanceOf[A9],
              values(9).asInstanceOf[A10],
              values(10).asInstanceOf[A11],
              values(11).asInstanceOf[A12],
              values(12).asInstanceOf[A13],
              values(13).asInstanceOf[A14]
            )
          )
        } catch {
          case _: Throwable => Left("invalid type in values")
        } else
        Left(s"wrong number of values for $structure")
  }

  final case class CaseClass15[A1, A2, A3, A4, A5, A6, A7, A8, A9, A10, A11, A12, A13, A14, A15, Z](
    override val annotations: Chunk[Any] = Chunk.empty,
    field1: Field[A1],
    field2: Field[A2],
    field3: Field[A3],
    field4: Field[A4],
    field5: Field[A5],
    field6: Field[A6],
    field7: Field[A7],
    field8: Field[A8],
    field9: Field[A9],
    field10: Field[A10],
    field11: Field[A11],
    field12: Field[A12],
    field13: Field[A13],
    field14: Field[A14],
    field15: Field[A15],
    construct: (A1, A2, A3, A4, A5, A6, A7, A8, A9, A10, A11, A12, A13, A14, A15) => Z,
    extractField1: Z => A1,
    extractField2: Z => A2,
    extractField3: Z => A3,
    extractField4: Z => A4,
    extractField5: Z => A5,
    extractField6: Z => A6,
    extractField7: Z => A7,
    extractField8: Z => A8,
    extractField9: Z => A9,
    extractField10: Z => A10,
    extractField11: Z => A11,
    extractField12: Z => A12,
    extractField13: Z => A13,
    extractField14: Z => A14,
    extractField15: Z => A15
  ) extends Record[Z] {
    override def structure: Chunk[Field[_]] =
      Chunk(
        field1,
        field2,
        field3,
        field4,
        field5,
        field6,
        field7,
        field8,
        field9,
        field10,
        field11,
        field12,
        field13,
        field14,
        field15
      )

    override def rawConstruct(values: Chunk[Any]): Either[String, Z] =
      if (values.size == 15)
        try {
          Right(
            construct(
              values(0).asInstanceOf[A1],
              values(1).asInstanceOf[A2],
              values(2).asInstanceOf[A3],
              values(3).asInstanceOf[A4],
              values(4).asInstanceOf[A5],
              values(5).asInstanceOf[A6],
              values(6).asInstanceOf[A7],
              values(7).asInstanceOf[A8],
              values(8).asInstanceOf[A9],
              values(9).asInstanceOf[A10],
              values(10).asInstanceOf[A11],
              values(11).asInstanceOf[A12],
              values(12).asInstanceOf[A13],
              values(13).asInstanceOf[A14],
              values(14).asInstanceOf[A15]
            )
          )
        } catch {
          case _: Throwable => Left("invalid type in values")
        } else
        Left(s"wrong number of values for $structure")
  }

  final case class CaseClass16[A1, A2, A3, A4, A5, A6, A7, A8, A9, A10, A11, A12, A13, A14, A15, A16, Z](
    override val annotations: Chunk[Any] = Chunk.empty,
    field1: Field[A1],
    field2: Field[A2],
    field3: Field[A3],
    field4: Field[A4],
    field5: Field[A5],
    field6: Field[A6],
    field7: Field[A7],
    field8: Field[A8],
    field9: Field[A9],
    field10: Field[A10],
    field11: Field[A11],
    field12: Field[A12],
    field13: Field[A13],
    field14: Field[A14],
    field15: Field[A15],
    field16: Field[A16],
    construct: (A1, A2, A3, A4, A5, A6, A7, A8, A9, A10, A11, A12, A13, A14, A15, A16) => Z,
    extractField1: Z => A1,
    extractField2: Z => A2,
    extractField3: Z => A3,
    extractField4: Z => A4,
    extractField5: Z => A5,
    extractField6: Z => A6,
    extractField7: Z => A7,
    extractField8: Z => A8,
    extractField9: Z => A9,
    extractField10: Z => A10,
    extractField11: Z => A11,
    extractField12: Z => A12,
    extractField13: Z => A13,
    extractField14: Z => A14,
    extractField15: Z => A15,
    extractField16: Z => A16
  ) extends Record[Z] {
    override def structure: Chunk[Field[_]] =
      Chunk(
        field1,
        field2,
        field3,
        field4,
        field5,
        field6,
        field7,
        field8,
        field9,
        field10,
        field11,
        field12,
        field13,
        field14,
        field15,
        field16
      )

    override def rawConstruct(values: Chunk[Any]): Either[String, Z] =
      if (values.size == 16)
        try {
          Right(
            construct(
              values(0).asInstanceOf[A1],
              values(1).asInstanceOf[A2],
              values(2).asInstanceOf[A3],
              values(3).asInstanceOf[A4],
              values(4).asInstanceOf[A5],
              values(5).asInstanceOf[A6],
              values(6).asInstanceOf[A7],
              values(7).asInstanceOf[A8],
              values(8).asInstanceOf[A9],
              values(9).asInstanceOf[A10],
              values(10).asInstanceOf[A11],
              values(11).asInstanceOf[A12],
              values(12).asInstanceOf[A13],
              values(13).asInstanceOf[A14],
              values(14).asInstanceOf[A15],
              values(15).asInstanceOf[A16]
            )
          )
        } catch {
          case _: Throwable => Left("invalid type in values")
        } else
        Left(s"wrong number of values for $structure")
  }

  final case class CaseClass17[A1, A2, A3, A4, A5, A6, A7, A8, A9, A10, A11, A12, A13, A14, A15, A16, A17, Z](
    override val annotations: Chunk[Any] = Chunk.empty,
    field1: Field[A1],
    field2: Field[A2],
    field3: Field[A3],
    field4: Field[A4],
    field5: Field[A5],
    field6: Field[A6],
    field7: Field[A7],
    field8: Field[A8],
    field9: Field[A9],
    field10: Field[A10],
    field11: Field[A11],
    field12: Field[A12],
    field13: Field[A13],
    field14: Field[A14],
    field15: Field[A15],
    field16: Field[A16],
    field17: Field[A17],
    construct: (A1, A2, A3, A4, A5, A6, A7, A8, A9, A10, A11, A12, A13, A14, A15, A16, A17) => Z,
    extractField1: Z => A1,
    extractField2: Z => A2,
    extractField3: Z => A3,
    extractField4: Z => A4,
    extractField5: Z => A5,
    extractField6: Z => A6,
    extractField7: Z => A7,
    extractField8: Z => A8,
    extractField9: Z => A9,
    extractField10: Z => A10,
    extractField11: Z => A11,
    extractField12: Z => A12,
    extractField13: Z => A13,
    extractField14: Z => A14,
    extractField15: Z => A15,
    extractField16: Z => A16,
    extractField17: Z => A17
  ) extends Record[Z] {
    override def structure: Chunk[Field[_]] =
      Chunk(
        field1,
        field2,
        field3,
        field4,
        field5,
        field6,
        field7,
        field8,
        field9,
        field10,
        field11,
        field12,
        field13,
        field14,
        field15,
        field16,
        field17
      )

    override def rawConstruct(values: Chunk[Any]): Either[String, Z] =
      if (values.size == 17)
        try {
          Right(
            construct(
              values(0).asInstanceOf[A1],
              values(1).asInstanceOf[A2],
              values(2).asInstanceOf[A3],
              values(3).asInstanceOf[A4],
              values(4).asInstanceOf[A5],
              values(5).asInstanceOf[A6],
              values(6).asInstanceOf[A7],
              values(7).asInstanceOf[A8],
              values(8).asInstanceOf[A9],
              values(9).asInstanceOf[A10],
              values(10).asInstanceOf[A11],
              values(11).asInstanceOf[A12],
              values(12).asInstanceOf[A13],
              values(13).asInstanceOf[A14],
              values(14).asInstanceOf[A15],
              values(15).asInstanceOf[A16],
              values(16).asInstanceOf[A17]
            )
          )
        } catch {
          case _: Throwable => Left("invalid type in values")
        } else
        Left(s"wrong number of values for $structure")
  }

  final case class CaseClass18[A1, A2, A3, A4, A5, A6, A7, A8, A9, A10, A11, A12, A13, A14, A15, A16, A17, A18, Z](
    override val annotations: Chunk[Any] = Chunk.empty,
    field1: Field[A1],
    field2: Field[A2],
    field3: Field[A3],
    field4: Field[A4],
    field5: Field[A5],
    field6: Field[A6],
    field7: Field[A7],
    field8: Field[A8],
    field9: Field[A9],
    field10: Field[A10],
    field11: Field[A11],
    field12: Field[A12],
    field13: Field[A13],
    field14: Field[A14],
    field15: Field[A15],
    field16: Field[A16],
    field17: Field[A17],
    field18: Field[A18],
    construct: (A1, A2, A3, A4, A5, A6, A7, A8, A9, A10, A11, A12, A13, A14, A15, A16, A17, A18) => Z,
    extractField1: Z => A1,
    extractField2: Z => A2,
    extractField3: Z => A3,
    extractField4: Z => A4,
    extractField5: Z => A5,
    extractField6: Z => A6,
    extractField7: Z => A7,
    extractField8: Z => A8,
    extractField9: Z => A9,
    extractField10: Z => A10,
    extractField11: Z => A11,
    extractField12: Z => A12,
    extractField13: Z => A13,
    extractField14: Z => A14,
    extractField15: Z => A15,
    extractField16: Z => A16,
    extractField17: Z => A17,
    extractField18: Z => A18
  ) extends Record[Z] {
    override def structure: Chunk[Field[_]] =
      Chunk(
        field1,
        field2,
        field3,
        field4,
        field5,
        field6,
        field7,
        field8,
        field9,
        field10,
        field11,
        field12,
        field13,
        field14,
        field15,
        field16,
        field17,
        field18
      )

    override def rawConstruct(values: Chunk[Any]): Either[String, Z] =
      if (values.size == 18)
        try {
          Right(
            construct(
              values(0).asInstanceOf[A1],
              values(1).asInstanceOf[A2],
              values(2).asInstanceOf[A3],
              values(3).asInstanceOf[A4],
              values(4).asInstanceOf[A5],
              values(5).asInstanceOf[A6],
              values(6).asInstanceOf[A7],
              values(7).asInstanceOf[A8],
              values(8).asInstanceOf[A9],
              values(9).asInstanceOf[A10],
              values(10).asInstanceOf[A11],
              values(11).asInstanceOf[A12],
              values(12).asInstanceOf[A13],
              values(13).asInstanceOf[A14],
              values(14).asInstanceOf[A15],
              values(15).asInstanceOf[A16],
              values(16).asInstanceOf[A17],
              values(17).asInstanceOf[A18]
            )
          )
        } catch {
          case _: Throwable => Left("invalid type in values")
        } else
        Left(s"wrong number of values for $structure")
  }

  final case class CaseClass19[A1, A2, A3, A4, A5, A6, A7, A8, A9, A10, A11, A12, A13, A14, A15, A16, A17, A18, A19, Z](
    override val annotations: Chunk[Any] = Chunk.empty,
    field1: Field[A1],
    field2: Field[A2],
    field3: Field[A3],
    field4: Field[A4],
    field5: Field[A5],
    field6: Field[A6],
    field7: Field[A7],
    field8: Field[A8],
    field9: Field[A9],
    field10: Field[A10],
    field11: Field[A11],
    field12: Field[A12],
    field13: Field[A13],
    field14: Field[A14],
    field15: Field[A15],
    field16: Field[A16],
    field17: Field[A17],
    field18: Field[A18],
    field19: Field[A19],
    construct: (A1, A2, A3, A4, A5, A6, A7, A8, A9, A10, A11, A12, A13, A14, A15, A16, A17, A18, A19) => Z,
    extractField1: Z => A1,
    extractField2: Z => A2,
    extractField3: Z => A3,
    extractField4: Z => A4,
    extractField5: Z => A5,
    extractField6: Z => A6,
    extractField7: Z => A7,
    extractField8: Z => A8,
    extractField9: Z => A9,
    extractField10: Z => A10,
    extractField11: Z => A11,
    extractField12: Z => A12,
    extractField13: Z => A13,
    extractField14: Z => A14,
    extractField15: Z => A15,
    extractField16: Z => A16,
    extractField17: Z => A17,
    extractField18: Z => A18,
    extractField19: Z => A19
  ) extends Record[Z] {
    override def structure: Chunk[Field[_]] =
      Chunk(
        field1,
        field2,
        field3,
        field4,
        field5,
        field6,
        field7,
        field8,
        field9,
        field10,
        field11,
        field12,
        field13,
        field14,
        field15,
        field16,
        field17,
        field18,
        field19
      )

    override def rawConstruct(values: Chunk[Any]): Either[String, Z] =
      if (values.size == 19)
        try {
          Right(
            construct(
              values(0).asInstanceOf[A1],
              values(1).asInstanceOf[A2],
              values(2).asInstanceOf[A3],
              values(3).asInstanceOf[A4],
              values(4).asInstanceOf[A5],
              values(5).asInstanceOf[A6],
              values(6).asInstanceOf[A7],
              values(7).asInstanceOf[A8],
              values(8).asInstanceOf[A9],
              values(9).asInstanceOf[A10],
              values(10).asInstanceOf[A11],
              values(11).asInstanceOf[A12],
              values(12).asInstanceOf[A13],
              values(13).asInstanceOf[A14],
              values(14).asInstanceOf[A15],
              values(15).asInstanceOf[A16],
              values(16).asInstanceOf[A17],
              values(17).asInstanceOf[A18],
              values(18).asInstanceOf[A19]
            )
          )
        } catch {
          case _: Throwable => Left("invalid type in values")
        } else
        Left(s"wrong number of values for $structure")
  }

  final case class CaseClass20[
    A1,
    A2,
    A3,
    A4,
    A5,
    A6,
    A7,
    A8,
    A9,
    A10,
    A11,
    A12,
    A13,
    A14,
    A15,
    A16,
    A17,
    A18,
    A19,
    A20,
    Z
  ](
    override val annotations: Chunk[Any] = Chunk.empty,
    field1: Field[A1],
    field2: Field[A2],
    field3: Field[A3],
    field4: Field[A4],
    field5: Field[A5],
    field6: Field[A6],
    field7: Field[A7],
    field8: Field[A8],
    field9: Field[A9],
    field10: Field[A10],
    field11: Field[A11],
    field12: Field[A12],
    field13: Field[A13],
    field14: Field[A14],
    field15: Field[A15],
    field16: Field[A16],
    field17: Field[A17],
    field18: Field[A18],
    field19: Field[A19],
    field20: Field[A20],
    construct: (A1, A2, A3, A4, A5, A6, A7, A8, A9, A10, A11, A12, A13, A14, A15, A16, A17, A18, A19, A20) => Z,
    extractField1: Z => A1,
    extractField2: Z => A2,
    extractField3: Z => A3,
    extractField4: Z => A4,
    extractField5: Z => A5,
    extractField6: Z => A6,
    extractField7: Z => A7,
    extractField8: Z => A8,
    extractField9: Z => A9,
    extractField10: Z => A10,
    extractField11: Z => A11,
    extractField12: Z => A12,
    extractField13: Z => A13,
    extractField14: Z => A14,
    extractField15: Z => A15,
    extractField16: Z => A16,
    extractField17: Z => A17,
    extractField18: Z => A18,
    extractField19: Z => A19,
    extractField20: Z => A20
  ) extends Record[Z] {
    override def structure: Chunk[Field[_]] =
      Chunk(
        field1,
        field2,
        field3,
        field4,
        field5,
        field6,
        field7,
        field8,
        field9,
        field10,
        field11,
        field12,
        field13,
        field14,
        field15,
        field16,
        field17,
        field18,
        field19,
        field20
      )

    override def rawConstruct(values: Chunk[Any]): Either[String, Z] =
      if (values.size == 20)
        try {
          Right(
            construct(
              values(0).asInstanceOf[A1],
              values(1).asInstanceOf[A2],
              values(2).asInstanceOf[A3],
              values(3).asInstanceOf[A4],
              values(4).asInstanceOf[A5],
              values(5).asInstanceOf[A6],
              values(6).asInstanceOf[A7],
              values(7).asInstanceOf[A8],
              values(8).asInstanceOf[A9],
              values(9).asInstanceOf[A10],
              values(10).asInstanceOf[A11],
              values(11).asInstanceOf[A12],
              values(12).asInstanceOf[A13],
              values(13).asInstanceOf[A14],
              values(14).asInstanceOf[A15],
              values(15).asInstanceOf[A16],
              values(16).asInstanceOf[A17],
              values(17).asInstanceOf[A18],
              values(18).asInstanceOf[A19],
              values(19).asInstanceOf[A20]
            )
          )
        } catch {
          case _: Throwable => Left("invalid type in values")
        } else
        Left(s"wrong number of values for $structure")
  }

  final case class CaseClass21[
    A1,
    A2,
    A3,
    A4,
    A5,
    A6,
    A7,
    A8,
    A9,
    A10,
    A11,
    A12,
    A13,
    A14,
    A15,
    A16,
    A17,
    A18,
    A19,
    A20,
    A21,
    Z
  ](
    override val annotations: Chunk[Any] = Chunk.empty,
    field1: Field[A1],
    field2: Field[A2],
    field3: Field[A3],
    field4: Field[A4],
    field5: Field[A5],
    field6: Field[A6],
    field7: Field[A7],
    field8: Field[A8],
    field9: Field[A9],
    field10: Field[A10],
    field11: Field[A11],
    field12: Field[A12],
    field13: Field[A13],
    field14: Field[A14],
    field15: Field[A15],
    field16: Field[A16],
    field17: Field[A17],
    field18: Field[A18],
    field19: Field[A19],
    field20: Field[A20],
    field21: Field[A21],
    construct: (A1, A2, A3, A4, A5, A6, A7, A8, A9, A10, A11, A12, A13, A14, A15, A16, A17, A18, A19, A20, A21) => Z,
    extractField1: Z => A1,
    extractField2: Z => A2,
    extractField3: Z => A3,
    extractField4: Z => A4,
    extractField5: Z => A5,
    extractField6: Z => A6,
    extractField7: Z => A7,
    extractField8: Z => A8,
    extractField9: Z => A9,
    extractField10: Z => A10,
    extractField11: Z => A11,
    extractField12: Z => A12,
    extractField13: Z => A13,
    extractField14: Z => A14,
    extractField15: Z => A15,
    extractField16: Z => A16,
    extractField17: Z => A17,
    extractField18: Z => A18,
    extractField19: Z => A19,
    extractField20: Z => A20,
    extractField21: Z => A21
  ) extends Record[Z] {
    override def structure: Chunk[Field[_]] =
      Chunk(
        field1,
        field2,
        field3,
        field4,
        field5,
        field6,
        field7,
        field8,
        field9,
        field10,
        field11,
        field12,
        field13,
        field14,
        field15,
        field16,
        field17,
        field18,
        field19,
        field20,
        field21
      )

    override def rawConstruct(values: Chunk[Any]): Either[String, Z] =
      if (values.size == 21)
        try {
          Right(
            construct(
              values(0).asInstanceOf[A1],
              values(1).asInstanceOf[A2],
              values(2).asInstanceOf[A3],
              values(3).asInstanceOf[A4],
              values(4).asInstanceOf[A5],
              values(5).asInstanceOf[A6],
              values(6).asInstanceOf[A7],
              values(7).asInstanceOf[A8],
              values(8).asInstanceOf[A9],
              values(9).asInstanceOf[A10],
              values(10).asInstanceOf[A11],
              values(11).asInstanceOf[A12],
              values(12).asInstanceOf[A13],
              values(13).asInstanceOf[A14],
              values(14).asInstanceOf[A15],
              values(15).asInstanceOf[A16],
              values(16).asInstanceOf[A17],
              values(17).asInstanceOf[A18],
              values(18).asInstanceOf[A19],
              values(19).asInstanceOf[A20],
              values(20).asInstanceOf[A21]
            )
          )
        } catch {
          case _: Throwable => Left("invalid type in values")
        } else
        Left(s"wrong number of values for $structure")
  }

  final case class CaseClass22[
    A1,
    A2,
    A3,
    A4,
    A5,
    A6,
    A7,
    A8,
    A9,
    A10,
    A11,
    A12,
    A13,
    A14,
    A15,
    A16,
    A17,
    A18,
    A19,
    A20,
    A21,
    A22,
    Z
  ](
    override val annotations: Chunk[Any] = Chunk.empty,
    field1: Field[A1],
    field2: Field[A2],
    field3: Field[A3],
    field4: Field[A4],
    field5: Field[A5],
    field6: Field[A6],
    field7: Field[A7],
    field8: Field[A8],
    field9: Field[A9],
    field10: Field[A10],
    field11: Field[A11],
    field12: Field[A12],
    field13: Field[A13],
    field14: Field[A14],
    field15: Field[A15],
    field16: Field[A16],
    field17: Field[A17],
    field18: Field[A18],
    field19: Field[A19],
    field20: Field[A20],
    field21: Field[A21],
    field22: Field[A22],
    construct: (
      A1,
      A2,
      A3,
      A4,
      A5,
      A6,
      A7,
      A8,
      A9,
      A10,
      A11,
      A12,
      A13,
      A14,
      A15,
      A16,
      A17,
      A18,
      A19,
      A20,
      A21,
      A22
    ) => Z,
    extractField1: Z => A1,
    extractField2: Z => A2,
    extractField3: Z => A3,
    extractField4: Z => A4,
    extractField5: Z => A5,
    extractField6: Z => A6,
    extractField7: Z => A7,
    extractField8: Z => A8,
    extractField9: Z => A9,
    extractField10: Z => A10,
    extractField11: Z => A11,
    extractField12: Z => A12,
    extractField13: Z => A13,
    extractField14: Z => A14,
    extractField15: Z => A15,
    extractField16: Z => A16,
    extractField17: Z => A17,
    extractField18: Z => A18,
    extractField19: Z => A19,
    extractField20: Z => A20,
    extractField21: Z => A21,
    extractField22: Z => A22
  ) extends Record[Z] {
    override def structure: Chunk[Field[_]] =
      Chunk(
        field1,
        field2,
        field3,
        field4,
        field5,
        field6,
        field7,
        field8,
        field9,
        field10,
        field11,
        field12,
        field13,
        field14,
        field15,
        field16,
        field17,
        field18,
        field19,
        field20,
        field21,
        field22
      )

    override def rawConstruct(values: Chunk[Any]): Either[String, Z] =
      if (values.size == 22)
        try {
          Right(
            construct(
              values(0).asInstanceOf[A1],
              values(1).asInstanceOf[A2],
              values(2).asInstanceOf[A3],
              values(3).asInstanceOf[A4],
              values(4).asInstanceOf[A5],
              values(5).asInstanceOf[A6],
              values(6).asInstanceOf[A7],
              values(7).asInstanceOf[A8],
              values(8).asInstanceOf[A9],
              values(9).asInstanceOf[A10],
              values(10).asInstanceOf[A11],
              values(11).asInstanceOf[A12],
              values(12).asInstanceOf[A13],
              values(13).asInstanceOf[A14],
              values(14).asInstanceOf[A15],
              values(15).asInstanceOf[A16],
              values(16).asInstanceOf[A17],
              values(17).asInstanceOf[A18],
              values(18).asInstanceOf[A19],
              values(19).asInstanceOf[A20],
              values(20).asInstanceOf[A21],
              values(21).asInstanceOf[A22]
            )
          )
        } catch {
          case _: Throwable => Left("invalid type in values")
        } else
        Left(s"wrong number of values for $structure")
  }
}<|MERGE_RESOLUTION|>--- conflicted
+++ resolved
@@ -937,16 +937,11 @@
   }
 
   final case class Enum3[A1 <: Z, A2 <: Z, A3 <: Z, Z](case1: Case[A1, Z], case2: Case[A2, Z], case3: Case[A3, Z])
-<<<<<<< HEAD
       extends Schema[Z] {
     def defaultValue: Either[String, Z] = case1.codec.defaultValue
   }
-=======
-      extends Schema[Z]
-  final case class EnumN[Z](cases: Seq[Case[_ <: Z, Z]]) extends Schema[Z]
->>>>>>> e8ef6dc6
-
-  final case class EnumN[Z](cases: Seq[Case[_, Z]]) extends Schema[Z] {
+
+  final case class EnumN[Z](cases: Seq[Case[_ <: Z, Z]]) extends Schema[Z] {
 
     def defaultValue: Either[String, Z] =
       if (cases.isEmpty)
