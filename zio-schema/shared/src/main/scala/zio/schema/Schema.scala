--- conflicted
+++ resolved
@@ -154,8 +154,7 @@
   def zip[B](that: Schema[B]): Schema[(A, B)] = Schema.Tuple(self, that)
 }
 
-<<<<<<< HEAD
-object Schema extends TupleSchemas with RecordSchemas with EnumSchemas {
+object Schema extends TupleSchemas with RecordSchemas with EnumSchemas with SchemaEquality {
 
   private def fuzzyReformat(str: String): String = str.replaceAll("[-_]", "").toLowerCase
 
@@ -194,10 +193,6 @@
           _     <- if (acc0.values.exists(_ == index)) Left(s"Field $name is ambiguous") else Right(())
         } yield acc0 + (name -> index)
     }
-
-=======
-object Schema extends TupleSchemas with RecordSchemas with EnumSchemas with SchemaEquality {
->>>>>>> 79c0c19c
   def apply[A](implicit schema: Schema[A]): Schema[A] = schema
 
   def defer[A](schema: => Schema[A]): Schema[A] = Lazy(() => schema)
