--- conflicted
+++ resolved
@@ -1,9 +1,5 @@
 package zio.schema
 
-<<<<<<< HEAD
-=======
-import java.net.URI
->>>>>>> 7610e608
 import java.time.temporal.ChronoUnit
 
 import scala.annotation.tailrec
@@ -321,18 +317,6 @@
   implicit def vector[A](implicit element: Schema[A]): Schema[Vector[A]] =
     Schema.Sequence[Vector[A], A, String](element, _.toVector, Chunk.fromIterable(_), Chunk.empty, "Vector")
 
-<<<<<<< HEAD
-=======
-  implicit val url: Schema[java.net.URL] =
-    Schema[String].transformOrFail(
-      string =>
-        try {
-          Right(new URI(string).toURL)
-        } catch { case _: Exception => Left(s"Invalid URL: $string") },
-      url => Right(url.toString)
-    )
-
->>>>>>> 7610e608
   implicit def schemaSchema[A]: Schema[Schema[A]] = Schema[MetaSchema].transform(
     _.toSchema.asInstanceOf[Schema[A]],
     _.ast
