package zio.schema

import java.time.temporal.ChronoUnit

import scala.collection.immutable.ListMap

import zio.Chunk
import zio.schema.ast._
import zio.schema.internal.SourceLocation
import zio.schema.validation._

/**
 * A `Schema[A]` describes the structure of some data type `A`, in terms of case classes,
 * enumerations (sealed traits), collections, and various primitive types (including not only
 * Scala's own primitive types, but enhanced with java.time and big integers / decimals).
 *
 * Schemas models the structure of data types as first class values, so they can be introspected,
 * transformed, and combined using ordinary Scala code, without macros, metaprogramming, or codegen.
 *
 * There are implicit schemas provided for all standard Scala types, and you can automatically
 * derive schemas for your own data types by using `DeriveSchema.gen[A]`. Whether you write them
 * by hand by using constructors and operators,
 *
 * {{{
 * final case class Person(name: String, age: Int)
 * object Person {
 *   implicit val personSchema: Schema[Person] = DeriveSchema.gen[Person]
 * }
 * }}}
 */
sealed trait Schema[A] {
  self =>

  type Accessors[Lens[_, _, _], Prism[_, _, _], Traversal[_, _]]

  /**
   * A symbolic operator for [[optional]].
   */
  def ? : Schema[Option[A]] = self.optional

  /**
   * A symbolic operator for [[zip]].
   */
  def <*>[B](that: Schema[B]): Schema[(A, B)] = self.zip(that)

  /**
   * A symbolic operator for [[orElseEither]].
   */
  def <+>[B](that: Schema[B]): Schema[Either[A, B]] = self.orElseEither(that)

  /**
   * The default value for a `Schema` of type `A`.
   */
  def defaultValue: Either[String, A]

  /**
   * Chunk of annotations for this schema
   */
  def annotations: Chunk[Any]

  def ast: SchemaAst = SchemaAst.fromSchema(self)

  /**
   * Returns a new schema that with `annotation`
   */
  def annotate(annotation: Any): Schema[A]

  /**
   *  Convert to Schema[B] iff B and A are homomorphic.
   *
   *  This can be used to e.g convert between a case class and it's
   *  "generic" representation as a ListMap[String,_]
   */
  def coerce[B](newSchema: Schema[B]): Either[String, Schema[B]] =
    for {
      f <- self.migrate(newSchema)
      g <- newSchema.migrate(self)
    } yield self.transformOrFail(f, g)

  /**
   * Performs a diff between thisValue and thatValue. See [[zio.schema.Differ]] for details
   * on the default diff algorithms.
   *
   * A custom [[zio.schema.Differ]] can be supplied if the default behavior is not acceptable.
   */
  def diff(thisValue: A, thatValue: A, differ: Option[Differ[A]] = None): Diff[A] = differ match {
    case Some(differ) => differ(thisValue, thatValue)
    case None         => Differ.fromSchema(self)(thisValue, thatValue)
  }

  /**
   * Patch value with a Diff.
   */
  def patch(oldValue: A, diff: Diff[A]): Either[String, A] = diff.patch(oldValue)

  def fromDynamic(value: DynamicValue): Either[String, A] =
    value.toTypedValue(self)

  def makeAccessors(b: AccessorBuilder): Accessors[b.Lens, b.Prism, b.Traversal]

  /**
   *  Generate a homomorphism from A to B iff A and B are homomorphic
   */
  def migrate[B](newSchema: Schema[B]): Either[String, A => Either[String, B]] =
    Migration.derive(SchemaAst.fromSchema(self), SchemaAst.fromSchema(newSchema)).map { transforms => (a: A) =>
      self.toDynamic(a).transform(transforms).flatMap(newSchema.fromDynamic)
    }

  /**
   * Returns a new schema that modifies the type produced by this schema to be optional.
   */
  def optional: Schema[Option[A]] = Schema.Optional(self)

  def ordering: Ordering[A] = SchemaOrdering.ordering(this)

  /**
   * Returns a new schema that combines this schema and the specified schema together, modeling
   * their either composition.
   */
  def orElseEither[B](that: Schema[B]): Schema[Either[A, B]] = Schema.EitherSchema(self, that)

  def repeated: Schema[Chunk[A]] = Schema.chunk(self)

  def serializable: Schema[Schema[A]] =
    Schema
      .Meta(SchemaAst.fromSchema(self))
      .transformOrFail(
        s => s.coerce(self),
        s => Right(s.ast.toSchema)
      )

  def toDynamic(value: A): DynamicValue =
    DynamicValue.fromSchemaAndValue(self, value)

  def toSemiDynamic: Schema[(A, Schema[A])] = Schema.semiDynamic(defaultValue = self.defaultValue.map(_ -> self))

  /**
   * Transforms this `Schema[A]` into a `Schema[B]`, by supplying two functions that can transform
   * between `A` and `B`, without possibility of failure.
   */
  def transform[B](f: A => B, g: B => A)(implicit loc: SourceLocation): Schema[B] =
    Schema.Transform[A, B, SourceLocation](self, a => Right(f(a)), b => Right(g(b)), annotations, loc)

  /**
   * Transforms this `Schema[A]` into a `Schema[B]`, by supplying two functions that can transform
   * between `A` and `B` (possibly failing in some cases).
   */
  def transformOrFail[B](f: A => Either[String, B], g: B => Either[String, A])(
    implicit loc: SourceLocation
  ): Schema[B] =
    Schema.Transform[A, B, SourceLocation](self, f, g, annotations, loc)

  /**
   * Returns a new schema that combines this schema and the specified schema together, modeling
   * their tuple composition.
   */
  def zip[B](that: Schema[B]): Schema[(A, B)] = Schema.Tuple(self, that)
}

object Schema extends SchemaEquality {
  def apply[A](implicit schema: Schema[A]): Schema[A] = schema

  def defer[A](schema: => Schema[A]): Schema[A] = Lazy(() => schema)

  def enumeration[A, C <: CaseSet.Aux[A]](id: TypeId, caseSet: C): Schema[A] =
    EnumN(id, caseSet, Chunk.empty)

  def fail[A](message: String): Schema[A] = Fail(message)

  def first[A](codec: Schema[(A, Unit)]): Schema[A] =
    codec.transform[A](_._1, a => (a, ()))

  def record(id: TypeId, field: Field[_]*): Schema[ListMap[String, _]] =
    GenericRecord(
      id,
      field.foldRight[FieldSet](FieldSet.Empty)((field, acc) => field :*: acc)
    )

  def second[A](codec: Schema[(Unit, A)]): Schema[A] =
    codec.transform[A](_._2, a => ((), a))

  def singleton[A](instance: A): Schema[A] = Schema[Unit].transform(_ => instance, _ => ())

  implicit val bigDecimal: Schema[BigDecimal] = primitive[java.math.BigDecimal].transform(BigDecimal(_), _.bigDecimal)

  implicit val bigInt: Schema[BigInt] = primitive[java.math.BigInteger].transform(BigInt(_), _.bigInteger)

  implicit val chronoUnit: Schema[ChronoUnit] = Schema[String].transformOrFail(
    {
      case "SECONDS"   => Right(ChronoUnit.SECONDS)
      case "CENTURIES" => Right(ChronoUnit.CENTURIES)
      case "DAYS"      => Right(ChronoUnit.DAYS)
      case "DECADES"   => Right(ChronoUnit.DECADES)
      case "FOREVER"   => Right(ChronoUnit.FOREVER)
      case "HOURS"     => Right(ChronoUnit.HOURS)
      case "MICROS"    => Right(ChronoUnit.MICROS)
      case "MILLIS"    => Right(ChronoUnit.MILLIS)
      case "MINUTES"   => Right(ChronoUnit.MINUTES)
      case "MONTHS"    => Right(ChronoUnit.MONTHS)
      case "NANOS"     => Right(ChronoUnit.NANOS)
      case "WEEKS"     => Right(ChronoUnit.WEEKS)
      case "YEARS"     => Right(ChronoUnit.YEARS)
      case _           => Left("Failed")
    }, {
      case ChronoUnit.SECONDS   => Right("SECONDS")
      case ChronoUnit.CENTURIES => Right("CENTURIES")
      case ChronoUnit.DAYS      => Right("DAYS")
      case ChronoUnit.DECADES   => Right("DECADES")
      case ChronoUnit.FOREVER   => Right("FOREVER")
      case ChronoUnit.HOURS     => Right("HOURS")
      case ChronoUnit.MICROS    => Right("MICROS")
      case ChronoUnit.MILLIS    => Right("MILLIS")
      case ChronoUnit.MINUTES   => Right("MINUTES")
      case ChronoUnit.MONTHS    => Right("MONTHS")
      case ChronoUnit.NANOS     => Right("NANOS")
      case ChronoUnit.WEEKS     => Right("WEEKS")
      case ChronoUnit.YEARS     => Right("YEARS")
      case _                    => Left("Failed")
    }
  )

  implicit val nil: Schema[Nil.type] = singleton(Nil)

  implicit val none: Schema[None.type] = singleton(None)

  implicit val dynamicValue: Schema[DynamicValue] = Schema.Dynamic()

  implicit def chunk[A](implicit schemaA: Schema[A]): Schema[Chunk[A]] =
    Schema.Sequence[Chunk[A], A, String](schemaA, identity, identity, Chunk.empty, "Chunk")

  implicit def map[K, V](implicit ks: Schema[K], vs: Schema[V]): Schema[Map[K, V]] =
    Schema.MapSchema(ks, vs, Chunk.empty)

  implicit def set[A](implicit schemaA: Schema[A]): Schema[Set[A]] =
    Schema.SetSchema(schemaA, Chunk.empty)

  implicit def either[A, B](implicit left: Schema[A], right: Schema[B]): Schema[Either[A, B]] =
    EitherSchema(left, right)

  implicit def left[A](implicit schemaA: Schema[A]): Schema[Left[A, Nothing]] =
    either[A, Nothing](schemaA, Schema.fail[Nothing]("no schema for Right"))
      .transformOrFail[Left[A, Nothing]](
        {
          case left @ Left(_) => Right(left)
          case Right(_)       => Left("cannot encode Right")
        },
        left => Right(left)
      )

  implicit def list[A](implicit schemaA: Schema[A]): Schema[List[A]] =
    Schema.Sequence[List[A], A, String](schemaA, _.toList, Chunk.fromIterable(_), Chunk.empty, "List")

  implicit def option[A](implicit element: Schema[A]): Schema[Option[A]] =
    Optional(element)

  implicit def primitive[A](implicit standardType: StandardType[A]): Schema[A] =
    Primitive(standardType, Chunk.empty)

  def semiDynamic[A](defaultValue: Either[String, (A, Schema[A])] = Left("no default value")): Schema[(A, Schema[A])] =
    Schema.SemiDynamic(defaultValue)

  implicit def right[B](implicit schemaB: Schema[B]): Schema[Right[Nothing, B]] =
    either[Nothing, B](Schema.fail[Nothing]("no schema for Left"), schemaB)
      .transformOrFail[Right[Nothing, B]](
        {
          case right @ Right(_) => Right(right)
          case Left(_)          => Left("cannot encode Left")
        },
        right => Right(right)
      )

  implicit def vector[A](implicit element: Schema[A]): Schema[Vector[A]] =
    chunk(element).transform(_.toVector, Chunk.fromIterable(_))

  sealed trait Enum[A] extends Schema[A] {
    def id: TypeId

    def structure: ListMap[String, Schema[_]] =
      ListMap(structureWithAnnotations.map(kv => (kv._1, kv._2._1)).toList: _*)
    def structureWithAnnotations: ListMap[String, (Schema[_], Chunk[Any])]
  }

  final case class Field[A](
    label: String,
    schema: Schema[A],
    annotations: Chunk[Any] = Chunk.empty,
    validation: Validation[A] = Validation.succeed[A]
  ) {
    override def toString: String = s"Field($label,$schema)"
  }

  sealed trait Record[R] extends Schema[R] { self =>
    def structure: Chunk[Field[_]]
    def rawConstruct(values: Chunk[Any]): Either[String, R]

    def id: TypeId

    def defaultValue: Either[String, R] =
      self.structure
        .map(_.schema.defaultValue)
        .foldLeft[Either[String, Chunk[R]]](Right(Chunk.empty)) {
          case (e @ Left(_), _)              => e
          case (_, Left(e))                  => Left[String, Chunk[R]](e)
          case (Right(values), Right(value)) => Right[String, Chunk[R]](values :+ value.asInstanceOf[R])
        }
        .flatMap(self.rawConstruct)
  }

  sealed trait Collection[Col, Elem] extends Schema[Col]

  final case class Sequence[Col, Elem, I](
    schemaA: Schema[Elem],
    fromChunk: Chunk[Elem] => Col,
    toChunk: Col => Chunk[Elem],
    override val annotations: Chunk[Any] = Chunk.empty,
    identity: I
  ) extends Collection[Col, Elem] { self =>
    override type Accessors[Lens[_, _, _], Prism[_, _, _], Traversal[_, _]] = Traversal[Col, Elem]

    override def annotate(annotation: Any): Sequence[Col, Elem, I] = copy(annotations = annotations :+ annotation)

    override def defaultValue: Either[String, Col] = schemaA.defaultValue.map(fromChunk.compose(Chunk(_)))

    override def makeAccessors(b: AccessorBuilder): b.Traversal[Col, Elem] = b.makeTraversal(self, schemaA)
    override def toString: String                                          = s"Sequence($schemaA, $identity)"

  }

  final case class Transform[A, B, I](
    codec: Schema[A],
    f: A => Either[String, B],
    g: B => Either[String, A],
    annotations: Chunk[Any],
    identity: I
  ) extends Schema[B] {
    override type Accessors[Lens[_, _, _], Prism[_, _, _], Traversal[_, _]] = codec.Accessors[Lens, Prism, Traversal]

    def defaultValue: Either[String, B] = codec.defaultValue.flatMap(f)

    override def makeAccessors(b: AccessorBuilder): codec.Accessors[b.Lens, b.Prism, b.Traversal] =
      codec.makeAccessors(b)

    override def annotate(annotation: Any): Transform[A, B, I] = copy(annotations = annotations :+ annotation)

    override def serializable: Schema[Schema[B]] = Meta(SchemaAst.fromSchema(codec)).transformOrFail(
      s => s.coerce(codec).flatMap(s1 => Right(s1.transformOrFail(f, g))),
      s => Right(s.transformOrFail(g, f).ast.toSchema)
    )
    override def toString: String = s"Transform($codec, $identity)"

  }

  final case class Primitive[A](standardType: StandardType[A], annotations: Chunk[Any] = Chunk.empty)
      extends Schema[A] {
    override type Accessors[Lens[_, _, _], Prism[_, _, _], Traversal[_, _]] = Unit

    override def annotate(annotation: Any): Primitive[A] = copy(annotations = annotations :+ annotation)

    override def defaultValue: Either[String, A] = standardType.defaultValue

    override def makeAccessors(b: AccessorBuilder): Unit = ()
  }

  final case class Optional[A](codec: Schema[A], annotations: Chunk[Any] = Chunk.empty) extends Schema[Option[A]] {
    self =>

    val some = "Some"
    val none = "None"

    private[schema] lazy val someCodec: Schema[Some[A]] =
      codec.transform(a => Some(a), _.get)

    override def annotate(annotation: Any): Optional[A] = copy(annotations = annotations :+ annotation)

    override type Accessors[Lens[_, _, _], Prism[_, _, _], Traversal[_, _]] =
      (Prism[some.type, Option[A], Some[A]], Prism[none.type, Option[A], None.type])

    lazy val toEnum: Enum2[Some[A], None.type, Option[A]] = Enum2(
       TypeId.parse("zio.schema.Schema.Optional"),
       Case[Some[A], Option[A]]("Some", someCodec, _.asInstanceOf[Some[A]], Chunk.empty),
       Case[None.type, Option[A]]("None", singleton(None), _.asInstanceOf[None.type], Chunk.empty),
       Chunk.empty
     )

    def defaultValue: Either[String, Option[A]] = Right(None)

    override def makeAccessors(
      b: AccessorBuilder
    ): (b.Prism[some.type, Option[A], Some[A]], b.Prism[none.type, Option[A], None.type]) =
      b.makePrism(toEnum, toEnum.case1) -> b.makePrism(toEnum, toEnum.case2)

  }

  final case class Fail[A](message: String, annotations: Chunk[Any] = Chunk.empty) extends Schema[A] {
    override type Accessors[Lens[_, _, _], Prism[_, _, _], Traversal[_, _]] = Unit

    override def annotate(annotation: Any): Fail[A] = copy(annotations = annotations :+ annotation)

    override def defaultValue: Either[String, A] = Left(message)

    override def makeAccessors(b: AccessorBuilder): Unit = ()
  }

  final case class Tuple[A, B](left: Schema[A], right: Schema[B], annotations: Chunk[Any] = Chunk.empty)
      extends Schema[(A, B)] { self =>

    val first = "_1"    
    val second = "_2"
    override type Accessors[Lens[_, _, _], Prism[_, _, _], Traversal[_, _]] =
      (Lens[first.type, (A, B), A], Lens[second.type, (A, B), B])

    override def annotate(annotation: Any): Tuple[A, B] = copy(annotations = annotations :+ annotation)

    val toRecord: CaseClass2[A, B, (A, B)] = CaseClass2[A, B, (A, B)](
<<<<<<< HEAD
      id = TypeId.parse("zio.schema.Schena.Tuple"),
      field1 = Field("_1", left),
      field2 = Field("_2", right),
=======
      field1 = Field[A]("_1", left),
      field2 = Field[B]("_2", right),
>>>>>>> 3b36316c
      construct = (a, b) => (a, b),
      extractField1 = _._1,
      extractField2 = _._2,
      annotations
    )

    override def defaultValue: Either[String, (A, B)] =
      left.defaultValue.flatMap(a => right.defaultValue.map(b => (a, b)))

    override def makeAccessors(b: AccessorBuilder): (b.Lens[first.type, (A, B), A], b.Lens[second.type, (A, B), B]) =
      b.makeLens(toRecord, toRecord.field1) -> b.makeLens(toRecord, toRecord.field2)
  }

  final case class EitherSchema[A, B](left: Schema[A], right: Schema[B], annotations: Chunk[Any] = Chunk.empty)
      extends Schema[Either[A, B]] { self =>

    val leftSingleton = "Left" 
    val rightSingleton = "Right"   
    override type Accessors[Lens[_, _, _], Prism[_, _, _], Traversal[_, _]] =
      (Prism[rightSingleton.type, Either[A, B], Right[Nothing, B]], Prism[leftSingleton.type, Either[A, B], Left[A, Nothing]])

    override def annotate(annotation: Any): EitherSchema[A, B] = copy(annotations = annotations :+ annotation)

    val rightSchema: Schema[Right[Nothing, B]] = right.transform(b => Right(b), _.value)
    val leftSchema: Schema[Left[A, Nothing]]   = left.transform(a => Left(a), _.value)

    val toEnum: Enum2[Right[Nothing, B], Left[A, Nothing], Either[A, B]] = Enum2(
      TypeId.parse("zio.schema.Schema.EitherSchema"),
      Case("Right", rightSchema, _.asInstanceOf[Right[Nothing, B]], Chunk.empty),
      Case("Left", leftSchema, _.asInstanceOf[Left[A, Nothing]], Chunk.empty),
      Chunk.empty
    )

    override def defaultValue: Either[String, Either[A, B]] =
      left.defaultValue match {
        case Right(a) => Right(Left(a))
        case _ =>
          right.defaultValue match {
            case Right(b) => Right(Right(b))
            case _        => Left("unable to extract default value for EitherSchema")
          }
      }

    override def makeAccessors(
      b: AccessorBuilder
    ): (b.Prism[rightSingleton.type, Either[A, B], Right[Nothing, B]], b.Prism[leftSingleton.type, Either[A, B], Left[A, Nothing]]) =
      b.makePrism(toEnum, toEnum.case1) -> b.makePrism(toEnum, toEnum.case2)

  }

  final case class Lazy[A](private val schema0: () => Schema[A]) extends Schema[A] {
    override type Accessors[Lens[_, _, _], Prism[_, _, _], Traversal[_, _]] = schema.Accessors[Lens, Prism, Traversal]

    override def annotate(annotation: Any): Lazy[A] = Lazy(() => schema0().annotate(annotation))

    lazy val schema: Schema[A] = schema0()

    def defaultValue: Either[String, A] = schema.defaultValue

    override def makeAccessors(b: AccessorBuilder): schema.Accessors[b.Lens, b.Prism, b.Traversal] =
      schema.makeAccessors(b)

    override def toString: String = "$Lazy$"

    override def annotations: Chunk[Any] = schema0().annotations
  }

  final case class Meta(override val ast: SchemaAst, annotations: Chunk[Any] = Chunk.empty) extends Schema[Schema[_]] {

    override def annotate(annotation: Any): Meta = copy(annotations = annotations :+ annotation)

    override type Accessors[Lens[_, _, _], Prism[_, _, _], Traversal[_, _]] = Unit

    override def defaultValue: Either[String, Schema[_]] =
      ast.toSchema.defaultValue.asInstanceOf[Either[String, Schema[_]]]

    override def makeAccessors(b: AccessorBuilder): Unit = ()

  }

  final case class MapSchema[K, V](ks: Schema[K], vs: Schema[V], override val annotations: Chunk[Any] = Chunk.empty)
      extends Collection[Map[K, V], (K, V)] { self =>
    override type Accessors[Lens[_, _, _], Prism[_, _, _], Traversal[_, _]] = Traversal[Map[K, V], (K, V)]

    override def annotate(annotation: Any): MapSchema[K, V] = copy(annotations = annotations :+ annotation)

    override def defaultValue: Either[String, Map[K, V]] =
      ks.defaultValue.flatMap(defaultKey => vs.defaultValue.map(defaultValue => Map(defaultKey -> defaultValue)))

    override def makeAccessors(b: AccessorBuilder): b.Traversal[Map[K, V], (K, V)] =
      b.makeTraversal(self, ks <*> vs)
  }

  final case class SetSchema[A](as: Schema[A], override val annotations: Chunk[Any] = Chunk.empty)
      extends Collection[Set[A], A] {
    self =>
    override type Accessors[Lens[_, _, _], Prism[_, _, _], Traversal[_, _]] = Traversal[Set[A], A]

    override def annotate(annotation: Any): SetSchema[A] =
      copy(annotations = annotations :+ annotation)

    override def defaultValue: Either[String, Set[A]] =
      as.defaultValue.map(Set(_))

    override def makeAccessors(b: AccessorBuilder): b.Traversal[Set[A], A] =
      b.makeTraversal(self, as)
  }

  final case class Dynamic(override val annotations: Chunk[Any] = Chunk.empty) extends Schema[DynamicValue] {
    override type Accessors[Lens[_, _, _], Prism[_, _, _], Traversal[_, _]] = Unit

    /**
     * The default value for a `Schema` of type `A`.
     */
    override def defaultValue: Either[String, DynamicValue] =
      Right(DynamicValue.NoneValue)

    /**
     * Returns a new schema that with `annotation`
     */
    override def annotate(annotation: Any): Schema[DynamicValue] =
      this.copy(annotations = annotations :+ annotation)

    override def makeAccessors(b: AccessorBuilder): Unit = ()
  }

  final case class SemiDynamic[A](
    override val defaultValue: Either[String, (A, Schema[A])],
    override val annotations: Chunk[Any] = Chunk.empty
  ) extends Schema[(A, Schema[A])] {
    override type Accessors[Lens[_, _, _], Prism[_, _, _], Traversal[_, _]] = Unit

    /**
     * Returns a new schema that with `annotation`
     */
    override def annotate(annotation: Any): Schema[(A, Schema[A])] =
      copy(annotations = annotations :+ annotation)

    override def makeAccessors(b: AccessorBuilder): Unit = ()
  }

  // # ENUM SCHEMAS

  sealed case class Case[A, Z](
    id: String,
    codec: Schema[A],
    unsafeDeconstruct: Z => A,
    annotations: Chunk[Any] = Chunk.empty
  ) {

    def deconstruct(z: Z): Option[A] =
      try {
        Some(unsafeDeconstruct(z))
      } catch { case _: Throwable => None }

    override def toString: String = s"Case($id,$codec,$annotations)"
  }

  sealed case class Enum1[A <: Z, Z](id: TypeId, case1: Case[A, Z], annotations: Chunk[Any] = Chunk.empty)
      extends Enum[Z] { self =>
    override type Accessors[Lens[_, _, _], Prism[_, _, _], Traversal[_, _]] = Prism[case1.id.type, Z, A]

    override def annotate(annotation: Any): Enum1[A, Z] = copy(annotations = annotations :+ annotation)

    override def defaultValue: Either[String, Z] = case1.codec.defaultValue

    override def makeAccessors(b: AccessorBuilder): b.Prism[case1.id.type, Z, A] = b.makePrism(self, case1)

    override def structureWithAnnotations: ListMap[String, (Schema[_], Chunk[Any])] =
      ListMap(case1.id -> (case1.codec -> case1.annotations))
  }

  sealed case class Enum2[A1 <: Z, A2 <: Z, Z](
    id: TypeId,
    case1: Case[A1, Z],
    case2: Case[A2, Z],
    annotations: Chunk[Any] = Chunk.empty
  ) extends Enum[Z] { self =>
    override type Accessors[Lens[_, _, _], Prism[_, _, _], Traversal[_, _]] =
      (Prism[case1.id.type, Z, A1], Prism[case2.id.type, Z, A2])

    override def annotate(annotation: Any): Enum2[A1, A2, Z] = copy(annotations = annotations :+ annotation)

    override def defaultValue: Either[String, Z] = case1.codec.defaultValue

    override def makeAccessors(b: AccessorBuilder): (b.Prism[case1.id.type, Z, A1], b.Prism[case2.id.type, Z, A2]) =
      (b.makePrism(self, case1), b.makePrism(self, case2))

    override def structureWithAnnotations: ListMap[String, (Schema[_], Chunk[Any])] =
      ListMap(case1.id -> (case1.codec -> case1.annotations), case2.id -> (case2.codec -> case2.annotations))
  }

  sealed case class Enum3[A1 <: Z, A2 <: Z, A3 <: Z, Z](
    id: TypeId,
    case1: Case[A1, Z],
    case2: Case[A2, Z],
    case3: Case[A3, Z],
    annotations: Chunk[Any] = Chunk.empty
  ) extends Enum[Z] { self =>
    override type Accessors[Lens[_, _, _], Prism[_, _, _], Traversal[_, _]] =
      (Prism[case1.id.type, Z, A1], Prism[case2.id.type, Z, A2], Prism[case3.id.type, Z, A3])

    override def annotate(annotation: Any): Enum3[A1, A2, A3, Z] = copy(annotations = annotations :+ annotation)

    override def defaultValue: Either[String, Z] = case1.codec.defaultValue

    override def makeAccessors(
      b: AccessorBuilder
    ): (b.Prism[case1.id.type, Z, A1], b.Prism[case2.id.type, Z, A2], b.Prism[case3.id.type, Z, A3]) =
      (b.makePrism(self, case1), b.makePrism(self, case2), b.makePrism(self, case3))

    override def structureWithAnnotations: ListMap[String, (Schema[_], Chunk[Any])] =
      ListMap(
        case1.id -> (case1.codec -> case1.annotations),
        case2.id -> (case2.codec -> case2.annotations),
        case3.id -> (case3.codec -> case3.annotations)
      )
  }

  sealed case class Enum4[A1 <: Z, A2 <: Z, A3 <: Z, A4 <: Z, Z](
    id: TypeId,
    case1: Case[A1, Z],
    case2: Case[A2, Z],
    case3: Case[A3, Z],
    case4: Case[A4, Z],
    annotations: Chunk[Any] = Chunk.empty
  ) extends Enum[Z] { self =>
    override type Accessors[Lens[_, _, _], Prism[_, _, _], Traversal[_, _]] =
      (
        Prism[case1.id.type, Z, A1],
        Prism[case2.id.type, Z, A2],
        Prism[case3.id.type, Z, A3],
        Prism[case4.id.type, Z, A4]
      )

    override def annotate(annotation: Any): Enum4[A1, A2, A3, A4, Z] = copy(annotations = annotations :+ annotation)

    override def defaultValue: Either[String, Z] = case1.codec.defaultValue

    override def makeAccessors(b: AccessorBuilder): (
      b.Prism[case1.id.type, Z, A1],
      b.Prism[case2.id.type, Z, A2],
      b.Prism[case3.id.type, Z, A3],
      b.Prism[case4.id.type, Z, A4]
    ) =
      (b.makePrism(self, case1), b.makePrism(self, case2), b.makePrism(self, case3), b.makePrism(self, case4))

    override def structureWithAnnotations: ListMap[String, (Schema[_], Chunk[Any])] =
      ListMap(
        case1.id -> (case1.codec -> case1.annotations),
        case2.id -> (case2.codec -> case2.annotations),
        case3.id -> (case3.codec -> case3.annotations),
        case4.id -> (case4.codec -> case4.annotations)
      )
  }

  sealed case class Enum5[A1 <: Z, A2 <: Z, A3 <: Z, A4 <: Z, A5 <: Z, Z](
    id: TypeId,
    case1: Case[A1, Z],
    case2: Case[A2, Z],
    case3: Case[A3, Z],
    case4: Case[A4, Z],
    case5: Case[A5, Z],
    annotations: Chunk[Any] = Chunk.empty
  ) extends Enum[Z] { self =>
    override type Accessors[Lens[_, _, _], Prism[_, _, _], Traversal[_, _]] =
      (
        Prism[case1.id.type, Z, A1],
        Prism[case2.id.type, Z, A2],
        Prism[case3.id.type, Z, A3],
        Prism[case4.id.type, Z, A4],
        Prism[case5.id.type, Z, A5]
      )

    override def annotate(annotation: Any): Enum5[A1, A2, A3, A4, A5, Z] = copy(annotations = annotations :+ annotation)

    override def defaultValue: Either[String, Z] = case1.codec.defaultValue

    override def makeAccessors(
      b: AccessorBuilder
    ): (
      b.Prism[case1.id.type, Z, A1],
      b.Prism[case2.id.type, Z, A2],
      b.Prism[case3.id.type, Z, A3],
      b.Prism[case4.id.type, Z, A4],
      b.Prism[case5.id.type, Z, A5]
    ) =
      (
        b.makePrism(self, case1),
        b.makePrism(self, case2),
        b.makePrism(self, case3),
        b.makePrism(self, case4),
        b.makePrism(self, case5)
      )

    override def structureWithAnnotations: ListMap[String, (Schema[_], Chunk[Any])] =
      ListMap(
        case1.id -> (case1.codec -> case1.annotations),
        case2.id -> (case2.codec -> case2.annotations),
        case3.id -> (case3.codec -> case3.annotations),
        case4.id -> (case4.codec -> case4.annotations),
        case5.id -> (case5.codec -> case5.annotations)
      )
  }

  sealed case class Enum6[A1 <: Z, A2 <: Z, A3 <: Z, A4 <: Z, A5 <: Z, A6 <: Z, Z](
    id: TypeId,
    case1: Case[A1, Z],
    case2: Case[A2, Z],
    case3: Case[A3, Z],
    case4: Case[A4, Z],
    case5: Case[A5, Z],
    case6: Case[A6, Z],
    annotations: Chunk[Any] = Chunk.empty
  ) extends Enum[Z] { self =>
    override type Accessors[Lens[_, _, _], Prism[_, _, _], Traversal[_, _]] =
      (
        Prism[case1.id.type, Z, A1],
        Prism[case2.id.type, Z, A2],
        Prism[case3.id.type, Z, A3],
        Prism[case4.id.type, Z, A4],
        Prism[case5.id.type, Z, A5],
        Prism[case6.id.type, Z, A6]
      )

    override def annotate(annotation: Any): Enum6[A1, A2, A3, A4, A5, A6, Z] =
      copy(annotations = annotations :+ annotation)

    override def defaultValue: Either[String, Z] = case1.codec.defaultValue

    override def makeAccessors(
      b: AccessorBuilder
    ): (
      b.Prism[case1.id.type, Z, A1],
      b.Prism[case2.id.type, Z, A2],
      b.Prism[case3.id.type, Z, A3],
      b.Prism[case4.id.type, Z, A4],
      b.Prism[case5.id.type, Z, A5],
      b.Prism[case6.id.type, Z, A6]
    ) =
      (
        b.makePrism(self, case1),
        b.makePrism(self, case2),
        b.makePrism(self, case3),
        b.makePrism(self, case4),
        b.makePrism(self, case5),
        b.makePrism(self, case6)
      )

    override def structureWithAnnotations: ListMap[String, (Schema[_], Chunk[Any])] =
      ListMap(
        case1.id -> (case1.codec -> case1.annotations),
        case2.id -> (case2.codec -> case2.annotations),
        case3.id -> (case3.codec -> case3.annotations),
        case4.id -> (case4.codec -> case4.annotations),
        case5.id -> (case5.codec -> case5.annotations),
        case6.id -> (case6.codec -> case6.annotations)
      )
  }

  sealed case class Enum7[A1 <: Z, A2 <: Z, A3 <: Z, A4 <: Z, A5 <: Z, A6 <: Z, A7 <: Z, Z](
    id: TypeId,
    case1: Case[A1, Z],
    case2: Case[A2, Z],
    case3: Case[A3, Z],
    case4: Case[A4, Z],
    case5: Case[A5, Z],
    case6: Case[A6, Z],
    case7: Case[A7, Z],
    annotations: Chunk[Any] = Chunk.empty
  ) extends Enum[Z] { self =>
    override type Accessors[Lens[_, _, _], Prism[_, _, _], Traversal[_, _]] =
      (
        Prism[case1.id.type, Z, A1],
        Prism[case2.id.type, Z, A2],
        Prism[case3.id.type, Z, A3],
        Prism[case4.id.type, Z, A4],
        Prism[case5.id.type, Z, A5],
        Prism[case6.id.type, Z, A6],
        Prism[case7.id.type, Z, A7]
      )

    override def annotate(annotation: Any): Enum7[A1, A2, A3, A4, A5, A6, A7, Z] =
      copy(annotations = annotations :+ annotation)

    override def defaultValue: Either[String, Z] = case1.codec.defaultValue

    override def makeAccessors(b: AccessorBuilder): (
      b.Prism[case1.id.type, Z, A1],
      b.Prism[case2.id.type, Z, A2],
      b.Prism[case3.id.type, Z, A3],
      b.Prism[case4.id.type, Z, A4],
      b.Prism[case5.id.type, Z, A5],
      b.Prism[case6.id.type, Z, A6],
      b.Prism[case7.id.type, Z, A7]
    ) =
      (
        b.makePrism(self, case1),
        b.makePrism(self, case2),
        b.makePrism(self, case3),
        b.makePrism(self, case4),
        b.makePrism(self, case5),
        b.makePrism(self, case6),
        b.makePrism(self, case7)
      )

    override def structureWithAnnotations: ListMap[String, (Schema[_], Chunk[Any])] =
      ListMap(
        case1.id -> (case1.codec -> case1.annotations),
        case2.id -> (case2.codec -> case2.annotations),
        case3.id -> (case3.codec -> case3.annotations),
        case4.id -> (case4.codec -> case4.annotations),
        case5.id -> (case5.codec -> case5.annotations),
        case6.id -> (case6.codec -> case6.annotations),
        case7.id -> (case7.codec -> case7.annotations)
      )
  }

  sealed case class Enum8[A1 <: Z, A2 <: Z, A3 <: Z, A4 <: Z, A5 <: Z, A6 <: Z, A7 <: Z, A8 <: Z, Z](
    id: TypeId,
    case1: Case[A1, Z],
    case2: Case[A2, Z],
    case3: Case[A3, Z],
    case4: Case[A4, Z],
    case5: Case[A5, Z],
    case6: Case[A6, Z],
    case7: Case[A7, Z],
    case8: Case[A8, Z],
    annotations: Chunk[Any] = Chunk.empty
  ) extends Enum[Z] { self =>
    override type Accessors[Lens[_, _, _], Prism[_, _, _], Traversal[_, _]] =
      (
        Prism[case1.id.type, Z, A1],
        Prism[case2.id.type, Z, A2],
        Prism[case3.id.type, Z, A3],
        Prism[case4.id.type, Z, A4],
        Prism[case5.id.type, Z, A5],
        Prism[case6.id.type, Z, A6],
        Prism[case7.id.type, Z, A7],
        Prism[case8.id.type, Z, A8]
      )

    override def annotate(annotation: Any): Enum8[A1, A2, A3, A4, A5, A6, A7, A8, Z] =
      copy(annotations = annotations :+ annotation)

    override def defaultValue: Either[String, Z] = case1.codec.defaultValue

    override def makeAccessors(b: AccessorBuilder): (
      b.Prism[case1.id.type, Z, A1],
      b.Prism[case2.id.type, Z, A2],
      b.Prism[case3.id.type, Z, A3],
      b.Prism[case4.id.type, Z, A4],
      b.Prism[case5.id.type, Z, A5],
      b.Prism[case6.id.type, Z, A6],
      b.Prism[case7.id.type, Z, A7],
      b.Prism[case8.id.type, Z, A8]
    ) =
      (
        b.makePrism(self, case1),
        b.makePrism(self, case2),
        b.makePrism(self, case3),
        b.makePrism(self, case4),
        b.makePrism(self, case5),
        b.makePrism(self, case6),
        b.makePrism(self, case7),
        b.makePrism(self, case8)
      )

    override def structureWithAnnotations: ListMap[String, (Schema[_], Chunk[Any])] =
      ListMap(
        case1.id -> (case1.codec -> case1.annotations),
        case2.id -> (case2.codec -> case2.annotations),
        case3.id -> (case3.codec -> case3.annotations),
        case4.id -> (case4.codec -> case4.annotations),
        case5.id -> (case5.codec -> case5.annotations),
        case6.id -> (case6.codec -> case6.annotations),
        case7.id -> (case7.codec -> case7.annotations),
        case8.id -> (case8.codec -> case8.annotations)
      )
  }

  sealed case class Enum9[A1 <: Z, A2 <: Z, A3 <: Z, A4 <: Z, A5 <: Z, A6 <: Z, A7 <: Z, A8 <: Z, A9 <: Z, Z](
    id: TypeId,
    case1: Case[A1, Z],
    case2: Case[A2, Z],
    case3: Case[A3, Z],
    case4: Case[A4, Z],
    case5: Case[A5, Z],
    case6: Case[A6, Z],
    case7: Case[A7, Z],
    case8: Case[A8, Z],
    case9: Case[A9, Z],
    annotations: Chunk[Any] = Chunk.empty
  ) extends Enum[Z] { self =>
    override type Accessors[Lens[_, _, _], Prism[_, _, _], Traversal[_, _]] = (
      Prism[case1.id.type, Z, A1],
      Prism[case2.id.type, Z, A2],
      Prism[case3.id.type, Z, A3],
      Prism[case4.id.type, Z, A4],
      Prism[case5.id.type, Z, A5],
      Prism[case6.id.type, Z, A6],
      Prism[case7.id.type, Z, A7],
      Prism[case8.id.type, Z, A8],
      Prism[case9.id.type, Z, A9]
    )

    override def annotate(annotation: Any): Enum9[A1, A2, A3, A4, A5, A6, A7, A8, A9, Z] =
      copy(annotations = annotations :+ annotation)

    override def defaultValue: Either[String, Z] = case1.codec.defaultValue

    override def makeAccessors(b: AccessorBuilder): (
      b.Prism[case1.id.type, Z, A1],
      b.Prism[case2.id.type, Z, A2],
      b.Prism[case3.id.type, Z, A3],
      b.Prism[case4.id.type, Z, A4],
      b.Prism[case5.id.type, Z, A5],
      b.Prism[case6.id.type, Z, A6],
      b.Prism[case7.id.type, Z, A7],
      b.Prism[case8.id.type, Z, A8],
      b.Prism[case9.id.type, Z, A9]
    ) =
      (
        b.makePrism(self, case1),
        b.makePrism(self, case2),
        b.makePrism(self, case3),
        b.makePrism(self, case4),
        b.makePrism(self, case5),
        b.makePrism(self, case6),
        b.makePrism(self, case7),
        b.makePrism(self, case8),
        b.makePrism(self, case9)
      )

    override def structureWithAnnotations: ListMap[String, (Schema[_], Chunk[Any])] =
      ListMap(
        case1.id -> (case1.codec -> case1.annotations),
        case2.id -> (case2.codec -> case2.annotations),
        case3.id -> (case3.codec -> case3.annotations),
        case4.id -> (case4.codec -> case4.annotations),
        case5.id -> (case5.codec -> case5.annotations),
        case6.id -> (case6.codec -> case6.annotations),
        case7.id -> (case7.codec -> case7.annotations),
        case8.id -> (case8.codec -> case8.annotations),
        case9.id -> (case9.codec -> case9.annotations)
      )
  }
  sealed case class Enum10[A1 <: Z, A2 <: Z, A3 <: Z, A4 <: Z, A5 <: Z, A6 <: Z, A7 <: Z, A8 <: Z, A9 <: Z, A10 <: Z, Z](
    id: TypeId,
    case1: Case[A1, Z],
    case2: Case[A2, Z],
    case3: Case[A3, Z],
    case4: Case[A4, Z],
    case5: Case[A5, Z],
    case6: Case[A6, Z],
    case7: Case[A7, Z],
    case8: Case[A8, Z],
    case9: Case[A9, Z],
    case10: Case[A10, Z],
    annotations: Chunk[Any] = Chunk.empty
  ) extends Enum[Z] { self =>
    override type Accessors[Lens[_, _, _], Prism[_, _, _], Traversal[_, _]] = (
      Prism[case1.id.type, Z, A1],
      Prism[case2.id.type, Z, A2],
      Prism[case3.id.type, Z, A3],
      Prism[case4.id.type, Z, A4],
      Prism[case5.id.type, Z, A5],
      Prism[case6.id.type, Z, A6],
      Prism[case7.id.type, Z, A7],
      Prism[case8.id.type, Z, A8],
      Prism[case9.id.type, Z, A9],
      Prism[case10.id.type, Z, A10]
    )

    override def annotate(annotation: Any): Enum10[A1, A2, A3, A4, A5, A6, A7, A8, A9, A10, Z] =
      copy(annotations = annotations :+ annotation)

    override def defaultValue: Either[String, Z] = case1.codec.defaultValue

    override def makeAccessors(b: AccessorBuilder): (
      b.Prism[case1.id.type, Z, A1],
      b.Prism[case2.id.type, Z, A2],
      b.Prism[case3.id.type, Z, A3],
      b.Prism[case4.id.type, Z, A4],
      b.Prism[case5.id.type, Z, A5],
      b.Prism[case6.id.type, Z, A6],
      b.Prism[case7.id.type, Z, A7],
      b.Prism[case8.id.type, Z, A8],
      b.Prism[case9.id.type, Z, A9],
      b.Prism[case10.id.type, Z, A10]
    ) =
      (
        b.makePrism(self, case1),
        b.makePrism(self, case2),
        b.makePrism(self, case3),
        b.makePrism(self, case4),
        b.makePrism(self, case5),
        b.makePrism(self, case6),
        b.makePrism(self, case7),
        b.makePrism(self, case8),
        b.makePrism(self, case9),
        b.makePrism(self, case10)
      )

    override def structureWithAnnotations: ListMap[String, (Schema[_], Chunk[Any])] =
      ListMap(
        case1.id  -> (case1.codec  -> case1.annotations),
        case2.id  -> (case2.codec  -> case2.annotations),
        case3.id  -> (case3.codec  -> case3.annotations),
        case4.id  -> (case4.codec  -> case4.annotations),
        case5.id  -> (case5.codec  -> case5.annotations),
        case6.id  -> (case6.codec  -> case6.annotations),
        case7.id  -> (case7.codec  -> case7.annotations),
        case8.id  -> (case8.codec  -> case8.annotations),
        case9.id  -> (case9.codec  -> case9.annotations),
        case10.id -> (case10.codec -> case10.annotations)
      )
  }
  sealed case class Enum11[
    A1 <: Z,
    A2 <: Z,
    A3 <: Z,
    A4 <: Z,
    A5 <: Z,
    A6 <: Z,
    A7 <: Z,
    A8 <: Z,
    A9 <: Z,
    A10 <: Z,
    A11 <: Z,
    Z
  ](
    id: TypeId,
    case1: Case[A1, Z],
    case2: Case[A2, Z],
    case3: Case[A3, Z],
    case4: Case[A4, Z],
    case5: Case[A5, Z],
    case6: Case[A6, Z],
    case7: Case[A7, Z],
    case8: Case[A8, Z],
    case9: Case[A9, Z],
    case10: Case[A10, Z],
    case11: Case[A11, Z],
    annotations: Chunk[Any] = Chunk.empty
  ) extends Enum[Z] { self =>
    override type Accessors[Lens[_, _, _], Prism[_, _, _], Traversal[_, _]] = (
      Prism[case1.id.type, Z, A1],
      Prism[case2.id.type, Z, A2],
      Prism[case3.id.type, Z, A3],
      Prism[case4.id.type, Z, A4],
      Prism[case5.id.type, Z, A5],
      Prism[case6.id.type, Z, A6],
      Prism[case7.id.type, Z, A7],
      Prism[case8.id.type, Z, A8],
      Prism[case9.id.type, Z, A9],
      Prism[case10.id.type, Z, A10],
      Prism[case11.id.type, Z, A11]
    )

    override def annotate(annotation: Any): Enum11[A1, A2, A3, A4, A5, A6, A7, A8, A9, A10, A11, Z] =
      copy(annotations = annotations :+ annotation)

    override def defaultValue: Either[String, Z] = case1.codec.defaultValue

    override def makeAccessors(b: AccessorBuilder): (
      b.Prism[case1.id.type, Z, A1],
      b.Prism[case2.id.type, Z, A2],
      b.Prism[case3.id.type, Z, A3],
      b.Prism[case4.id.type, Z, A4],
      b.Prism[case5.id.type, Z, A5],
      b.Prism[case6.id.type, Z, A6],
      b.Prism[case7.id.type, Z, A7],
      b.Prism[case8.id.type, Z, A8],
      b.Prism[case9.id.type, Z, A9],
      b.Prism[case10.id.type, Z, A10],
      b.Prism[case11.id.type, Z, A11]
    ) =
      (
        b.makePrism(self, case1),
        b.makePrism(self, case2),
        b.makePrism(self, case3),
        b.makePrism(self, case4),
        b.makePrism(self, case5),
        b.makePrism(self, case6),
        b.makePrism(self, case7),
        b.makePrism(self, case8),
        b.makePrism(self, case9),
        b.makePrism(self, case10),
        b.makePrism(self, case11)
      )

    override def structureWithAnnotations: ListMap[String, (Schema[_], Chunk[Any])] =
      ListMap(
        case1.id  -> (case1.codec  -> case1.annotations),
        case2.id  -> (case2.codec  -> case2.annotations),
        case3.id  -> (case3.codec  -> case3.annotations),
        case4.id  -> (case4.codec  -> case4.annotations),
        case5.id  -> (case5.codec  -> case5.annotations),
        case6.id  -> (case6.codec  -> case6.annotations),
        case7.id  -> (case7.codec  -> case7.annotations),
        case8.id  -> (case8.codec  -> case8.annotations),
        case9.id  -> (case9.codec  -> case9.annotations),
        case10.id -> (case10.codec -> case10.annotations),
        case11.id -> (case11.codec -> case11.annotations)
      )
  }
  sealed case class Enum12[
    A1 <: Z,
    A2 <: Z,
    A3 <: Z,
    A4 <: Z,
    A5 <: Z,
    A6 <: Z,
    A7 <: Z,
    A8 <: Z,
    A9 <: Z,
    A10 <: Z,
    A11 <: Z,
    A12 <: Z,
    Z
  ](
    id: TypeId,
    case1: Case[A1, Z],
    case2: Case[A2, Z],
    case3: Case[A3, Z],
    case4: Case[A4, Z],
    case5: Case[A5, Z],
    case6: Case[A6, Z],
    case7: Case[A7, Z],
    case8: Case[A8, Z],
    case9: Case[A9, Z],
    case10: Case[A10, Z],
    case11: Case[A11, Z],
    case12: Case[A12, Z],
    annotations: Chunk[Any] = Chunk.empty
  ) extends Enum[Z] { self =>
    override type Accessors[Lens[_, _, _], Prism[_, _, _], Traversal[_, _]] = (
      Prism[case1.id.type, Z, A1],
      Prism[case2.id.type, Z, A2],
      Prism[case3.id.type, Z, A3],
      Prism[case4.id.type, Z, A4],
      Prism[case5.id.type, Z, A5],
      Prism[case6.id.type, Z, A6],
      Prism[case7.id.type, Z, A7],
      Prism[case8.id.type, Z, A8],
      Prism[case9.id.type, Z, A9],
      Prism[case10.id.type, Z, A10],
      Prism[case11.id.type, Z, A11],
      Prism[case12.id.type, Z, A12]
    )

    override def annotate(annotation: Any): Enum12[A1, A2, A3, A4, A5, A6, A7, A8, A9, A10, A11, A12, Z] =
      copy(annotations = annotations :+ annotation)

    override def defaultValue: Either[String, Z] = case1.codec.defaultValue

    override def makeAccessors(b: AccessorBuilder): (
      b.Prism[case1.id.type, Z, A1],
      b.Prism[case2.id.type, Z, A2],
      b.Prism[case3.id.type, Z, A3],
      b.Prism[case4.id.type, Z, A4],
      b.Prism[case5.id.type, Z, A5],
      b.Prism[case6.id.type, Z, A6],
      b.Prism[case7.id.type, Z, A7],
      b.Prism[case8.id.type, Z, A8],
      b.Prism[case9.id.type, Z, A9],
      b.Prism[case10.id.type, Z, A10],
      b.Prism[case11.id.type, Z, A11],
      b.Prism[case12.id.type, Z, A12]
    ) =
      (
        b.makePrism(self, case1),
        b.makePrism(self, case2),
        b.makePrism(self, case3),
        b.makePrism(self, case4),
        b.makePrism(self, case5),
        b.makePrism(self, case6),
        b.makePrism(self, case7),
        b.makePrism(self, case8),
        b.makePrism(self, case9),
        b.makePrism(self, case10),
        b.makePrism(self, case11),
        b.makePrism(self, case12)
      )

    override def structureWithAnnotations: ListMap[String, (Schema[_], Chunk[Any])] =
      ListMap(
        case1.id  -> (case1.codec  -> case1.annotations),
        case2.id  -> (case2.codec  -> case2.annotations),
        case3.id  -> (case3.codec  -> case3.annotations),
        case4.id  -> (case4.codec  -> case4.annotations),
        case5.id  -> (case5.codec  -> case5.annotations),
        case6.id  -> (case6.codec  -> case6.annotations),
        case7.id  -> (case7.codec  -> case7.annotations),
        case8.id  -> (case8.codec  -> case8.annotations),
        case9.id  -> (case9.codec  -> case9.annotations),
        case10.id -> (case10.codec -> case10.annotations),
        case11.id -> (case11.codec -> case11.annotations),
        case12.id -> (case12.codec -> case12.annotations)
      )
  }
  sealed case class Enum13[
    A1 <: Z,
    A2 <: Z,
    A3 <: Z,
    A4 <: Z,
    A5 <: Z,
    A6 <: Z,
    A7 <: Z,
    A8 <: Z,
    A9 <: Z,
    A10 <: Z,
    A11 <: Z,
    A12 <: Z,
    A13 <: Z,
    Z
  ](
    id: TypeId,
    case1: Case[A1, Z],
    case2: Case[A2, Z],
    case3: Case[A3, Z],
    case4: Case[A4, Z],
    case5: Case[A5, Z],
    case6: Case[A6, Z],
    case7: Case[A7, Z],
    case8: Case[A8, Z],
    case9: Case[A9, Z],
    case10: Case[A10, Z],
    case11: Case[A11, Z],
    case12: Case[A12, Z],
    case13: Case[A13, Z],
    annotations: Chunk[Any] = Chunk.empty
  ) extends Enum[Z] { self =>
    override type Accessors[Lens[_, _, _], Prism[_, _, _], Traversal[_, _]] = (
      Prism[case1.id.type, Z, A1],
      Prism[case2.id.type, Z, A2],
      Prism[case3.id.type, Z, A3],
      Prism[case4.id.type, Z, A4],
      Prism[case5.id.type, Z, A5],
      Prism[case6.id.type, Z, A6],
      Prism[case7.id.type, Z, A7],
      Prism[case8.id.type, Z, A8],
      Prism[case9.id.type, Z, A9],
      Prism[case10.id.type, Z, A10],
      Prism[case11.id.type, Z, A11],
      Prism[case12.id.type, Z, A12],
      Prism[case13.id.type, Z, A13]
    )

    override def annotate(annotation: Any): Enum13[A1, A2, A3, A4, A5, A6, A7, A8, A9, A10, A11, A12, A13, Z] =
      copy(annotations = annotations :+ annotation)

    override def defaultValue: Either[String, Z] = case1.codec.defaultValue

    override def makeAccessors(b: AccessorBuilder): (
      b.Prism[case1.id.type, Z, A1],
      b.Prism[case2.id.type, Z, A2],
      b.Prism[case3.id.type, Z, A3],
      b.Prism[case4.id.type, Z, A4],
      b.Prism[case5.id.type, Z, A5],
      b.Prism[case6.id.type, Z, A6],
      b.Prism[case7.id.type, Z, A7],
      b.Prism[case8.id.type, Z, A8],
      b.Prism[case9.id.type, Z, A9],
      b.Prism[case10.id.type, Z, A10],
      b.Prism[case11.id.type, Z, A11],
      b.Prism[case12.id.type, Z, A12],
      b.Prism[case13.id.type, Z, A13]
    ) =
      (
        b.makePrism(self, case1),
        b.makePrism(self, case2),
        b.makePrism(self, case3),
        b.makePrism(self, case4),
        b.makePrism(self, case5),
        b.makePrism(self, case6),
        b.makePrism(self, case7),
        b.makePrism(self, case8),
        b.makePrism(self, case9),
        b.makePrism(self, case10),
        b.makePrism(self, case11),
        b.makePrism(self, case12),
        b.makePrism(self, case13)
      )

    override def structureWithAnnotations: ListMap[String, (Schema[_], Chunk[Any])] =
      ListMap(
        case1.id  -> (case1.codec  -> case1.annotations),
        case2.id  -> (case2.codec  -> case2.annotations),
        case3.id  -> (case3.codec  -> case3.annotations),
        case4.id  -> (case4.codec  -> case4.annotations),
        case5.id  -> (case5.codec  -> case5.annotations),
        case6.id  -> (case6.codec  -> case6.annotations),
        case7.id  -> (case7.codec  -> case7.annotations),
        case8.id  -> (case8.codec  -> case8.annotations),
        case9.id  -> (case9.codec  -> case9.annotations),
        case10.id -> (case10.codec -> case10.annotations),
        case11.id -> (case11.codec -> case11.annotations),
        case12.id -> (case12.codec -> case12.annotations),
        case13.id -> (case13.codec -> case13.annotations)
      )
  }

  sealed case class Enum14[
    A1 <: Z,
    A2 <: Z,
    A3 <: Z,
    A4 <: Z,
    A5 <: Z,
    A6 <: Z,
    A7 <: Z,
    A8 <: Z,
    A9 <: Z,
    A10 <: Z,
    A11 <: Z,
    A12 <: Z,
    A13 <: Z,
    A14 <: Z,
    Z
  ](
    id: TypeId,
    case1: Case[A1, Z],
    case2: Case[A2, Z],
    case3: Case[A3, Z],
    case4: Case[A4, Z],
    case5: Case[A5, Z],
    case6: Case[A6, Z],
    case7: Case[A7, Z],
    case8: Case[A8, Z],
    case9: Case[A9, Z],
    case10: Case[A10, Z],
    case11: Case[A11, Z],
    case12: Case[A12, Z],
    case13: Case[A13, Z],
    case14: Case[A14, Z],
    annotations: Chunk[Any] = Chunk.empty
  ) extends Enum[Z] { self =>
    override type Accessors[Lens[_, _, _], Prism[_, _, _], Traversal[_, _]] = (
      Prism[case1.id.type, Z, A1],
      Prism[case2.id.type, Z, A2],
      Prism[case3.id.type, Z, A3],
      Prism[case4.id.type, Z, A4],
      Prism[case5.id.type, Z, A5],
      Prism[case6.id.type, Z, A6],
      Prism[case7.id.type, Z, A7],
      Prism[case8.id.type, Z, A8],
      Prism[case9.id.type, Z, A9],
      Prism[case10.id.type, Z, A10],
      Prism[case11.id.type, Z, A11],
      Prism[case12.id.type, Z, A12],
      Prism[case13.id.type, Z, A13],
      Prism[case14.id.type, Z, A14]
    )

    override def annotate(annotation: Any): Enum14[A1, A2, A3, A4, A5, A6, A7, A8, A9, A10, A11, A12, A13, A14, Z] =
      copy(annotations = annotations :+ annotation)

    override def defaultValue: Either[String, Z] = case1.codec.defaultValue

    override def makeAccessors(b: AccessorBuilder): (
      b.Prism[case1.id.type, Z, A1],
      b.Prism[case2.id.type, Z, A2],
      b.Prism[case3.id.type, Z, A3],
      b.Prism[case4.id.type, Z, A4],
      b.Prism[case5.id.type, Z, A5],
      b.Prism[case6.id.type, Z, A6],
      b.Prism[case7.id.type, Z, A7],
      b.Prism[case8.id.type, Z, A8],
      b.Prism[case9.id.type, Z, A9],
      b.Prism[case10.id.type, Z, A10],
      b.Prism[case11.id.type, Z, A11],
      b.Prism[case12.id.type, Z, A12],
      b.Prism[case13.id.type, Z, A13],
      b.Prism[case14.id.type, Z, A14]
    ) =
      (
        b.makePrism(self, case1),
        b.makePrism(self, case2),
        b.makePrism(self, case3),
        b.makePrism(self, case4),
        b.makePrism(self, case5),
        b.makePrism(self, case6),
        b.makePrism(self, case7),
        b.makePrism(self, case8),
        b.makePrism(self, case9),
        b.makePrism(self, case10),
        b.makePrism(self, case11),
        b.makePrism(self, case12),
        b.makePrism(self, case13),
        b.makePrism(self, case14)
      )

    override def structureWithAnnotations: ListMap[String, (Schema[_], Chunk[Any])] =
      ListMap(
        case1.id  -> (case1.codec  -> case1.annotations),
        case2.id  -> (case2.codec  -> case2.annotations),
        case3.id  -> (case3.codec  -> case3.annotations),
        case4.id  -> (case4.codec  -> case4.annotations),
        case5.id  -> (case5.codec  -> case5.annotations),
        case6.id  -> (case6.codec  -> case6.annotations),
        case7.id  -> (case7.codec  -> case7.annotations),
        case8.id  -> (case8.codec  -> case8.annotations),
        case9.id  -> (case9.codec  -> case9.annotations),
        case10.id -> (case10.codec -> case10.annotations),
        case11.id -> (case11.codec -> case11.annotations),
        case12.id -> (case12.codec -> case12.annotations),
        case13.id -> (case13.codec -> case13.annotations),
        case14.id -> (case14.codec -> case14.annotations)
      )
  }
  sealed case class Enum15[
    A1 <: Z,
    A2 <: Z,
    A3 <: Z,
    A4 <: Z,
    A5 <: Z,
    A6 <: Z,
    A7 <: Z,
    A8 <: Z,
    A9 <: Z,
    A10 <: Z,
    A11 <: Z,
    A12 <: Z,
    A13 <: Z,
    A14 <: Z,
    A15 <: Z,
    Z
  ](
    id: TypeId,
    case1: Case[A1, Z],
    case2: Case[A2, Z],
    case3: Case[A3, Z],
    case4: Case[A4, Z],
    case5: Case[A5, Z],
    case6: Case[A6, Z],
    case7: Case[A7, Z],
    case8: Case[A8, Z],
    case9: Case[A9, Z],
    case10: Case[A10, Z],
    case11: Case[A11, Z],
    case12: Case[A12, Z],
    case13: Case[A13, Z],
    case14: Case[A14, Z],
    case15: Case[A15, Z],
    annotations: Chunk[Any] = Chunk.empty
  ) extends Enum[Z] { self =>
    override type Accessors[Lens[_, _, _], Prism[_, _, _], Traversal[_, _]] = (
      Prism[case1.id.type, Z, A1],
      Prism[case2.id.type, Z, A2],
      Prism[case3.id.type, Z, A3],
      Prism[case4.id.type, Z, A4],
      Prism[case5.id.type, Z, A5],
      Prism[case6.id.type, Z, A6],
      Prism[case7.id.type, Z, A7],
      Prism[case8.id.type, Z, A8],
      Prism[case9.id.type, Z, A9],
      Prism[case10.id.type, Z, A10],
      Prism[case11.id.type, Z, A11],
      Prism[case12.id.type, Z, A12],
      Prism[case13.id.type, Z, A13],
      Prism[case14.id.type, Z, A14],
      Prism[case15.id.type, Z, A15]
    )

    override def annotate(
      annotation: Any
    ): Enum15[A1, A2, A3, A4, A5, A6, A7, A8, A9, A10, A11, A12, A13, A14, A15, Z] =
      copy(annotations = annotations :+ annotation)

    override def defaultValue: Either[String, Z] = case1.codec.defaultValue

    override def makeAccessors(b: AccessorBuilder): (
      b.Prism[case1.id.type, Z, A1],
      b.Prism[case2.id.type, Z, A2],
      b.Prism[case3.id.type, Z, A3],
      b.Prism[case4.id.type, Z, A4],
      b.Prism[case5.id.type, Z, A5],
      b.Prism[case6.id.type, Z, A6],
      b.Prism[case7.id.type, Z, A7],
      b.Prism[case8.id.type, Z, A8],
      b.Prism[case9.id.type, Z, A9],
      b.Prism[case10.id.type, Z, A10],
      b.Prism[case11.id.type, Z, A11],
      b.Prism[case12.id.type, Z, A12],
      b.Prism[case13.id.type, Z, A13],
      b.Prism[case14.id.type, Z, A14],
      b.Prism[case15.id.type, Z, A15]
    ) =
      (
        b.makePrism(self, case1),
        b.makePrism(self, case2),
        b.makePrism(self, case3),
        b.makePrism(self, case4),
        b.makePrism(self, case5),
        b.makePrism(self, case6),
        b.makePrism(self, case7),
        b.makePrism(self, case8),
        b.makePrism(self, case9),
        b.makePrism(self, case10),
        b.makePrism(self, case11),
        b.makePrism(self, case12),
        b.makePrism(self, case13),
        b.makePrism(self, case14),
        b.makePrism(self, case15)
      )

    override def structureWithAnnotations: ListMap[String, (Schema[_], Chunk[Any])] =
      ListMap(
        case1.id  -> (case1.codec  -> case1.annotations),
        case2.id  -> (case2.codec  -> case2.annotations),
        case3.id  -> (case3.codec  -> case3.annotations),
        case4.id  -> (case4.codec  -> case4.annotations),
        case5.id  -> (case5.codec  -> case5.annotations),
        case6.id  -> (case6.codec  -> case6.annotations),
        case7.id  -> (case7.codec  -> case7.annotations),
        case8.id  -> (case8.codec  -> case8.annotations),
        case9.id  -> (case9.codec  -> case9.annotations),
        case10.id -> (case10.codec -> case10.annotations),
        case11.id -> (case11.codec -> case11.annotations),
        case12.id -> (case12.codec -> case12.annotations),
        case13.id -> (case13.codec -> case13.annotations),
        case14.id -> (case14.codec -> case14.annotations),
        case15.id -> (case15.codec -> case15.annotations)
      )
  }
  sealed case class Enum16[
    A1 <: Z,
    A2 <: Z,
    A3 <: Z,
    A4 <: Z,
    A5 <: Z,
    A6 <: Z,
    A7 <: Z,
    A8 <: Z,
    A9 <: Z,
    A10 <: Z,
    A11 <: Z,
    A12 <: Z,
    A13 <: Z,
    A14 <: Z,
    A15 <: Z,
    A16 <: Z,
    Z
  ](
    id: TypeId,
    case1: Case[A1, Z],
    case2: Case[A2, Z],
    case3: Case[A3, Z],
    case4: Case[A4, Z],
    case5: Case[A5, Z],
    case6: Case[A6, Z],
    case7: Case[A7, Z],
    case8: Case[A8, Z],
    case9: Case[A9, Z],
    case10: Case[A10, Z],
    case11: Case[A11, Z],
    case12: Case[A12, Z],
    case13: Case[A13, Z],
    case14: Case[A14, Z],
    case15: Case[A15, Z],
    case16: Case[A16, Z],
    override val annotations: Chunk[Any]
  ) extends Enum[Z] { self =>
    override type Accessors[Lens[_, _, _], Prism[_, _, _], Traversal[_, _]] = (
      Prism[case1.id.type, Z, A1],
      Prism[case2.id.type, Z, A2],
      Prism[case3.id.type, Z, A3],
      Prism[case4.id.type, Z, A4],
      Prism[case5.id.type, Z, A5],
      Prism[case6.id.type, Z, A6],
      Prism[case7.id.type, Z, A7],
      Prism[case8.id.type, Z, A8],
      Prism[case9.id.type, Z, A9],
      Prism[case10.id.type, Z, A10],
      Prism[case11.id.type, Z, A11],
      Prism[case12.id.type, Z, A12],
      Prism[case13.id.type, Z, A13],
      Prism[case14.id.type, Z, A14],
      Prism[case15.id.type, Z, A15],
      Prism[case16.id.type, Z, A16]
    )

    override def annotate(
      annotation: Any
    ): Enum16[A1, A2, A3, A4, A5, A6, A7, A8, A9, A10, A11, A12, A13, A14, A15, A16, Z] =
      copy(annotations = annotations :+ annotation)

    override def defaultValue: Either[String, Z] = case1.codec.defaultValue

    override def makeAccessors(b: AccessorBuilder): (
      b.Prism[case1.id.type, Z, A1],
      b.Prism[case2.id.type, Z, A2],
      b.Prism[case3.id.type, Z, A3],
      b.Prism[case4.id.type, Z, A4],
      b.Prism[case5.id.type, Z, A5],
      b.Prism[case6.id.type, Z, A6],
      b.Prism[case7.id.type, Z, A7],
      b.Prism[case8.id.type, Z, A8],
      b.Prism[case9.id.type, Z, A9],
      b.Prism[case10.id.type, Z, A10],
      b.Prism[case11.id.type, Z, A11],
      b.Prism[case12.id.type, Z, A12],
      b.Prism[case13.id.type, Z, A13],
      b.Prism[case14.id.type, Z, A14],
      b.Prism[case15.id.type, Z, A15],
      b.Prism[case16.id.type, Z, A16]
    ) =
      (
        b.makePrism(self, case1),
        b.makePrism(self, case2),
        b.makePrism(self, case3),
        b.makePrism(self, case4),
        b.makePrism(self, case5),
        b.makePrism(self, case6),
        b.makePrism(self, case7),
        b.makePrism(self, case8),
        b.makePrism(self, case9),
        b.makePrism(self, case10),
        b.makePrism(self, case11),
        b.makePrism(self, case12),
        b.makePrism(self, case13),
        b.makePrism(self, case14),
        b.makePrism(self, case15),
        b.makePrism(self, case16)
      )

    override def structureWithAnnotations: ListMap[String, (Schema[_], Chunk[Any])] =
      ListMap(
        case1.id  -> (case1.codec  -> case1.annotations),
        case2.id  -> (case2.codec  -> case2.annotations),
        case3.id  -> (case3.codec  -> case3.annotations),
        case4.id  -> (case4.codec  -> case4.annotations),
        case5.id  -> (case5.codec  -> case5.annotations),
        case6.id  -> (case6.codec  -> case6.annotations),
        case7.id  -> (case7.codec  -> case7.annotations),
        case8.id  -> (case8.codec  -> case8.annotations),
        case9.id  -> (case9.codec  -> case9.annotations),
        case10.id -> (case10.codec -> case10.annotations),
        case11.id -> (case11.codec -> case11.annotations),
        case12.id -> (case12.codec -> case12.annotations),
        case13.id -> (case13.codec -> case13.annotations),
        case14.id -> (case14.codec -> case14.annotations),
        case15.id -> (case15.codec -> case15.annotations),
        case16.id -> (case16.codec -> case16.annotations)
      )
  }
  sealed case class Enum17[
    A1 <: Z,
    A2 <: Z,
    A3 <: Z,
    A4 <: Z,
    A5 <: Z,
    A6 <: Z,
    A7 <: Z,
    A8 <: Z,
    A9 <: Z,
    A10 <: Z,
    A11 <: Z,
    A12 <: Z,
    A13 <: Z,
    A14 <: Z,
    A15 <: Z,
    A16 <: Z,
    A17 <: Z,
    Z
  ](
    id: TypeId,
    case1: Case[A1, Z],
    case2: Case[A2, Z],
    case3: Case[A3, Z],
    case4: Case[A4, Z],
    case5: Case[A5, Z],
    case6: Case[A6, Z],
    case7: Case[A7, Z],
    case8: Case[A8, Z],
    case9: Case[A9, Z],
    case10: Case[A10, Z],
    case11: Case[A11, Z],
    case12: Case[A12, Z],
    case13: Case[A13, Z],
    case14: Case[A14, Z],
    case15: Case[A15, Z],
    case16: Case[A16, Z],
    case17: Case[A17, Z],
    annotations: Chunk[Any] = Chunk.empty
  ) extends Enum[Z] { self =>
    override type Accessors[Lens[_, _, _], Prism[_, _, _], Traversal[_, _]] = (
      Prism[case1.id.type, Z, A1],
      Prism[case2.id.type, Z, A2],
      Prism[case3.id.type, Z, A3],
      Prism[case4.id.type, Z, A4],
      Prism[case5.id.type, Z, A5],
      Prism[case6.id.type, Z, A6],
      Prism[case7.id.type, Z, A7],
      Prism[case8.id.type, Z, A8],
      Prism[case9.id.type, Z, A9],
      Prism[case10.id.type, Z, A10],
      Prism[case11.id.type, Z, A11],
      Prism[case12.id.type, Z, A12],
      Prism[case13.id.type, Z, A13],
      Prism[case14.id.type, Z, A14],
      Prism[case15.id.type, Z, A15],
      Prism[case16.id.type, Z, A16],
      Prism[case17.id.type, Z, A17]
    )

    override def annotate(
      annotation: Any
    ): Enum17[A1, A2, A3, A4, A5, A6, A7, A8, A9, A10, A11, A12, A13, A14, A15, A16, A17, Z] =
      copy(annotations = annotations :+ annotation)

    override def defaultValue: Either[String, Z] = case1.codec.defaultValue

    override def makeAccessors(b: AccessorBuilder): (
      b.Prism[case1.id.type, Z, A1],
      b.Prism[case2.id.type, Z, A2],
      b.Prism[case3.id.type, Z, A3],
      b.Prism[case4.id.type, Z, A4],
      b.Prism[case5.id.type, Z, A5],
      b.Prism[case6.id.type, Z, A6],
      b.Prism[case7.id.type, Z, A7],
      b.Prism[case8.id.type, Z, A8],
      b.Prism[case9.id.type, Z, A9],
      b.Prism[case10.id.type, Z, A10],
      b.Prism[case11.id.type, Z, A11],
      b.Prism[case12.id.type, Z, A12],
      b.Prism[case13.id.type, Z, A13],
      b.Prism[case14.id.type, Z, A14],
      b.Prism[case15.id.type, Z, A15],
      b.Prism[case16.id.type, Z, A16],
      b.Prism[case17.id.type, Z, A17]
    ) =
      (
        b.makePrism(self, case1),
        b.makePrism(self, case2),
        b.makePrism(self, case3),
        b.makePrism(self, case4),
        b.makePrism(self, case5),
        b.makePrism(self, case6),
        b.makePrism(self, case7),
        b.makePrism(self, case8),
        b.makePrism(self, case9),
        b.makePrism(self, case10),
        b.makePrism(self, case11),
        b.makePrism(self, case12),
        b.makePrism(self, case13),
        b.makePrism(self, case14),
        b.makePrism(self, case15),
        b.makePrism(self, case16),
        b.makePrism(self, case17)
      )

    override def structureWithAnnotations: ListMap[String, (Schema[_], Chunk[Any])] =
      ListMap(
        case1.id  -> (case1.codec  -> case1.annotations),
        case2.id  -> (case2.codec  -> case2.annotations),
        case3.id  -> (case3.codec  -> case3.annotations),
        case4.id  -> (case4.codec  -> case4.annotations),
        case5.id  -> (case5.codec  -> case5.annotations),
        case6.id  -> (case6.codec  -> case6.annotations),
        case7.id  -> (case7.codec  -> case7.annotations),
        case8.id  -> (case8.codec  -> case8.annotations),
        case9.id  -> (case9.codec  -> case9.annotations),
        case10.id -> (case10.codec -> case10.annotations),
        case11.id -> (case11.codec -> case11.annotations),
        case12.id -> (case12.codec -> case12.annotations),
        case13.id -> (case13.codec -> case13.annotations),
        case14.id -> (case14.codec -> case14.annotations),
        case15.id -> (case15.codec -> case15.annotations),
        case16.id -> (case16.codec -> case16.annotations),
        case17.id -> (case17.codec -> case17.annotations)
      )
  }
  sealed case class Enum18[
    A1 <: Z,
    A2 <: Z,
    A3 <: Z,
    A4 <: Z,
    A5 <: Z,
    A6 <: Z,
    A7 <: Z,
    A8 <: Z,
    A9 <: Z,
    A10 <: Z,
    A11 <: Z,
    A12 <: Z,
    A13 <: Z,
    A14 <: Z,
    A15 <: Z,
    A16 <: Z,
    A17 <: Z,
    A18 <: Z,
    Z
  ](
    id: TypeId,
    case1: Case[A1, Z],
    case2: Case[A2, Z],
    case3: Case[A3, Z],
    case4: Case[A4, Z],
    case5: Case[A5, Z],
    case6: Case[A6, Z],
    case7: Case[A7, Z],
    case8: Case[A8, Z],
    case9: Case[A9, Z],
    case10: Case[A10, Z],
    case11: Case[A11, Z],
    case12: Case[A12, Z],
    case13: Case[A13, Z],
    case14: Case[A14, Z],
    case15: Case[A15, Z],
    case16: Case[A16, Z],
    case17: Case[A17, Z],
    case18: Case[A18, Z],
    annotations: Chunk[Any] = Chunk.empty
  ) extends Enum[Z] { self =>
    override type Accessors[Lens[_, _, _], Prism[_, _, _], Traversal[_, _]] = (
      Prism[case1.id.type, Z, A1],
      Prism[case2.id.type, Z, A2],
      Prism[case3.id.type, Z, A3],
      Prism[case4.id.type, Z, A4],
      Prism[case5.id.type, Z, A5],
      Prism[case6.id.type, Z, A6],
      Prism[case7.id.type, Z, A7],
      Prism[case8.id.type, Z, A8],
      Prism[case9.id.type, Z, A9],
      Prism[case10.id.type, Z, A10],
      Prism[case11.id.type, Z, A11],
      Prism[case12.id.type, Z, A12],
      Prism[case13.id.type, Z, A13],
      Prism[case14.id.type, Z, A14],
      Prism[case15.id.type, Z, A15],
      Prism[case16.id.type, Z, A16],
      Prism[case17.id.type, Z, A17],
      Prism[case18.id.type, Z, A18]
    )

    override def annotate(
      annotation: Any
    ): Enum18[A1, A2, A3, A4, A5, A6, A7, A8, A9, A10, A11, A12, A13, A14, A15, A16, A17, A18, Z] =
      copy(annotations = annotations :+ annotation)

    override def defaultValue: Either[String, Z] = case1.codec.defaultValue

    override def makeAccessors(b: AccessorBuilder): (
      b.Prism[case1.id.type, Z, A1],
      b.Prism[case2.id.type, Z, A2],
      b.Prism[case3.id.type, Z, A3],
      b.Prism[case4.id.type, Z, A4],
      b.Prism[case5.id.type, Z, A5],
      b.Prism[case6.id.type, Z, A6],
      b.Prism[case7.id.type, Z, A7],
      b.Prism[case8.id.type, Z, A8],
      b.Prism[case9.id.type, Z, A9],
      b.Prism[case10.id.type, Z, A10],
      b.Prism[case11.id.type, Z, A11],
      b.Prism[case12.id.type, Z, A12],
      b.Prism[case13.id.type, Z, A13],
      b.Prism[case14.id.type, Z, A14],
      b.Prism[case15.id.type, Z, A15],
      b.Prism[case16.id.type, Z, A16],
      b.Prism[case17.id.type, Z, A17],
      b.Prism[case18.id.type, Z, A18]
    ) =
      (
        b.makePrism(self, case1),
        b.makePrism(self, case2),
        b.makePrism(self, case3),
        b.makePrism(self, case4),
        b.makePrism(self, case5),
        b.makePrism(self, case6),
        b.makePrism(self, case7),
        b.makePrism(self, case8),
        b.makePrism(self, case9),
        b.makePrism(self, case10),
        b.makePrism(self, case11),
        b.makePrism(self, case12),
        b.makePrism(self, case13),
        b.makePrism(self, case14),
        b.makePrism(self, case15),
        b.makePrism(self, case16),
        b.makePrism(self, case17),
        b.makePrism(self, case18)
      )

    override def structureWithAnnotations: ListMap[String, (Schema[_], Chunk[Any])] =
      ListMap(
        case1.id  -> (case1.codec  -> case1.annotations),
        case2.id  -> (case2.codec  -> case2.annotations),
        case3.id  -> (case3.codec  -> case3.annotations),
        case4.id  -> (case4.codec  -> case4.annotations),
        case5.id  -> (case5.codec  -> case5.annotations),
        case6.id  -> (case6.codec  -> case6.annotations),
        case7.id  -> (case7.codec  -> case7.annotations),
        case8.id  -> (case8.codec  -> case8.annotations),
        case9.id  -> (case9.codec  -> case9.annotations),
        case10.id -> (case10.codec -> case10.annotations),
        case11.id -> (case11.codec -> case11.annotations),
        case12.id -> (case12.codec -> case12.annotations),
        case13.id -> (case13.codec -> case13.annotations),
        case14.id -> (case14.codec -> case14.annotations),
        case15.id -> (case15.codec -> case15.annotations),
        case16.id -> (case16.codec -> case16.annotations),
        case17.id -> (case17.codec -> case17.annotations),
        case18.id -> (case18.codec -> case18.annotations)
      )
  }
  sealed case class Enum19[
    A1 <: Z,
    A2 <: Z,
    A3 <: Z,
    A4 <: Z,
    A5 <: Z,
    A6 <: Z,
    A7 <: Z,
    A8 <: Z,
    A9 <: Z,
    A10 <: Z,
    A11 <: Z,
    A12 <: Z,
    A13 <: Z,
    A14 <: Z,
    A15 <: Z,
    A16 <: Z,
    A17 <: Z,
    A18 <: Z,
    A19 <: Z,
    Z
  ](
    id: TypeId,
    case1: Case[A1, Z],
    case2: Case[A2, Z],
    case3: Case[A3, Z],
    case4: Case[A4, Z],
    case5: Case[A5, Z],
    case6: Case[A6, Z],
    case7: Case[A7, Z],
    case8: Case[A8, Z],
    case9: Case[A9, Z],
    case10: Case[A10, Z],
    case11: Case[A11, Z],
    case12: Case[A12, Z],
    case13: Case[A13, Z],
    case14: Case[A14, Z],
    case15: Case[A15, Z],
    case16: Case[A16, Z],
    case17: Case[A17, Z],
    case18: Case[A18, Z],
    case19: Case[A19, Z],
    annotations: Chunk[Any] = Chunk.empty
  ) extends Enum[Z] { self =>
    override type Accessors[Lens[_, _, _], Prism[_, _, _], Traversal[_, _]] = (
      Prism[case1.id.type, Z, A1],
      Prism[case2.id.type, Z, A2],
      Prism[case3.id.type, Z, A3],
      Prism[case4.id.type, Z, A4],
      Prism[case5.id.type, Z, A5],
      Prism[case6.id.type, Z, A6],
      Prism[case7.id.type, Z, A7],
      Prism[case8.id.type, Z, A8],
      Prism[case9.id.type, Z, A9],
      Prism[case10.id.type, Z, A10],
      Prism[case11.id.type, Z, A11],
      Prism[case12.id.type, Z, A12],
      Prism[case13.id.type, Z, A13],
      Prism[case14.id.type, Z, A14],
      Prism[case15.id.type, Z, A15],
      Prism[case16.id.type, Z, A16],
      Prism[case17.id.type, Z, A17],
      Prism[case18.id.type, Z, A18],
      Prism[case19.id.type, Z, A19]
    )

    override def annotate(
      annotation: Any
    ): Enum19[A1, A2, A3, A4, A5, A6, A7, A8, A9, A10, A11, A12, A13, A14, A15, A16, A17, A18, A19, Z] =
      copy(annotations = annotations :+ annotation)

    override def defaultValue: Either[String, Z] = case1.codec.defaultValue

    override def makeAccessors(b: AccessorBuilder): (
      b.Prism[case1.id.type, Z, A1],
      b.Prism[case2.id.type, Z, A2],
      b.Prism[case3.id.type, Z, A3],
      b.Prism[case4.id.type, Z, A4],
      b.Prism[case5.id.type, Z, A5],
      b.Prism[case6.id.type, Z, A6],
      b.Prism[case7.id.type, Z, A7],
      b.Prism[case8.id.type, Z, A8],
      b.Prism[case9.id.type, Z, A9],
      b.Prism[case10.id.type, Z, A10],
      b.Prism[case11.id.type, Z, A11],
      b.Prism[case12.id.type, Z, A12],
      b.Prism[case13.id.type, Z, A13],
      b.Prism[case14.id.type, Z, A14],
      b.Prism[case15.id.type, Z, A15],
      b.Prism[case16.id.type, Z, A16],
      b.Prism[case17.id.type, Z, A17],
      b.Prism[case18.id.type, Z, A18],
      b.Prism[case19.id.type, Z, A19]
    ) =
      (
        b.makePrism(self, case1),
        b.makePrism(self, case2),
        b.makePrism(self, case3),
        b.makePrism(self, case4),
        b.makePrism(self, case5),
        b.makePrism(self, case6),
        b.makePrism(self, case7),
        b.makePrism(self, case8),
        b.makePrism(self, case9),
        b.makePrism(self, case10),
        b.makePrism(self, case11),
        b.makePrism(self, case12),
        b.makePrism(self, case13),
        b.makePrism(self, case14),
        b.makePrism(self, case15),
        b.makePrism(self, case16),
        b.makePrism(self, case17),
        b.makePrism(self, case18),
        b.makePrism(self, case19)
      )

    override def structureWithAnnotations: ListMap[String, (Schema[_], Chunk[Any])] =
      ListMap(
        case1.id  -> (case1.codec  -> case1.annotations),
        case2.id  -> (case2.codec  -> case2.annotations),
        case3.id  -> (case3.codec  -> case3.annotations),
        case4.id  -> (case4.codec  -> case4.annotations),
        case5.id  -> (case5.codec  -> case5.annotations),
        case6.id  -> (case6.codec  -> case6.annotations),
        case7.id  -> (case7.codec  -> case7.annotations),
        case8.id  -> (case8.codec  -> case8.annotations),
        case9.id  -> (case9.codec  -> case9.annotations),
        case10.id -> (case10.codec -> case10.annotations),
        case11.id -> (case11.codec -> case11.annotations),
        case12.id -> (case12.codec -> case12.annotations),
        case13.id -> (case13.codec -> case13.annotations),
        case14.id -> (case14.codec -> case14.annotations),
        case15.id -> (case15.codec -> case15.annotations),
        case16.id -> (case16.codec -> case16.annotations),
        case17.id -> (case17.codec -> case17.annotations),
        case18.id -> (case18.codec -> case18.annotations),
        case19.id -> (case19.codec -> case19.annotations)
      )
  }
  sealed case class Enum20[
    A1 <: Z,
    A2 <: Z,
    A3 <: Z,
    A4 <: Z,
    A5 <: Z,
    A6 <: Z,
    A7 <: Z,
    A8 <: Z,
    A9 <: Z,
    A10 <: Z,
    A11 <: Z,
    A12 <: Z,
    A13 <: Z,
    A14 <: Z,
    A15 <: Z,
    A16 <: Z,
    A17 <: Z,
    A18 <: Z,
    A19 <: Z,
    A20 <: Z,
    Z
  ](
    id: TypeId,
    case1: Case[A1, Z],
    case2: Case[A2, Z],
    case3: Case[A3, Z],
    case4: Case[A4, Z],
    case5: Case[A5, Z],
    case6: Case[A6, Z],
    case7: Case[A7, Z],
    case8: Case[A8, Z],
    case9: Case[A9, Z],
    case10: Case[A10, Z],
    case11: Case[A11, Z],
    case12: Case[A12, Z],
    case13: Case[A13, Z],
    case14: Case[A14, Z],
    case15: Case[A15, Z],
    case16: Case[A16, Z],
    case17: Case[A17, Z],
    case18: Case[A18, Z],
    case19: Case[A19, Z],
    case20: Case[A20, Z],
    annotations: Chunk[Any] = Chunk.empty
  ) extends Enum[Z] { self =>
    override type Accessors[Lens[_, _, _], Prism[_, _, _], Traversal[_, _]] = (
      Prism[case1.id.type, Z, A1],
      Prism[case2.id.type, Z, A2],
      Prism[case3.id.type, Z, A3],
      Prism[case4.id.type, Z, A4],
      Prism[case5.id.type, Z, A5],
      Prism[case6.id.type, Z, A6],
      Prism[case7.id.type, Z, A7],
      Prism[case8.id.type, Z, A8],
      Prism[case9.id.type, Z, A9],
      Prism[case10.id.type, Z, A10],
      Prism[case11.id.type, Z, A11],
      Prism[case12.id.type, Z, A12],
      Prism[case13.id.type, Z, A13],
      Prism[case14.id.type, Z, A14],
      Prism[case15.id.type, Z, A15],
      Prism[case16.id.type, Z, A16],
      Prism[case17.id.type, Z, A17],
      Prism[case18.id.type, Z, A18],
      Prism[case19.id.type, Z, A19],
      Prism[case20.id.type, Z, A20]
    )

    override def annotate(
      annotation: Any
    ): Enum20[A1, A2, A3, A4, A5, A6, A7, A8, A9, A10, A11, A12, A13, A14, A15, A16, A17, A18, A19, A20, Z] =
      copy(annotations = annotations :+ annotation)

    override def defaultValue: Either[String, Z] = case1.codec.defaultValue

    override def makeAccessors(b: AccessorBuilder): (
      b.Prism[case1.id.type, Z, A1],
      b.Prism[case2.id.type, Z, A2],
      b.Prism[case3.id.type, Z, A3],
      b.Prism[case4.id.type, Z, A4],
      b.Prism[case5.id.type, Z, A5],
      b.Prism[case6.id.type, Z, A6],
      b.Prism[case7.id.type, Z, A7],
      b.Prism[case8.id.type, Z, A8],
      b.Prism[case9.id.type, Z, A9],
      b.Prism[case10.id.type, Z, A10],
      b.Prism[case11.id.type, Z, A11],
      b.Prism[case12.id.type, Z, A12],
      b.Prism[case13.id.type, Z, A13],
      b.Prism[case14.id.type, Z, A14],
      b.Prism[case15.id.type, Z, A15],
      b.Prism[case16.id.type, Z, A16],
      b.Prism[case17.id.type, Z, A17],
      b.Prism[case18.id.type, Z, A18],
      b.Prism[case19.id.type, Z, A19],
      b.Prism[case20.id.type, Z, A20]
    ) =
      (
        b.makePrism(self, case1),
        b.makePrism(self, case2),
        b.makePrism(self, case3),
        b.makePrism(self, case4),
        b.makePrism(self, case5),
        b.makePrism(self, case6),
        b.makePrism(self, case7),
        b.makePrism(self, case8),
        b.makePrism(self, case9),
        b.makePrism(self, case10),
        b.makePrism(self, case11),
        b.makePrism(self, case12),
        b.makePrism(self, case13),
        b.makePrism(self, case14),
        b.makePrism(self, case15),
        b.makePrism(self, case16),
        b.makePrism(self, case17),
        b.makePrism(self, case18),
        b.makePrism(self, case19),
        b.makePrism(self, case20)
      )

    override def structureWithAnnotations: ListMap[String, (Schema[_], Chunk[Any])] =
      ListMap(
        case1.id  -> (case1.codec  -> case1.annotations),
        case2.id  -> (case2.codec  -> case2.annotations),
        case3.id  -> (case3.codec  -> case3.annotations),
        case4.id  -> (case4.codec  -> case4.annotations),
        case5.id  -> (case5.codec  -> case5.annotations),
        case6.id  -> (case6.codec  -> case6.annotations),
        case7.id  -> (case7.codec  -> case7.annotations),
        case8.id  -> (case8.codec  -> case8.annotations),
        case9.id  -> (case9.codec  -> case9.annotations),
        case10.id -> (case10.codec -> case10.annotations),
        case11.id -> (case11.codec -> case11.annotations),
        case12.id -> (case12.codec -> case12.annotations),
        case13.id -> (case13.codec -> case13.annotations),
        case14.id -> (case14.codec -> case14.annotations),
        case15.id -> (case15.codec -> case15.annotations),
        case16.id -> (case16.codec -> case16.annotations),
        case17.id -> (case17.codec -> case17.annotations),
        case18.id -> (case18.codec -> case18.annotations),
        case19.id -> (case19.codec -> case19.annotations),
        case20.id -> (case20.codec -> case20.annotations)
      )
  }
  sealed case class Enum21[
    A1 <: Z,
    A2 <: Z,
    A3 <: Z,
    A4 <: Z,
    A5 <: Z,
    A6 <: Z,
    A7 <: Z,
    A8 <: Z,
    A9 <: Z,
    A10 <: Z,
    A11 <: Z,
    A12 <: Z,
    A13 <: Z,
    A14 <: Z,
    A15 <: Z,
    A16 <: Z,
    A17 <: Z,
    A18 <: Z,
    A19 <: Z,
    A20 <: Z,
    A21 <: Z,
    Z
  ](
    id: TypeId,
    case1: Case[A1, Z],
    case2: Case[A2, Z],
    case3: Case[A3, Z],
    case4: Case[A4, Z],
    case5: Case[A5, Z],
    case6: Case[A6, Z],
    case7: Case[A7, Z],
    case8: Case[A8, Z],
    case9: Case[A9, Z],
    case10: Case[A10, Z],
    case11: Case[A11, Z],
    case12: Case[A12, Z],
    case13: Case[A13, Z],
    case14: Case[A14, Z],
    case15: Case[A15, Z],
    case16: Case[A16, Z],
    case17: Case[A17, Z],
    case18: Case[A18, Z],
    case19: Case[A19, Z],
    case20: Case[A20, Z],
    case21: Case[A21, Z],
    annotations: Chunk[Any] = Chunk.empty
  ) extends Enum[Z] { self =>
    override type Accessors[Lens[_, _, _], Prism[_, _, _], Traversal[_, _]] = (
      Prism[case1.id.type, Z, A1],
      Prism[case2.id.type, Z, A2],
      Prism[case3.id.type, Z, A3],
      Prism[case4.id.type, Z, A4],
      Prism[case5.id.type, Z, A5],
      Prism[case6.id.type, Z, A6],
      Prism[case7.id.type, Z, A7],
      Prism[case8.id.type, Z, A8],
      Prism[case9.id.type, Z, A9],
      Prism[case10.id.type, Z, A10],
      Prism[case11.id.type, Z, A11],
      Prism[case12.id.type, Z, A12],
      Prism[case13.id.type, Z, A13],
      Prism[case14.id.type, Z, A14],
      Prism[case15.id.type, Z, A15],
      Prism[case16.id.type, Z, A16],
      Prism[case17.id.type, Z, A17],
      Prism[case18.id.type, Z, A18],
      Prism[case19.id.type, Z, A19],
      Prism[case20.id.type, Z, A20],
      Prism[case21.id.type, Z, A21]
    )

    override def annotate(
      annotation: Any
    ): Enum21[A1, A2, A3, A4, A5, A6, A7, A8, A9, A10, A11, A12, A13, A14, A15, A16, A17, A18, A19, A20, A21, Z] =
      copy(annotations = annotations :+ annotation)

    override def defaultValue: Either[String, Z] = case1.codec.defaultValue

    override def makeAccessors(
      b: AccessorBuilder
    ): (
      b.Prism[case1.id.type, Z, A1],
      b.Prism[case2.id.type, Z, A2],
      b.Prism[case3.id.type, Z, A3],
      b.Prism[case4.id.type, Z, A4],
      b.Prism[case5.id.type, Z, A5],
      b.Prism[case6.id.type, Z, A6],
      b.Prism[case7.id.type, Z, A7],
      b.Prism[case8.id.type, Z, A8],
      b.Prism[case9.id.type, Z, A9],
      b.Prism[case10.id.type, Z, A10],
      b.Prism[case11.id.type, Z, A11],
      b.Prism[case12.id.type, Z, A12],
      b.Prism[case13.id.type, Z, A13],
      b.Prism[case14.id.type, Z, A14],
      b.Prism[case15.id.type, Z, A15],
      b.Prism[case16.id.type, Z, A16],
      b.Prism[case17.id.type, Z, A17],
      b.Prism[case18.id.type, Z, A18],
      b.Prism[case19.id.type, Z, A19],
      b.Prism[case20.id.type, Z, A20],
      b.Prism[case21.id.type, Z, A21]
    ) =
      (
        b.makePrism(self, case1),
        b.makePrism(self, case2),
        b.makePrism(self, case3),
        b.makePrism(self, case4),
        b.makePrism(self, case5),
        b.makePrism(self, case6),
        b.makePrism(self, case7),
        b.makePrism(self, case8),
        b.makePrism(self, case9),
        b.makePrism(self, case10),
        b.makePrism(self, case11),
        b.makePrism(self, case12),
        b.makePrism(self, case13),
        b.makePrism(self, case14),
        b.makePrism(self, case15),
        b.makePrism(self, case16),
        b.makePrism(self, case17),
        b.makePrism(self, case18),
        b.makePrism(self, case19),
        b.makePrism(self, case20),
        b.makePrism(self, case21)
      )

    override def structureWithAnnotations: ListMap[String, (Schema[_], Chunk[Any])] =
      ListMap(
        case1.id  -> (case1.codec  -> case1.annotations),
        case2.id  -> (case2.codec  -> case2.annotations),
        case3.id  -> (case3.codec  -> case3.annotations),
        case4.id  -> (case4.codec  -> case4.annotations),
        case5.id  -> (case5.codec  -> case5.annotations),
        case6.id  -> (case6.codec  -> case6.annotations),
        case7.id  -> (case7.codec  -> case7.annotations),
        case8.id  -> (case8.codec  -> case8.annotations),
        case9.id  -> (case9.codec  -> case9.annotations),
        case10.id -> (case10.codec -> case10.annotations),
        case11.id -> (case11.codec -> case11.annotations),
        case12.id -> (case12.codec -> case12.annotations),
        case13.id -> (case13.codec -> case13.annotations),
        case14.id -> (case14.codec -> case14.annotations),
        case15.id -> (case15.codec -> case15.annotations),
        case16.id -> (case16.codec -> case16.annotations),
        case17.id -> (case17.codec -> case17.annotations),
        case18.id -> (case18.codec -> case18.annotations),
        case19.id -> (case19.codec -> case19.annotations),
        case20.id -> (case20.codec -> case20.annotations),
        case21.id -> (case21.codec -> case21.annotations)
      )
  }
  sealed case class Enum22[
    A1 <: Z,
    A2 <: Z,
    A3 <: Z,
    A4 <: Z,
    A5 <: Z,
    A6 <: Z,
    A7 <: Z,
    A8 <: Z,
    A9 <: Z,
    A10 <: Z,
    A11 <: Z,
    A12 <: Z,
    A13 <: Z,
    A14 <: Z,
    A15 <: Z,
    A16 <: Z,
    A17 <: Z,
    A18 <: Z,
    A19 <: Z,
    A20 <: Z,
    A21 <: Z,
    A22 <: Z,
    Z
  ](
    id: TypeId,
    case1: Case[A1, Z],
    case2: Case[A2, Z],
    case3: Case[A3, Z],
    case4: Case[A4, Z],
    case5: Case[A5, Z],
    case6: Case[A6, Z],
    case7: Case[A7, Z],
    case8: Case[A8, Z],
    case9: Case[A9, Z],
    case10: Case[A10, Z],
    case11: Case[A11, Z],
    case12: Case[A12, Z],
    case13: Case[A13, Z],
    case14: Case[A14, Z],
    case15: Case[A15, Z],
    case16: Case[A16, Z],
    case17: Case[A17, Z],
    case18: Case[A18, Z],
    case19: Case[A19, Z],
    case20: Case[A20, Z],
    case21: Case[A21, Z],
    case22: Case[A22, Z],
    annotations: Chunk[Any] = Chunk.empty
  ) extends Enum[Z] { self =>
    override type Accessors[Lens[_, _, _], Prism[_, _, _], Traversal[_, _]] = (
      Prism[case1.id.type, Z, A1],
      Prism[case2.id.type, Z, A2],
      Prism[case3.id.type, Z, A3],
      Prism[case4.id.type, Z, A4],
      Prism[case5.id.type, Z, A5],
      Prism[case6.id.type, Z, A6],
      Prism[case7.id.type, Z, A7],
      Prism[case8.id.type, Z, A8],
      Prism[case9.id.type, Z, A9],
      Prism[case10.id.type, Z, A10],
      Prism[case11.id.type, Z, A11],
      Prism[case12.id.type, Z, A12],
      Prism[case13.id.type, Z, A13],
      Prism[case14.id.type, Z, A14],
      Prism[case15.id.type, Z, A15],
      Prism[case16.id.type, Z, A16],
      Prism[case17.id.type, Z, A17],
      Prism[case18.id.type, Z, A18],
      Prism[case19.id.type, Z, A19],
      Prism[case20.id.type, Z, A20],
      Prism[case21.id.type, Z, A21],
      Prism[case22.id.type, Z, A22]
    )

    override def annotate(
      annotation: Any
    ): Enum22[A1, A2, A3, A4, A5, A6, A7, A8, A9, A10, A11, A12, A13, A14, A15, A16, A17, A18, A19, A20, A21, A22, Z] =
      copy(annotations = annotations :+ annotation)

    override def defaultValue: Either[String, Z] = case1.codec.defaultValue

    override def makeAccessors(
      b: AccessorBuilder
    ): (
      b.Prism[case1.id.type, Z, A1],
      b.Prism[case2.id.type, Z, A2],
      b.Prism[case3.id.type, Z, A3],
      b.Prism[case4.id.type, Z, A4],
      b.Prism[case5.id.type, Z, A5],
      b.Prism[case6.id.type, Z, A6],
      b.Prism[case7.id.type, Z, A7],
      b.Prism[case8.id.type, Z, A8],
      b.Prism[case9.id.type, Z, A9],
      b.Prism[case10.id.type, Z, A10],
      b.Prism[case11.id.type, Z, A11],
      b.Prism[case12.id.type, Z, A12],
      b.Prism[case13.id.type, Z, A13],
      b.Prism[case14.id.type, Z, A14],
      b.Prism[case15.id.type, Z, A15],
      b.Prism[case16.id.type, Z, A16],
      b.Prism[case17.id.type, Z, A17],
      b.Prism[case18.id.type, Z, A18],
      b.Prism[case19.id.type, Z, A19],
      b.Prism[case20.id.type, Z, A20],
      b.Prism[case21.id.type, Z, A21],
      b.Prism[case22.id.type, Z, A22]
    ) =
      (
        b.makePrism(self, case1),
        b.makePrism(self, case2),
        b.makePrism(self, case3),
        b.makePrism(self, case4),
        b.makePrism(self, case5),
        b.makePrism(self, case6),
        b.makePrism(self, case7),
        b.makePrism(self, case8),
        b.makePrism(self, case9),
        b.makePrism(self, case10),
        b.makePrism(self, case11),
        b.makePrism(self, case12),
        b.makePrism(self, case13),
        b.makePrism(self, case14),
        b.makePrism(self, case15),
        b.makePrism(self, case16),
        b.makePrism(self, case17),
        b.makePrism(self, case18),
        b.makePrism(self, case19),
        b.makePrism(self, case20),
        b.makePrism(self, case21),
        b.makePrism(self, case22)
      )

    override def structureWithAnnotations: ListMap[String, (Schema[_], Chunk[Any])] =
      ListMap(
        case1.id  -> (case1.codec  -> case1.annotations),
        case2.id  -> (case2.codec  -> case2.annotations),
        case3.id  -> (case3.codec  -> case3.annotations),
        case4.id  -> (case4.codec  -> case4.annotations),
        case5.id  -> (case5.codec  -> case5.annotations),
        case6.id  -> (case6.codec  -> case6.annotations),
        case7.id  -> (case7.codec  -> case7.annotations),
        case8.id  -> (case8.codec  -> case8.annotations),
        case9.id  -> (case9.codec  -> case9.annotations),
        case10.id -> (case10.codec -> case10.annotations),
        case11.id -> (case11.codec -> case11.annotations),
        case12.id -> (case12.codec -> case12.annotations),
        case13.id -> (case13.codec -> case13.annotations),
        case14.id -> (case14.codec -> case14.annotations),
        case15.id -> (case15.codec -> case15.annotations),
        case16.id -> (case16.codec -> case16.annotations),
        case17.id -> (case17.codec -> case17.annotations),
        case18.id -> (case18.codec -> case18.annotations),
        case19.id -> (case19.codec -> case19.annotations),
        case20.id -> (case20.codec -> case20.annotations),
        case21.id -> (case21.codec -> case21.annotations),
        case22.id -> (case22.codec -> case22.annotations)
      )
  }
  sealed case class EnumN[Z, C <: CaseSet.Aux[Z]](id: TypeId, caseSet: C, annotations: Chunk[Any] = Chunk.empty)
      extends Enum[Z] {
    self =>
    override type Accessors[Lens[_, _, _], Prism[_, _, _], Traversal[_, _]] =
      caseSet.Accessors[Z, Lens, Prism, Traversal]

    override def annotate(annotation: Any): EnumN[Z, C] = copy(annotations = annotations :+ annotation)

    override def structureWithAnnotations: ListMap[String, (Schema[_], Chunk[Any])] =
      ListMap(caseSet.toSeq.map(c => c.id -> (c.codec -> c.annotations)): _*)

    def defaultValue: Either[String, Z] =
      if (caseSet.toSeq.isEmpty)
        Left("cannot access default value for enum with no members")
      else
        caseSet.toSeq.head.codec.defaultValue.asInstanceOf[Either[String, Z]]

    override def makeAccessors(b: AccessorBuilder): caseSet.Accessors[Z, b.Lens, b.Prism, b.Traversal] =
      caseSet.makeAccessors(self, b)
  }

  // # TUPLE SCHEMAS

  implicit def tuple2[A, B](implicit c1: Schema[A], c2: Schema[B]): Schema[(A, B)] =
    c1.zip(c2)

  implicit def tuple3[A, B, C](implicit c1: Schema[A], c2: Schema[B], c3: Schema[C]): Schema[(A, B, C)] =
    c1.zip(c2).zip(c3).transform({ case ((a, b), c) => (a, b, c) }, { case (a, b, c) => ((a, b), c) })

  implicit def tuple4[A, B, C, D](
    implicit c1: Schema[A],
    c2: Schema[B],
    c3: Schema[C],
    c4: Schema[D]
  ): Schema[(A, B, C, D)] =
    c1.zip(c2)
      .zip(c3)
      .zip(c4)
      .transform({ case (((a, b), c), d) => (a, b, c, d) }, { case (a, b, c, d) => (((a, b), c), d) })

  implicit def tuple5[A, B, C, D, E](
    implicit c1: Schema[A],
    c2: Schema[B],
    c3: Schema[C],
    c4: Schema[D],
    c5: Schema[E]
  ): Schema[(A, B, C, D, E)] =
    c1.zip(c2)
      .zip(c3)
      .zip(c4)
      .zip(c5)
      .transform({ case ((((a, b), c), d), e) => (a, b, c, d, e) }, { case (a, b, c, d, e) => ((((a, b), c), d), e) })

  implicit def tuple6[A, B, C, D, E, F](
    implicit c1: Schema[A],
    c2: Schema[B],
    c3: Schema[C],
    c4: Schema[D],
    c5: Schema[E],
    c6: Schema[F]
  ): Schema[(A, B, C, D, E, F)] =
    c1.zip(c2)
      .zip(c3)
      .zip(c4)
      .zip(c5)
      .zip(c6)
      .transform({ case (((((a, b), c), d), e), f) => (a, b, c, d, e, f) }, {
        case (a, b, c, d, e, f)                    => (((((a, b), c), d), e), f)
      })

  implicit def tuple7[A, B, C, D, E, F, G](
    implicit c1: Schema[A],
    c2: Schema[B],
    c3: Schema[C],
    c4: Schema[D],
    c5: Schema[E],
    c6: Schema[F],
    c7: Schema[G]
  ): Schema[(A, B, C, D, E, F, G)] =
    c1.zip(c2)
      .zip(c3)
      .zip(c4)
      .zip(c5)
      .zip(c6)
      .zip(c7)
      .transform({ case ((((((a, b), c), d), e), f), g) => (a, b, c, d, e, f, g) }, {
        case (a, b, c, d, e, f, g)                      => ((((((a, b), c), d), e), f), g)
      })

  implicit def tuple8[A, B, C, D, E, F, G, H](
    implicit c1: Schema[A],
    c2: Schema[B],
    c3: Schema[C],
    c4: Schema[D],
    c5: Schema[E],
    c6: Schema[F],
    c7: Schema[G],
    c8: Schema[H]
  ): Schema[(A, B, C, D, E, F, G, H)] =
    c1.zip(c2)
      .zip(c3)
      .zip(c4)
      .zip(c5)
      .zip(c6)
      .zip(c7)
      .zip(c8)
      .transform({ case (((((((a, b), c), d), e), f), g), h) => (a, b, c, d, e, f, g, h) }, {
        case (a, b, c, d, e, f, g, h)                        => (((((((a, b), c), d), e), f), g), h)
      })

  implicit def tuple9[A, B, C, D, E, F, G, H, I](
    implicit c1: Schema[A],
    c2: Schema[B],
    c3: Schema[C],
    c4: Schema[D],
    c5: Schema[E],
    c6: Schema[F],
    c7: Schema[G],
    c8: Schema[H],
    c9: Schema[I]
  ): Schema[(A, B, C, D, E, F, G, H, I)] =
    c1.zip(c2)
      .zip(c3)
      .zip(c4)
      .zip(c5)
      .zip(c6)
      .zip(c7)
      .zip(c8)
      .zip(c9)
      .transform({ case ((((((((a, b), c), d), e), f), g), h), i) => (a, b, c, d, e, f, g, h, i) }, {
        case (a, b, c, d, e, f, g, h, i)                          => ((((((((a, b), c), d), e), f), g), h), i)
      })

  implicit def tuple10[A, B, C, D, E, F, G, H, I, J](
    implicit c1: Schema[A],
    c2: Schema[B],
    c3: Schema[C],
    c4: Schema[D],
    c5: Schema[E],
    c6: Schema[F],
    c7: Schema[G],
    c8: Schema[H],
    c9: Schema[I],
    c10: Schema[J]
  ): Schema[(A, B, C, D, E, F, G, H, I, J)] =
    c1.zip(c2)
      .zip(c3)
      .zip(c4)
      .zip(c5)
      .zip(c6)
      .zip(c7)
      .zip(c8)
      .zip(c9)
      .zip(c10)
      .transform({ case (((((((((a, b), c), d), e), f), g), h), i), j) => (a, b, c, d, e, f, g, h, i, j) }, {
        case (a, b, c, d, e, f, g, h, i, j)                            => (((((((((a, b), c), d), e), f), g), h), i), j)
      })

  implicit def tuple11[A, B, C, D, E, F, G, H, I, J, K](
    implicit c1: Schema[A],
    c2: Schema[B],
    c3: Schema[C],
    c4: Schema[D],
    c5: Schema[E],
    c6: Schema[F],
    c7: Schema[G],
    c8: Schema[H],
    c9: Schema[I],
    c10: Schema[J],
    c11: Schema[K]
  ): Schema[(A, B, C, D, E, F, G, H, I, J, K)] =
    c1.zip(c2)
      .zip(c3)
      .zip(c4)
      .zip(c5)
      .zip(c6)
      .zip(c7)
      .zip(c8)
      .zip(c9)
      .zip(c10)
      .zip(c11)
      .transform({ case ((((((((((a, b), c), d), e), f), g), h), i), j), k) => (a, b, c, d, e, f, g, h, i, j, k) }, {
        case (a, b, c, d, e, f, g, h, i, j, k)                              => ((((((((((a, b), c), d), e), f), g), h), i), j), k)
      })

  implicit def tuple12[A, B, C, D, E, F, G, H, I, J, K, L](
    implicit c1: Schema[A],
    c2: Schema[B],
    c3: Schema[C],
    c4: Schema[D],
    c5: Schema[E],
    c6: Schema[F],
    c7: Schema[G],
    c8: Schema[H],
    c9: Schema[I],
    c10: Schema[J],
    c11: Schema[K],
    c12: Schema[L]
  ): Schema[(A, B, C, D, E, F, G, H, I, J, K, L)] =
    c1.zip(c2)
      .zip(c3)
      .zip(c4)
      .zip(c5)
      .zip(c6)
      .zip(c7)
      .zip(c8)
      .zip(c9)
      .zip(c10)
      .zip(c11)
      .zip(c12)
      .transform(
        { case (((((((((((a, b), c), d), e), f), g), h), i), j), k), l) => (a, b, c, d, e, f, g, h, i, j, k, l) }, {
          case (a, b, c, d, e, f, g, h, i, j, k, l)                     => (((((((((((a, b), c), d), e), f), g), h), i), j), k), l)
        }
      )

  implicit def tuple13[A, B, C, D, E, F, G, H, I, J, K, L, M](
    implicit c1: Schema[A],
    c2: Schema[B],
    c3: Schema[C],
    c4: Schema[D],
    c5: Schema[E],
    c6: Schema[F],
    c7: Schema[G],
    c8: Schema[H],
    c9: Schema[I],
    c10: Schema[J],
    c11: Schema[K],
    c12: Schema[L],
    c13: Schema[M]
  ): Schema[(A, B, C, D, E, F, G, H, I, J, K, L, M)] =
    c1.zip(c2)
      .zip(c3)
      .zip(c4)
      .zip(c5)
      .zip(c6)
      .zip(c7)
      .zip(c8)
      .zip(c9)
      .zip(c10)
      .zip(c11)
      .zip(c12)
      .zip(c13)
      .transform(
        {
          case ((((((((((((a, b), c), d), e), f), g), h), i), j), k), l), m) => (a, b, c, d, e, f, g, h, i, j, k, l, m)
        }, {
          case (a, b, c, d, e, f, g, h, i, j, k, l, m) => ((((((((((((a, b), c), d), e), f), g), h), i), j), k), l), m)
        }
      )

  implicit def tuple14[A, B, C, D, E, F, G, H, I, J, K, L, M, N](
    implicit c1: Schema[A],
    c2: Schema[B],
    c3: Schema[C],
    c4: Schema[D],
    c5: Schema[E],
    c6: Schema[F],
    c7: Schema[G],
    c8: Schema[H],
    c9: Schema[I],
    c10: Schema[J],
    c11: Schema[K],
    c12: Schema[L],
    c13: Schema[M],
    c14: Schema[N]
  ): Schema[(A, B, C, D, E, F, G, H, I, J, K, L, M, N)] =
    c1.zip(c2)
      .zip(c3)
      .zip(c4)
      .zip(c5)
      .zip(c6)
      .zip(c7)
      .zip(c8)
      .zip(c9)
      .zip(c10)
      .zip(c11)
      .zip(c12)
      .zip(c13)
      .zip(c14)
      .transform(
        {
          case (((((((((((((a, b), c), d), e), f), g), h), i), j), k), l), m), n) =>
            (a, b, c, d, e, f, g, h, i, j, k, l, m, n)
        }, {
          case (a, b, c, d, e, f, g, h, i, j, k, l, m, n) =>
            (((((((((((((a, b), c), d), e), f), g), h), i), j), k), l), m), n)
        }
      )

  implicit def tuple15[A, B, C, D, E, F, G, H, I, J, K, L, M, N, O](
    implicit c1: Schema[A],
    c2: Schema[B],
    c3: Schema[C],
    c4: Schema[D],
    c5: Schema[E],
    c6: Schema[F],
    c7: Schema[G],
    c8: Schema[H],
    c9: Schema[I],
    c10: Schema[J],
    c11: Schema[K],
    c12: Schema[L],
    c13: Schema[M],
    c14: Schema[N],
    c15: Schema[O]
  ): Schema[(A, B, C, D, E, F, G, H, I, J, K, L, M, N, O)] =
    c1.zip(c2)
      .zip(c3)
      .zip(c4)
      .zip(c5)
      .zip(c6)
      .zip(c7)
      .zip(c8)
      .zip(c9)
      .zip(c10)
      .zip(c11)
      .zip(c12)
      .zip(c13)
      .zip(c14)
      .zip(c15)
      .transform(
        {
          case ((((((((((((((a, b), c), d), e), f), g), h), i), j), k), l), m), n), o) =>
            (a, b, c, d, e, f, g, h, i, j, k, l, m, n, o)
        }, {
          case (a, b, c, d, e, f, g, h, i, j, k, l, m, n, o) =>
            ((((((((((((((a, b), c), d), e), f), g), h), i), j), k), l), m), n), o)
        }
      )

  implicit def tuple16[A, B, C, D, E, F, G, H, I, J, K, L, M, N, O, P](
    implicit c1: Schema[A],
    c2: Schema[B],
    c3: Schema[C],
    c4: Schema[D],
    c5: Schema[E],
    c6: Schema[F],
    c7: Schema[G],
    c8: Schema[H],
    c9: Schema[I],
    c10: Schema[J],
    c11: Schema[K],
    c12: Schema[L],
    c13: Schema[M],
    c14: Schema[N],
    c15: Schema[O],
    c16: Schema[P]
  ): Schema[(A, B, C, D, E, F, G, H, I, J, K, L, M, N, O, P)] =
    c1.zip(c2)
      .zip(c3)
      .zip(c4)
      .zip(c5)
      .zip(c6)
      .zip(c7)
      .zip(c8)
      .zip(c9)
      .zip(c10)
      .zip(c11)
      .zip(c12)
      .zip(c13)
      .zip(c14)
      .zip(c15)
      .zip(c16)
      .transform(
        {
          case (((((((((((((((a, b), c), d), e), f), g), h), i), j), k), l), m), n), o), p) =>
            (a, b, c, d, e, f, g, h, i, j, k, l, m, n, o, p)
        }, {
          case (a, b, c, d, e, f, g, h, i, j, k, l, m, n, o, p) =>
            (((((((((((((((a, b), c), d), e), f), g), h), i), j), k), l), m), n), o), p)
        }
      )

  implicit def tuple17[A, B, C, D, E, F, G, H, I, J, K, L, M, N, O, P, Q](
    implicit c1: Schema[A],
    c2: Schema[B],
    c3: Schema[C],
    c4: Schema[D],
    c5: Schema[E],
    c6: Schema[F],
    c7: Schema[G],
    c8: Schema[H],
    c9: Schema[I],
    c10: Schema[J],
    c11: Schema[K],
    c12: Schema[L],
    c13: Schema[M],
    c14: Schema[N],
    c15: Schema[O],
    c16: Schema[P],
    c17: Schema[Q]
  ): Schema[(A, B, C, D, E, F, G, H, I, J, K, L, M, N, O, P, Q)] =
    c1.zip(c2)
      .zip(c3)
      .zip(c4)
      .zip(c5)
      .zip(c6)
      .zip(c7)
      .zip(c8)
      .zip(c9)
      .zip(c10)
      .zip(c11)
      .zip(c12)
      .zip(c13)
      .zip(c14)
      .zip(c15)
      .zip(c16)
      .zip(c17)
      .transform(
        {
          case ((((((((((((((((a, b), c), d), e), f), g), h), i), j), k), l), m), n), o), p), q) =>
            (a, b, c, d, e, f, g, h, i, j, k, l, m, n, o, p, q)
        }, {
          case (a, b, c, d, e, f, g, h, i, j, k, l, m, n, o, p, q) =>
            ((((((((((((((((a, b), c), d), e), f), g), h), i), j), k), l), m), n), o), p), q)
        }
      )

  implicit def tuple18[A, B, C, D, E, F, G, H, I, J, K, L, M, N, O, P, Q, R](
    implicit c1: Schema[A],
    c2: Schema[B],
    c3: Schema[C],
    c4: Schema[D],
    c5: Schema[E],
    c6: Schema[F],
    c7: Schema[G],
    c8: Schema[H],
    c9: Schema[I],
    c10: Schema[J],
    c11: Schema[K],
    c12: Schema[L],
    c13: Schema[M],
    c14: Schema[N],
    c15: Schema[O],
    c16: Schema[P],
    c17: Schema[Q],
    c18: Schema[R]
  ): Schema[(A, B, C, D, E, F, G, H, I, J, K, L, M, N, O, P, Q, R)] =
    c1.zip(c2)
      .zip(c3)
      .zip(c4)
      .zip(c5)
      .zip(c6)
      .zip(c7)
      .zip(c8)
      .zip(c9)
      .zip(c10)
      .zip(c11)
      .zip(c12)
      .zip(c13)
      .zip(c14)
      .zip(c15)
      .zip(c16)
      .zip(c17)
      .zip(c18)
      .transform(
        {
          case (((((((((((((((((a, b), c), d), e), f), g), h), i), j), k), l), m), n), o), p), q), r) =>
            (a, b, c, d, e, f, g, h, i, j, k, l, m, n, o, p, q, r)
        }, {
          case (a, b, c, d, e, f, g, h, i, j, k, l, m, n, o, p, q, r) =>
            (((((((((((((((((a, b), c), d), e), f), g), h), i), j), k), l), m), n), o), p), q), r)
        }
      )

  implicit def tuple19[A, B, C, D, E, F, G, H, I, J, K, L, M, N, O, P, Q, R, S](
    implicit c1: Schema[A],
    c2: Schema[B],
    c3: Schema[C],
    c4: Schema[D],
    c5: Schema[E],
    c6: Schema[F],
    c7: Schema[G],
    c8: Schema[H],
    c9: Schema[I],
    c10: Schema[J],
    c11: Schema[K],
    c12: Schema[L],
    c13: Schema[M],
    c14: Schema[N],
    c15: Schema[O],
    c16: Schema[P],
    c17: Schema[Q],
    c18: Schema[R],
    c19: Schema[S]
  ): Schema[(A, B, C, D, E, F, G, H, I, J, K, L, M, N, O, P, Q, R, S)] =
    c1.zip(c2)
      .zip(c3)
      .zip(c4)
      .zip(c5)
      .zip(c6)
      .zip(c7)
      .zip(c8)
      .zip(c9)
      .zip(c10)
      .zip(c11)
      .zip(c12)
      .zip(c13)
      .zip(c14)
      .zip(c15)
      .zip(c16)
      .zip(c17)
      .zip(c18)
      .zip(c19)
      .transform(
        {
          case ((((((((((((((((((a, b), c), d), e), f), g), h), i), j), k), l), m), n), o), p), q), r), s) =>
            (a, b, c, d, e, f, g, h, i, j, k, l, m, n, o, p, q, r, s)
        }, {
          case (a, b, c, d, e, f, g, h, i, j, k, l, m, n, o, p, q, r, s) =>
            ((((((((((((((((((a, b), c), d), e), f), g), h), i), j), k), l), m), n), o), p), q), r), s)
        }
      )

  implicit def tuple20[A, B, C, D, E, F, G, H, I, J, K, L, M, N, O, P, Q, R, S, T](
    implicit c1: Schema[A],
    c2: Schema[B],
    c3: Schema[C],
    c4: Schema[D],
    c5: Schema[E],
    c6: Schema[F],
    c7: Schema[G],
    c8: Schema[H],
    c9: Schema[I],
    c10: Schema[J],
    c11: Schema[K],
    c12: Schema[L],
    c13: Schema[M],
    c14: Schema[N],
    c15: Schema[O],
    c16: Schema[P],
    c17: Schema[Q],
    c18: Schema[R],
    c19: Schema[S],
    c20: Schema[T]
  ): Schema[(A, B, C, D, E, F, G, H, I, J, K, L, M, N, O, P, Q, R, S, T)] =
    c1.zip(c2)
      .zip(c3)
      .zip(c4)
      .zip(c5)
      .zip(c6)
      .zip(c7)
      .zip(c8)
      .zip(c9)
      .zip(c10)
      .zip(c11)
      .zip(c12)
      .zip(c13)
      .zip(c14)
      .zip(c15)
      .zip(c16)
      .zip(c17)
      .zip(c18)
      .zip(c19)
      .zip(c20)
      .transform(
        {
          case (((((((((((((((((((a, b), c), d), e), f), g), h), i), j), k), l), m), n), o), p), q), r), s), t) =>
            (a, b, c, d, e, f, g, h, i, j, k, l, m, n, o, p, q, r, s, t)
        }, {
          case (a, b, c, d, e, f, g, h, i, j, k, l, m, n, o, p, q, r, s, t) =>
            (((((((((((((((((((a, b), c), d), e), f), g), h), i), j), k), l), m), n), o), p), q), r), s), t)
        }
      )

  implicit def tuple21[A, B, C, D, E, F, G, H, I, J, K, L, M, N, O, P, Q, R, S, T, U](
    implicit c1: Schema[A],
    c2: Schema[B],
    c3: Schema[C],
    c4: Schema[D],
    c5: Schema[E],
    c6: Schema[F],
    c7: Schema[G],
    c8: Schema[H],
    c9: Schema[I],
    c10: Schema[J],
    c11: Schema[K],
    c12: Schema[L],
    c13: Schema[M],
    c14: Schema[N],
    c15: Schema[O],
    c16: Schema[P],
    c17: Schema[Q],
    c18: Schema[R],
    c19: Schema[S],
    c20: Schema[T],
    c21: Schema[U]
  ): Schema[(A, B, C, D, E, F, G, H, I, J, K, L, M, N, O, P, Q, R, S, T, U)] =
    c1.zip(c2)
      .zip(c3)
      .zip(c4)
      .zip(c5)
      .zip(c6)
      .zip(c7)
      .zip(c8)
      .zip(c9)
      .zip(c10)
      .zip(c11)
      .zip(c12)
      .zip(c13)
      .zip(c14)
      .zip(c15)
      .zip(c16)
      .zip(c17)
      .zip(c18)
      .zip(c19)
      .zip(c20)
      .zip(c21)
      .transform(
        {
          case ((((((((((((((((((((a, b), c), d), e), f), g), h), i), j), k), l), m), n), o), p), q), r), s), t), u) =>
            (a, b, c, d, e, f, g, h, i, j, k, l, m, n, o, p, q, r, s, t, u)
        }, {
          case (a, b, c, d, e, f, g, h, i, j, k, l, m, n, o, p, q, r, s, t, u) =>
            ((((((((((((((((((((a, b), c), d), e), f), g), h), i), j), k), l), m), n), o), p), q), r), s), t), u)
        }
      )

  implicit def tuple22[A, B, C, D, E, F, G, H, I, J, K, L, M, N, O, P, Q, R, S, T, U, V](
    implicit c1: Schema[A],
    c2: Schema[B],
    c3: Schema[C],
    c4: Schema[D],
    c5: Schema[E],
    c6: Schema[F],
    c7: Schema[G],
    c8: Schema[H],
    c9: Schema[I],
    c10: Schema[J],
    c11: Schema[K],
    c12: Schema[L],
    c13: Schema[M],
    c14: Schema[N],
    c15: Schema[O],
    c16: Schema[P],
    c17: Schema[Q],
    c18: Schema[R],
    c19: Schema[S],
    c20: Schema[T],
    c21: Schema[U],
    c22: Schema[V]
  ): Schema[(A, B, C, D, E, F, G, H, I, J, K, L, M, N, O, P, Q, R, S, T, U, V)] =
    c1.zip(c2)
      .zip(c3)
      .zip(c4)
      .zip(c5)
      .zip(c6)
      .zip(c7)
      .zip(c8)
      .zip(c9)
      .zip(c10)
      .zip(c11)
      .zip(c12)
      .zip(c13)
      .zip(c14)
      .zip(c15)
      .zip(c16)
      .zip(c17)
      .zip(c18)
      .zip(c19)
      .zip(c20)
      .zip(c21)
      .zip(c22)
      .transform(
        {
          case (
              ((((((((((((((((((((a, b), c), d), e), f), g), h), i), j), k), l), m), n), o), p), q), r), s), t), u),
              v
              ) =>
            (a, b, c, d, e, f, g, h, i, j, k, l, m, n, o, p, q, r, s, t, u, v)
        }, {
          case (a, b, c, d, e, f, g, h, i, j, k, l, m, n, o, p, q, r, s, t, u, v) =>
            (((((((((((((((((((((a, b), c), d), e), f), g), h), i), j), k), l), m), n), o), p), q), r), s), t), u), v)
        }
      )

  // # RECORD SCHEMAS

  sealed case class GenericRecord(id: TypeId, fieldSet: FieldSet, override val annotations: Chunk[Any] = Chunk.empty)
      extends Record[ListMap[String, _]] { self =>

    type Accessors[Lens[_, _, _], Prism[_, _, _], Traversal[_, _]] =
      fieldSet.Accessors[ListMap[String, _], Lens, Prism, Traversal]

    override def makeAccessors(b: AccessorBuilder): Accessors[b.Lens, b.Prism, b.Traversal] =
      fieldSet.makeAccessors(self, b)

    override def structure: Chunk[Schema.Field[_]] = fieldSet.toChunk

    override def rawConstruct(values: Chunk[Any]): Either[String, ListMap[String, _]] =
      if (values.size == structure.size)
        Right(ListMap(structure.map(_.label).zip(values): _*))
      else
        Left(s"wrong number of values for $structure")

    /**
     * Returns a new schema that with `annotation`
     */
    override def annotate(annotation: Any): GenericRecord = copy(annotations = annotations :+ annotation)

  }

  sealed case class CaseClass0[Z](id: TypeId, construct: () => Z, override val annotations: Chunk[Any] = Chunk.empty)
      extends Record[Z] { self =>

    type Accessors[Lens[_, _, _], Prism[_, _, _], Traversal[_, _]] = Nothing

    override def annotate(annotation: Any): CaseClass0[Z] = copy(annotations = annotations :+ annotation)

    override def makeAccessors(b: AccessorBuilder): Nothing = ???

    override def structure: Chunk[Field[_]] = Chunk.empty

    override def rawConstruct(values: Chunk[Any]): Either[String, Z] =
      if (values.size == 0)
        try {
          Right(construct())
        } catch {
          case _: Throwable => Left("invalid type in values")
        } else
        Left(s"wrong number of values for $structure")

    override def toString: String = s"CaseClass1(${structure.mkString(",")})"
  }

  sealed case class CaseClass1[A, Z](
    id: TypeId,
    field: Field[A],
    construct: A => Z,
    extractField: Z => A,
    override val annotations: Chunk[Any] = Chunk.empty
  ) extends Record[Z] { self =>

    type Accessors[Lens[_, _, _], Prism[_, _, _], Traversal[_, _]] = Lens[field.label.type, Z, A]

    override def annotate(annotation: Any): CaseClass1[A, Z] = copy(annotations = annotations :+ annotation)

    override def makeAccessors(b: AccessorBuilder): b.Lens[field.label.type, Z, A] = b.makeLens(self, field)

    override def structure: Chunk[Field[_]] = Chunk(field)

    override def rawConstruct(values: Chunk[Any]): Either[String, Z] =
      if (values.size == 1)
        try {
          Right(construct(values(0).asInstanceOf[A]))
        } catch {
          case _: Throwable => Left("invalid type in values")
        } else
        Left(s"wrong number of values for $structure")

    override def toString: String = s"CaseClass1(${structure.mkString(",")})"
  }

  sealed case class CaseClass2[A1, A2, Z](
    id: TypeId,
    field1: Field[A1],
    field2: Field[A2],
    construct: (A1, A2) => Z,
    extractField1: Z => A1,
    extractField2: Z => A2,
    override val annotations: Chunk[Any] = Chunk.empty
  ) extends Record[Z] { self =>

    type Accessors[Lens[_, _, _], Prism[_, _, _], Traversal[_, _]] =
      (Lens[field1.label.type, Z, A1], Lens[field2.label.type, Z, A2])

    override def annotate(annotation: Any): CaseClass2[A1, A2, Z] = copy(annotations = annotations :+ annotation)

    override def makeAccessors(
      b: AccessorBuilder
    ): (b.Lens[field1.label.type, Z, A1], b.Lens[field2.label.type, Z, A2]) =
      (b.makeLens(self, field1), b.makeLens(self, field2))

    override def structure: Chunk[Field[_]] = Chunk(field1, field2)

    override def rawConstruct(values: Chunk[Any]): Either[String, Z] =
      if (values.size == 2)
        try {
          Right(construct(values(0).asInstanceOf[A1], values(1).asInstanceOf[A2]))
        } catch {
          case _: Throwable => Left("invalid type in values")
        } else
        Left(s"wrong number of values for $structure")
    override def toString: String = s"CaseClass2(${structure.mkString(",")})"

  }

  sealed case class CaseClass3[A1, A2, A3, Z](
    id: TypeId,
    field1: Field[A1],
    field2: Field[A2],
    field3: Field[A3],
    construct: (A1, A2, A3) => Z,
    extractField1: Z => A1,
    extractField2: Z => A2,
    extractField3: Z => A3,
    override val annotations: Chunk[Any] = Chunk.empty
  ) extends Record[Z] { self =>

    type Accessors[Lens[_, _, _], Prism[_, _, _], Traversal[_, _]] =
      (Lens[field1.label.type, Z, A1], Lens[field2.label.type, Z, A2], Lens[field3.label.type, Z, A3])

    override def annotate(annotation: Any): CaseClass3[A1, A2, A3, Z] = copy(annotations = annotations :+ annotation)

    override def makeAccessors(
      b: AccessorBuilder
    ): (b.Lens[field1.label.type, Z, A1], b.Lens[field2.label.type, Z, A2], b.Lens[field3.label.type, Z, A3]) =
      (b.makeLens(self, field1), b.makeLens(self, field2), b.makeLens(self, field3))

    override def structure: Chunk[Field[_]] = Chunk(field1, field2, field3)

    override def rawConstruct(values: Chunk[Any]): Either[String, Z] =
      if (values.size == 3)
        try {
          Right(construct(values(0).asInstanceOf[A1], values(1).asInstanceOf[A2], values(2).asInstanceOf[A3]))
        } catch {
          case _: Throwable => Left("invalid type in values")
        } else
        Left(s"wrong number of values for $structure")

    override def toString: String = s"CaseClass3(${structure.mkString(",")})"

  }

  sealed case class CaseClass4[A1, A2, A3, A4, Z](
    id: TypeId,
    field1: Field[A1],
    field2: Field[A2],
    field3: Field[A3],
    field4: Field[A4],
    construct: (A1, A2, A3, A4) => Z,
    extractField1: Z => A1,
    extractField2: Z => A2,
    extractField3: Z => A3,
    extractField4: Z => A4,
    override val annotations: Chunk[Any] = Chunk.empty
  ) extends Record[Z] { self =>

    type Accessors[Lens[_, _, _], Prism[_, _, _], Traversal[_, _]] = (
      Lens[field1.label.type, Z, A1],
      Lens[field2.label.type, Z, A2],
      Lens[field3.label.type, Z, A3],
      Lens[field4.label.type, Z, A4]
    )

    override def annotate(annotation: Any): CaseClass4[A1, A2, A3, A4, Z] =
      copy(annotations = annotations :+ annotation)

    override def makeAccessors(b: AccessorBuilder): (
      b.Lens[field1.label.type, Z, A1],
      b.Lens[field2.label.type, Z, A2],
      b.Lens[field3.label.type, Z, A3],
      b.Lens[field4.label.type, Z, A4]
    ) =
      (b.makeLens(self, field1), b.makeLens(self, field2), b.makeLens(self, field3), b.makeLens(self, field4))

    override def structure: Chunk[Field[_]] = Chunk(field1, field2, field3, field4)

    override def rawConstruct(values: Chunk[Any]): Either[String, Z] =
      if (values.size == 4)
        try {
          Right(
            construct(
              values(0).asInstanceOf[A1],
              values(1).asInstanceOf[A2],
              values(2).asInstanceOf[A3],
              values(3).asInstanceOf[A4]
            )
          )
        } catch {
          case _: Throwable => Left("invalid type in values")
        } else
        Left(s"wrong number of values for $structure")

    override def toString: String = s"CaseClass4(${structure.mkString(",")})"

  }

  sealed case class CaseClass5[A1, A2, A3, A4, A5, Z](
    id: TypeId,
    field1: Field[A1],
    field2: Field[A2],
    field3: Field[A3],
    field4: Field[A4],
    field5: Field[A5],
    construct: (A1, A2, A3, A4, A5) => Z,
    extractField1: Z => A1,
    extractField2: Z => A2,
    extractField3: Z => A3,
    extractField4: Z => A4,
    extractField5: Z => A5,
    override val annotations: Chunk[Any] = Chunk.empty
  ) extends Record[Z] { self =>

    type Accessors[Lens[_, _, _], Prism[_, _, _], Traversal[_, _]] = (
      Lens[field1.label.type, Z, A1],
      Lens[field2.label.type, Z, A2],
      Lens[field3.label.type, Z, A3],
      Lens[field4.label.type, Z, A4],
      Lens[field5.label.type, Z, A5]
    )

    override def annotate(annotation: Any): CaseClass5[A1, A2, A3, A4, A5, Z] =
      copy(annotations = annotations :+ annotation)

    override def makeAccessors(b: AccessorBuilder): (
      b.Lens[field1.label.type, Z, A1],
      b.Lens[field2.label.type, Z, A2],
      b.Lens[field3.label.type, Z, A3],
      b.Lens[field4.label.type, Z, A4],
      b.Lens[field5.label.type, Z, A5]
    ) =
      (
        b.makeLens(self, field1),
        b.makeLens(self, field2),
        b.makeLens(self, field3),
        b.makeLens(self, field4),
        b.makeLens(self, field5)
      )

    override def structure: Chunk[Field[_]] = Chunk(field1, field2, field3, field4, field5)

    override def rawConstruct(values: Chunk[Any]): Either[String, Z] =
      if (values.size == 5)
        try {
          Right(
            construct(
              values(0).asInstanceOf[A1],
              values(1).asInstanceOf[A2],
              values(2).asInstanceOf[A3],
              values(3).asInstanceOf[A4],
              values(4).asInstanceOf[A5]
            )
          )
        } catch {
          case _: Throwable => Left("invalid type in values")
        } else
        Left(s"wrong number of values for $structure")

    override def toString: String = s"CaseClass5(${structure.mkString(",")})"
  }

  sealed case class CaseClass6[A1, A2, A3, A4, A5, A6, Z](
    id: TypeId,
    field1: Field[A1],
    field2: Field[A2],
    field3: Field[A3],
    field4: Field[A4],
    field5: Field[A5],
    field6: Field[A6],
    construct: (A1, A2, A3, A4, A5, A6) => Z,
    extractField1: Z => A1,
    extractField2: Z => A2,
    extractField3: Z => A3,
    extractField4: Z => A4,
    extractField5: Z => A5,
    extractField6: Z => A6,
    override val annotations: Chunk[Any] = Chunk.empty
  ) extends Record[Z] { self =>

    type Accessors[Lens[_, _, _], Prism[_, _, _], Traversal[_, _]] = (
      Lens[field1.label.type, Z, A1],
      Lens[field2.label.type, Z, A2],
      Lens[field3.label.type, Z, A3],
      Lens[field4.label.type, Z, A4],
      Lens[field5.label.type, Z, A5],
      Lens[field6.label.type, Z, A6]
    )

    override def annotate(annotation: Any): CaseClass6[A1, A2, A3, A4, A5, A6, Z] =
      copy(annotations = annotations :+ annotation)

    override def makeAccessors(b: AccessorBuilder): (
      b.Lens[field1.label.type, Z, A1],
      b.Lens[field2.label.type, Z, A2],
      b.Lens[field3.label.type, Z, A3],
      b.Lens[field4.label.type, Z, A4],
      b.Lens[field5.label.type, Z, A5],
      b.Lens[field6.label.type, Z, A6]
    ) =
      (
        b.makeLens(self, field1),
        b.makeLens(self, field2),
        b.makeLens(self, field3),
        b.makeLens(self, field4),
        b.makeLens(self, field5),
        b.makeLens(self, field6)
      )

    override def structure: Chunk[Field[_]] = Chunk(field1, field2, field3, field4, field5, field6)

    override def rawConstruct(values: Chunk[Any]): Either[String, Z] =
      if (values.size == 6)
        try {
          Right(
            construct(
              values(0).asInstanceOf[A1],
              values(1).asInstanceOf[A2],
              values(2).asInstanceOf[A3],
              values(3).asInstanceOf[A4],
              values(4).asInstanceOf[A5],
              values(5).asInstanceOf[A6]
            )
          )
        } catch {
          case _: Throwable => Left("invalid type in values")
        } else
        Left(s"wrong number of values for $structure")

    override def toString: String = s"CaseClass6(${structure.mkString(",")})"

  }

  sealed case class CaseClass7[A1, A2, A3, A4, A5, A6, A7, Z](
    id: TypeId,
    field1: Field[A1],
    field2: Field[A2],
    field3: Field[A3],
    field4: Field[A4],
    field5: Field[A5],
    field6: Field[A6],
    field7: Field[A7],
    construct: (A1, A2, A3, A4, A5, A6, A7) => Z,
    extractField1: Z => A1,
    extractField2: Z => A2,
    extractField3: Z => A3,
    extractField4: Z => A4,
    extractField5: Z => A5,
    extractField6: Z => A6,
    extractField7: Z => A7,
    override val annotations: Chunk[Any] = Chunk.empty
  ) extends Record[Z] { self =>

    type Accessors[Lens[_, _, _], Prism[_, _, _], Traversal[_, _]] = (
      Lens[field1.label.type, Z, A1],
      Lens[field2.label.type, Z, A2],
      Lens[field3.label.type, Z, A3],
      Lens[field4.label.type, Z, A4],
      Lens[field5.label.type, Z, A5],
      Lens[field6.label.type, Z, A6],
      Lens[field7.label.type, Z, A7]
    )

    override def annotate(annotation: Any): CaseClass7[A1, A2, A3, A4, A5, A6, A7, Z] =
      copy(annotations = annotations :+ annotation)

    override def makeAccessors(b: AccessorBuilder): (
      b.Lens[field1.label.type, Z, A1],
      b.Lens[field2.label.type, Z, A2],
      b.Lens[field3.label.type, Z, A3],
      b.Lens[field4.label.type, Z, A4],
      b.Lens[field5.label.type, Z, A5],
      b.Lens[field6.label.type, Z, A6],
      b.Lens[field7.label.type, Z, A7]
    ) =
      (
        b.makeLens(self, field1),
        b.makeLens(self, field2),
        b.makeLens(self, field3),
        b.makeLens(self, field4),
        b.makeLens(self, field5),
        b.makeLens(self, field6),
        b.makeLens(self, field7)
      )

    override def structure: Chunk[Field[_]] = Chunk(field1, field2, field3, field4, field5, field6, field7)

    override def rawConstruct(values: Chunk[Any]): Either[String, Z] =
      if (values.size == 7)
        try {
          Right(
            construct(
              values(0).asInstanceOf[A1],
              values(1).asInstanceOf[A2],
              values(2).asInstanceOf[A3],
              values(3).asInstanceOf[A4],
              values(4).asInstanceOf[A5],
              values(5).asInstanceOf[A6],
              values(6).asInstanceOf[A7]
            )
          )
        } catch {
          case _: Throwable => Left("invalid type in values")
        } else
        Left(s"wrong number of values for $structure")

    override def toString: String = s"CaseClass7(${structure.mkString(",")})"

  }

  sealed case class CaseClass8[A1, A2, A3, A4, A5, A6, A7, A8, Z](
    id: TypeId,
    field1: Field[A1],
    field2: Field[A2],
    field3: Field[A3],
    field4: Field[A4],
    field5: Field[A5],
    field6: Field[A6],
    field7: Field[A7],
    field8: Field[A8],
    construct: (A1, A2, A3, A4, A5, A6, A7, A8) => Z,
    extractField1: Z => A1,
    extractField2: Z => A2,
    extractField3: Z => A3,
    extractField4: Z => A4,
    extractField5: Z => A5,
    extractField6: Z => A6,
    extractField7: Z => A7,
    extractField8: Z => A8,
    override val annotations: Chunk[Any] = Chunk.empty
  ) extends Record[Z] { self =>

    type Accessors[Lens[_, _, _], Prism[_, _, _], Traversal[_, _]] = (
      Lens[field1.label.type, Z, A1],
      Lens[field2.label.type, Z, A2],
      Lens[field3.label.type, Z, A3],
      Lens[field4.label.type, Z, A4],
      Lens[field5.label.type, Z, A5],
      Lens[field6.label.type, Z, A6],
      Lens[field7.label.type, Z, A7],
      Lens[field8.label.type, Z, A8]
    )

    override def annotate(annotation: Any): CaseClass8[A1, A2, A3, A4, A5, A6, A7, A8, Z] =
      copy(annotations = annotations :+ annotation)

    override def makeAccessors(b: AccessorBuilder): (
      b.Lens[field1.label.type, Z, A1],
      b.Lens[field2.label.type, Z, A2],
      b.Lens[field3.label.type, Z, A3],
      b.Lens[field4.label.type, Z, A4],
      b.Lens[field5.label.type, Z, A5],
      b.Lens[field6.label.type, Z, A6],
      b.Lens[field7.label.type, Z, A7],
      b.Lens[field8.label.type, Z, A8]
    ) =
      (
        b.makeLens(self, field1),
        b.makeLens(self, field2),
        b.makeLens(self, field3),
        b.makeLens(self, field4),
        b.makeLens(self, field5),
        b.makeLens(self, field6),
        b.makeLens(self, field7),
        b.makeLens(self, field8)
      )

    override def structure: Chunk[Field[_]] = Chunk(field1, field2, field3, field4, field5, field6, field7, field8)

    override def rawConstruct(values: Chunk[Any]): Either[String, Z] =
      if (values.size == 8)
        try {
          Right(
            construct(
              values(0).asInstanceOf[A1],
              values(1).asInstanceOf[A2],
              values(2).asInstanceOf[A3],
              values(3).asInstanceOf[A4],
              values(4).asInstanceOf[A5],
              values(5).asInstanceOf[A6],
              values(6).asInstanceOf[A7],
              values(7).asInstanceOf[A8]
            )
          )
        } catch {
          case _: Throwable => Left("invalid type in values")
        } else
        Left(s"wrong number of values for $structure")

    override def toString: String = s"CaseClass8(${structure.mkString(",")})"

  }

  sealed case class CaseClass9[A1, A2, A3, A4, A5, A6, A7, A8, A9, Z](
    id: TypeId,
    field1: Field[A1],
    field2: Field[A2],
    field3: Field[A3],
    field4: Field[A4],
    field5: Field[A5],
    field6: Field[A6],
    field7: Field[A7],
    field8: Field[A8],
    field9: Field[A9],
    construct: (A1, A2, A3, A4, A5, A6, A7, A8, A9) => Z,
    extractField1: Z => A1,
    extractField2: Z => A2,
    extractField3: Z => A3,
    extractField4: Z => A4,
    extractField5: Z => A5,
    extractField6: Z => A6,
    extractField7: Z => A7,
    extractField8: Z => A8,
    extractField9: Z => A9,
    override val annotations: Chunk[Any] = Chunk.empty
  ) extends Record[Z] { self =>

    type Accessors[Lens[_, _, _], Prism[_, _, _], Traversal[_, _]] = (
      Lens[field1.label.type, Z, A1],
      Lens[field2.label.type, Z, A2],
      Lens[field3.label.type, Z, A3],
      Lens[field4.label.type, Z, A4],
      Lens[field5.label.type, Z, A5],
      Lens[field6.label.type, Z, A6],
      Lens[field7.label.type, Z, A7],
      Lens[field8.label.type, Z, A8],
      Lens[field9.label.type, Z, A9]
    )

    override def annotate(annotation: Any): CaseClass9[A1, A2, A3, A4, A5, A6, A7, A8, A9, Z] =
      copy(annotations = annotations :+ annotation)

    override def makeAccessors(b: AccessorBuilder): (
      b.Lens[field1.label.type, Z, A1],
      b.Lens[field2.label.type, Z, A2],
      b.Lens[field3.label.type, Z, A3],
      b.Lens[field4.label.type, Z, A4],
      b.Lens[field5.label.type, Z, A5],
      b.Lens[field6.label.type, Z, A6],
      b.Lens[field7.label.type, Z, A7],
      b.Lens[field8.label.type, Z, A8],
      b.Lens[field9.label.type, Z, A9]
    ) =
      (
        b.makeLens(self, field1),
        b.makeLens(self, field2),
        b.makeLens(self, field3),
        b.makeLens(self, field4),
        b.makeLens(self, field5),
        b.makeLens(self, field6),
        b.makeLens(self, field7),
        b.makeLens(self, field8),
        b.makeLens(self, field9)
      )
    override def structure: Chunk[Field[_]] =
      Chunk(field1, field2, field3, field4, field5, field6, field7, field8, field9)

    override def rawConstruct(values: Chunk[Any]): Either[String, Z] =
      if (values.size == 9)
        try {
          Right(
            construct(
              values(0).asInstanceOf[A1],
              values(1).asInstanceOf[A2],
              values(2).asInstanceOf[A3],
              values(3).asInstanceOf[A4],
              values(4).asInstanceOf[A5],
              values(5).asInstanceOf[A6],
              values(6).asInstanceOf[A7],
              values(7).asInstanceOf[A8],
              values(8).asInstanceOf[A9]
            )
          )
        } catch {
          case _: Throwable => Left("invalid type in values")
        } else
        Left(s"wrong number of values for $structure")

    override def toString: String = s"CaseClass9(${structure.mkString(",")})"

  }

  sealed case class CaseClass10[A1, A2, A3, A4, A5, A6, A7, A8, A9, A10, Z](
    id: TypeId,
    field1: Field[A1],
    field2: Field[A2],
    field3: Field[A3],
    field4: Field[A4],
    field5: Field[A5],
    field6: Field[A6],
    field7: Field[A7],
    field8: Field[A8],
    field9: Field[A9],
    field10: Field[A10],
    construct: (A1, A2, A3, A4, A5, A6, A7, A8, A9, A10) => Z,
    extractField1: Z => A1,
    extractField2: Z => A2,
    extractField3: Z => A3,
    extractField4: Z => A4,
    extractField5: Z => A5,
    extractField6: Z => A6,
    extractField7: Z => A7,
    extractField8: Z => A8,
    extractField9: Z => A9,
    extractField10: Z => A10,
    override val annotations: Chunk[Any] = Chunk.empty
  ) extends Record[Z] { self =>

    type Accessors[Lens[_, _, _], Prism[_, _, _], Traversal[_, _]] = (
      Lens[field1.label.type, Z, A1],
      Lens[field2.label.type, Z, A2],
      Lens[field3.label.type, Z, A3],
      Lens[field4.label.type, Z, A4],
      Lens[field5.label.type, Z, A5],
      Lens[field6.label.type, Z, A6],
      Lens[field7.label.type, Z, A7],
      Lens[field8.label.type, Z, A8],
      Lens[field9.label.type, Z, A9],
      Lens[field10.label.type, Z, A10]
    )

    override def annotate(annotation: Any): CaseClass10[A1, A2, A3, A4, A5, A6, A7, A8, A9, A10, Z] =
      copy(annotations = annotations :+ annotation)

    override def makeAccessors(b: AccessorBuilder): (
      b.Lens[field1.label.type, Z, A1],
      b.Lens[field2.label.type, Z, A2],
      b.Lens[field3.label.type, Z, A3],
      b.Lens[field4.label.type, Z, A4],
      b.Lens[field5.label.type, Z, A5],
      b.Lens[field6.label.type, Z, A6],
      b.Lens[field7.label.type, Z, A7],
      b.Lens[field8.label.type, Z, A8],
      b.Lens[field9.label.type, Z, A9],
      b.Lens[field10.label.type, Z, A10]
    ) =
      (
        b.makeLens(self, field1),
        b.makeLens(self, field2),
        b.makeLens(self, field3),
        b.makeLens(self, field4),
        b.makeLens(self, field5),
        b.makeLens(self, field6),
        b.makeLens(self, field7),
        b.makeLens(self, field8),
        b.makeLens(self, field9),
        b.makeLens(self, field10)
      )

    override def structure: Chunk[Field[_]] =
      Chunk(field1, field2, field3, field4, field5, field6, field7, field8, field9, field10)

    override def rawConstruct(values: Chunk[Any]): Either[String, Z] =
      if (values.size == 10)
        try {
          Right(
            construct(
              values(0).asInstanceOf[A1],
              values(1).asInstanceOf[A2],
              values(2).asInstanceOf[A3],
              values(3).asInstanceOf[A4],
              values(4).asInstanceOf[A5],
              values(5).asInstanceOf[A6],
              values(6).asInstanceOf[A7],
              values(7).asInstanceOf[A8],
              values(8).asInstanceOf[A9],
              values(9).asInstanceOf[A10]
            )
          )
        } catch {
          case _: Throwable => Left("invalid type in values")
        } else
        Left(s"wrong number of values for $structure")
    override def toString: String = s"CaseClass10(${structure.mkString(",")})"

  }

  sealed case class CaseClass11[A1, A2, A3, A4, A5, A6, A7, A8, A9, A10, A11, Z](
    id: TypeId,
    field1: Field[A1],
    field2: Field[A2],
    field3: Field[A3],
    field4: Field[A4],
    field5: Field[A5],
    field6: Field[A6],
    field7: Field[A7],
    field8: Field[A8],
    field9: Field[A9],
    field10: Field[A10],
    field11: Field[A11],
    construct: (A1, A2, A3, A4, A5, A6, A7, A8, A9, A10, A11) => Z,
    extractField1: Z => A1,
    extractField2: Z => A2,
    extractField3: Z => A3,
    extractField4: Z => A4,
    extractField5: Z => A5,
    extractField6: Z => A6,
    extractField7: Z => A7,
    extractField8: Z => A8,
    extractField9: Z => A9,
    extractField10: Z => A10,
    extractField11: Z => A11,
    override val annotations: Chunk[Any] = Chunk.empty
  ) extends Record[Z] { self =>

    type Accessors[Lens[_, _, _], Prism[_, _, _], Traversal[_, _]] =
      (
        Lens[field1.label.type, Z, A1],
        Lens[field2.label.type, Z, A2],
        Lens[field3.label.type, Z, A3],
        Lens[field4.label.type, Z, A4],
        Lens[field5.label.type, Z, A5],
        Lens[field6.label.type, Z, A6],
        Lens[field7.label.type, Z, A7],
        Lens[field8.label.type, Z, A8],
        Lens[field9.label.type, Z, A9],
        Lens[field10.label.type, Z, A10],
        Lens[field11.label.type, Z, A11]
      )

    override def annotate(annotation: Any): CaseClass11[A1, A2, A3, A4, A5, A6, A7, A8, A9, A10, A11, Z] =
      copy(annotations = annotations :+ annotation)

    override def makeAccessors(
      b: AccessorBuilder
    ): (
      b.Lens[field1.label.type, Z, A1],
      b.Lens[field2.label.type, Z, A2],
      b.Lens[field3.label.type, Z, A3],
      b.Lens[field4.label.type, Z, A4],
      b.Lens[field5.label.type, Z, A5],
      b.Lens[field6.label.type, Z, A6],
      b.Lens[field7.label.type, Z, A7],
      b.Lens[field8.label.type, Z, A8],
      b.Lens[field9.label.type, Z, A9],
      b.Lens[field10.label.type, Z, A10],
      b.Lens[field11.label.type, Z, A11]
    ) =
      (
        b.makeLens(self, field1),
        b.makeLens(self, field2),
        b.makeLens(self, field3),
        b.makeLens(self, field4),
        b.makeLens(self, field5),
        b.makeLens(self, field6),
        b.makeLens(self, field7),
        b.makeLens(self, field8),
        b.makeLens(self, field9),
        b.makeLens(self, field10),
        b.makeLens(self, field11)
      )

    override def structure: Chunk[Field[_]] =
      Chunk(field1, field2, field3, field4, field5, field6, field7, field8, field9, field10, field11)

    override def rawConstruct(values: Chunk[Any]): Either[String, Z] =
      if (values.size == 11)
        try {
          Right(
            construct(
              values(0).asInstanceOf[A1],
              values(1).asInstanceOf[A2],
              values(2).asInstanceOf[A3],
              values(3).asInstanceOf[A4],
              values(4).asInstanceOf[A5],
              values(5).asInstanceOf[A6],
              values(6).asInstanceOf[A7],
              values(7).asInstanceOf[A8],
              values(8).asInstanceOf[A9],
              values(9).asInstanceOf[A10],
              values(10).asInstanceOf[A11]
            )
          )
        } catch {
          case _: Throwable => Left("invalid type in values")
        } else
        Left(s"wrong number of values for $structure")
    override def toString: String = s"CaseClass11(${structure.mkString(",")})"

  }

  sealed case class CaseClass12[A1, A2, A3, A4, A5, A6, A7, A8, A9, A10, A11, A12, Z](
    id: TypeId,
    field1: Field[A1],
    field2: Field[A2],
    field3: Field[A3],
    field4: Field[A4],
    field5: Field[A5],
    field6: Field[A6],
    field7: Field[A7],
    field8: Field[A8],
    field9: Field[A9],
    field10: Field[A10],
    field11: Field[A11],
    field12: Field[A12],
    construct: (A1, A2, A3, A4, A5, A6, A7, A8, A9, A10, A11, A12) => Z,
    extractField1: Z => A1,
    extractField2: Z => A2,
    extractField3: Z => A3,
    extractField4: Z => A4,
    extractField5: Z => A5,
    extractField6: Z => A6,
    extractField7: Z => A7,
    extractField8: Z => A8,
    extractField9: Z => A9,
    extractField10: Z => A10,
    extractField11: Z => A11,
    extractField12: Z => A12,
    override val annotations: Chunk[Any] = Chunk.empty
  ) extends Record[Z] { self =>

    type Accessors[Lens[_, _, _], Prism[_, _, _], Traversal[_, _]] =
      (
        Lens[field1.label.type, Z, A1],
        Lens[field2.label.type, Z, A2],
        Lens[field3.label.type, Z, A3],
        Lens[field4.label.type, Z, A4],
        Lens[field5.label.type, Z, A5],
        Lens[field6.label.type, Z, A6],
        Lens[field7.label.type, Z, A7],
        Lens[field8.label.type, Z, A8],
        Lens[field9.label.type, Z, A9],
        Lens[field10.label.type, Z, A10],
        Lens[field11.label.type, Z, A11],
        Lens[field12.label.type, Z, A12]
      )

    override def annotate(annotation: Any): CaseClass12[A1, A2, A3, A4, A5, A6, A7, A8, A9, A10, A11, A12, Z] =
      copy(annotations = annotations :+ annotation)

    override def makeAccessors(b: AccessorBuilder): (
      b.Lens[field1.label.type, Z, A1],
      b.Lens[field2.label.type, Z, A2],
      b.Lens[field3.label.type, Z, A3],
      b.Lens[field4.label.type, Z, A4],
      b.Lens[field5.label.type, Z, A5],
      b.Lens[field6.label.type, Z, A6],
      b.Lens[field7.label.type, Z, A7],
      b.Lens[field8.label.type, Z, A8],
      b.Lens[field9.label.type, Z, A9],
      b.Lens[field10.label.type, Z, A10],
      b.Lens[field11.label.type, Z, A11],
      b.Lens[field12.label.type, Z, A12]
    ) =
      (
        b.makeLens(self, field1),
        b.makeLens(self, field2),
        b.makeLens(self, field3),
        b.makeLens(self, field4),
        b.makeLens(self, field5),
        b.makeLens(self, field6),
        b.makeLens(self, field7),
        b.makeLens(self, field8),
        b.makeLens(self, field9),
        b.makeLens(self, field10),
        b.makeLens(self, field11),
        b.makeLens(self, field12)
      )

    override def structure: Chunk[Field[_]] =
      Chunk(field1, field2, field3, field4, field5, field6, field7, field8, field9, field10, field11, field12)

    override def rawConstruct(values: Chunk[Any]): Either[String, Z] =
      if (values.size == 12)
        try {
          Right(
            construct(
              values(0).asInstanceOf[A1],
              values(1).asInstanceOf[A2],
              values(2).asInstanceOf[A3],
              values(3).asInstanceOf[A4],
              values(4).asInstanceOf[A5],
              values(5).asInstanceOf[A6],
              values(6).asInstanceOf[A7],
              values(7).asInstanceOf[A8],
              values(8).asInstanceOf[A9],
              values(9).asInstanceOf[A10],
              values(10).asInstanceOf[A11],
              values(11).asInstanceOf[A12]
            )
          )
        } catch {
          case _: Throwable => Left("invalid type in values")
        } else
        Left(s"wrong number of values for $structure")
    override def toString: String = s"CaseClass12(${structure.mkString(",")})"

  }

  sealed case class CaseClass13[A1, A2, A3, A4, A5, A6, A7, A8, A9, A10, A11, A12, A13, Z](
    id: TypeId,
    field1: Field[A1],
    field2: Field[A2],
    field3: Field[A3],
    field4: Field[A4],
    field5: Field[A5],
    field6: Field[A6],
    field7: Field[A7],
    field8: Field[A8],
    field9: Field[A9],
    field10: Field[A10],
    field11: Field[A11],
    field12: Field[A12],
    field13: Field[A13],
    construct: (A1, A2, A3, A4, A5, A6, A7, A8, A9, A10, A11, A12, A13) => Z,
    extractField1: Z => A1,
    extractField2: Z => A2,
    extractField3: Z => A3,
    extractField4: Z => A4,
    extractField5: Z => A5,
    extractField6: Z => A6,
    extractField7: Z => A7,
    extractField8: Z => A8,
    extractField9: Z => A9,
    extractField10: Z => A10,
    extractField11: Z => A11,
    extractField12: Z => A12,
    extractField13: Z => A13,
    override val annotations: Chunk[Any] = Chunk.empty
  ) extends Record[Z] { self =>

    type Accessors[Lens[_, _, _], Prism[_, _, _], Traversal[_, _]] = (
      Lens[field1.label.type, Z, A1],
      Lens[field2.label.type, Z, A2],
      Lens[field3.label.type, Z, A3],
      Lens[field4.label.type, Z, A4],
      Lens[field5.label.type, Z, A5],
      Lens[field6.label.type, Z, A6],
      Lens[field7.label.type, Z, A7],
      Lens[field8.label.type, Z, A8],
      Lens[field9.label.type, Z, A9],
      Lens[field10.label.type, Z, A10],
      Lens[field11.label.type, Z, A11],
      Lens[field12.label.type, Z, A12],
      Lens[field13.label.type, Z, A13]
    )

    override def annotate(annotation: Any): CaseClass13[A1, A2, A3, A4, A5, A6, A7, A8, A9, A10, A11, A12, A13, Z] =
      copy(annotations = annotations :+ annotation)

    override def makeAccessors(b: AccessorBuilder): (
      b.Lens[field1.label.type, Z, A1],
      b.Lens[field2.label.type, Z, A2],
      b.Lens[field3.label.type, Z, A3],
      b.Lens[field4.label.type, Z, A4],
      b.Lens[field5.label.type, Z, A5],
      b.Lens[field6.label.type, Z, A6],
      b.Lens[field7.label.type, Z, A7],
      b.Lens[field8.label.type, Z, A8],
      b.Lens[field9.label.type, Z, A9],
      b.Lens[field10.label.type, Z, A10],
      b.Lens[field11.label.type, Z, A11],
      b.Lens[field12.label.type, Z, A12],
      b.Lens[field13.label.type, Z, A13]
    ) =
      (
        b.makeLens(self, field1),
        b.makeLens(self, field2),
        b.makeLens(self, field3),
        b.makeLens(self, field4),
        b.makeLens(self, field5),
        b.makeLens(self, field6),
        b.makeLens(self, field7),
        b.makeLens(self, field8),
        b.makeLens(self, field9),
        b.makeLens(self, field10),
        b.makeLens(self, field11),
        b.makeLens(self, field12),
        b.makeLens(self, field13)
      )

    override def structure: Chunk[Field[_]] =
      Chunk(field1, field2, field3, field4, field5, field6, field7, field8, field9, field10, field11, field12, field13)

    override def rawConstruct(values: Chunk[Any]): Either[String, Z] =
      if (values.size == 13)
        try {
          Right(
            construct(
              values(0).asInstanceOf[A1],
              values(1).asInstanceOf[A2],
              values(2).asInstanceOf[A3],
              values(3).asInstanceOf[A4],
              values(4).asInstanceOf[A5],
              values(5).asInstanceOf[A6],
              values(6).asInstanceOf[A7],
              values(7).asInstanceOf[A8],
              values(8).asInstanceOf[A9],
              values(9).asInstanceOf[A10],
              values(10).asInstanceOf[A11],
              values(11).asInstanceOf[A12],
              values(12).asInstanceOf[A13]
            )
          )
        } catch {
          case _: Throwable => Left("invalid type in values")
        } else
        Left(s"wrong number of values for $structure")
    override def toString: String = s"CaseClass13(${structure.mkString(",")})"

  }

  sealed case class CaseClass14[A1, A2, A3, A4, A5, A6, A7, A8, A9, A10, A11, A12, A13, A14, Z](
    id: TypeId,
    field1: Field[A1],
    field2: Field[A2],
    field3: Field[A3],
    field4: Field[A4],
    field5: Field[A5],
    field6: Field[A6],
    field7: Field[A7],
    field8: Field[A8],
    field9: Field[A9],
    field10: Field[A10],
    field11: Field[A11],
    field12: Field[A12],
    field13: Field[A13],
    field14: Field[A14],
    construct: (A1, A2, A3, A4, A5, A6, A7, A8, A9, A10, A11, A12, A13, A14) => Z,
    extractField1: Z => A1,
    extractField2: Z => A2,
    extractField3: Z => A3,
    extractField4: Z => A4,
    extractField5: Z => A5,
    extractField6: Z => A6,
    extractField7: Z => A7,
    extractField8: Z => A8,
    extractField9: Z => A9,
    extractField10: Z => A10,
    extractField11: Z => A11,
    extractField12: Z => A12,
    extractField13: Z => A13,
    extractField14: Z => A14,
    override val annotations: Chunk[Any] = Chunk.empty
  ) extends Record[Z] { self =>

    type Accessors[Lens[_, _, _], Prism[_, _, _], Traversal[_, _]] = (
      Lens[field1.label.type, Z, A1],
      Lens[field2.label.type, Z, A2],
      Lens[field3.label.type, Z, A3],
      Lens[field4.label.type, Z, A4],
      Lens[field5.label.type, Z, A5],
      Lens[field6.label.type, Z, A6],
      Lens[field7.label.type, Z, A7],
      Lens[field8.label.type, Z, A8],
      Lens[field9.label.type, Z, A9],
      Lens[field10.label.type, Z, A10],
      Lens[field11.label.type, Z, A11],
      Lens[field12.label.type, Z, A12],
      Lens[field13.label.type, Z, A13],
      Lens[field14.label.type, Z, A14]
    )

    override def annotate(
      annotation: Any
    ): CaseClass14[A1, A2, A3, A4, A5, A6, A7, A8, A9, A10, A11, A12, A13, A14, Z] =
      copy(annotations = annotations :+ annotation)

    override def makeAccessors(b: AccessorBuilder): (
      b.Lens[field1.label.type, Z, A1],
      b.Lens[field2.label.type, Z, A2],
      b.Lens[field3.label.type, Z, A3],
      b.Lens[field4.label.type, Z, A4],
      b.Lens[field5.label.type, Z, A5],
      b.Lens[field6.label.type, Z, A6],
      b.Lens[field7.label.type, Z, A7],
      b.Lens[field8.label.type, Z, A8],
      b.Lens[field9.label.type, Z, A9],
      b.Lens[field10.label.type, Z, A10],
      b.Lens[field11.label.type, Z, A11],
      b.Lens[field12.label.type, Z, A12],
      b.Lens[field13.label.type, Z, A13],
      b.Lens[field14.label.type, Z, A14]
    ) =
      (
        b.makeLens(self, field1),
        b.makeLens(self, field2),
        b.makeLens(self, field3),
        b.makeLens(self, field4),
        b.makeLens(self, field5),
        b.makeLens(self, field6),
        b.makeLens(self, field7),
        b.makeLens(self, field8),
        b.makeLens(self, field9),
        b.makeLens(self, field10),
        b.makeLens(self, field11),
        b.makeLens(self, field12),
        b.makeLens(self, field13),
        b.makeLens(self, field14)
      )

    override def structure: Chunk[Field[_]] =
      Chunk(
        field1,
        field2,
        field3,
        field4,
        field5,
        field6,
        field7,
        field8,
        field9,
        field10,
        field11,
        field12,
        field13,
        field14
      )

    override def rawConstruct(values: Chunk[Any]): Either[String, Z] =
      if (values.size == 14)
        try {
          Right(
            construct(
              values(0).asInstanceOf[A1],
              values(1).asInstanceOf[A2],
              values(2).asInstanceOf[A3],
              values(3).asInstanceOf[A4],
              values(4).asInstanceOf[A5],
              values(5).asInstanceOf[A6],
              values(6).asInstanceOf[A7],
              values(7).asInstanceOf[A8],
              values(8).asInstanceOf[A9],
              values(9).asInstanceOf[A10],
              values(10).asInstanceOf[A11],
              values(11).asInstanceOf[A12],
              values(12).asInstanceOf[A13],
              values(13).asInstanceOf[A14]
            )
          )
        } catch {
          case _: Throwable => Left("invalid type in values")
        } else
        Left(s"wrong number of values for $structure")

    override def toString: String = s"CaseClass14(${structure.mkString(",")})"

  }

  sealed case class CaseClass15[A1, A2, A3, A4, A5, A6, A7, A8, A9, A10, A11, A12, A13, A14, A15, Z](
    id: TypeId,
    field1: Field[A1],
    field2: Field[A2],
    field3: Field[A3],
    field4: Field[A4],
    field5: Field[A5],
    field6: Field[A6],
    field7: Field[A7],
    field8: Field[A8],
    field9: Field[A9],
    field10: Field[A10],
    field11: Field[A11],
    field12: Field[A12],
    field13: Field[A13],
    field14: Field[A14],
    field15: Field[A15],
    construct: (A1, A2, A3, A4, A5, A6, A7, A8, A9, A10, A11, A12, A13, A14, A15) => Z,
    extractField1: Z => A1,
    extractField2: Z => A2,
    extractField3: Z => A3,
    extractField4: Z => A4,
    extractField5: Z => A5,
    extractField6: Z => A6,
    extractField7: Z => A7,
    extractField8: Z => A8,
    extractField9: Z => A9,
    extractField10: Z => A10,
    extractField11: Z => A11,
    extractField12: Z => A12,
    extractField13: Z => A13,
    extractField14: Z => A14,
    extractField15: Z => A15,
    override val annotations: Chunk[Any] = Chunk.empty
  ) extends Record[Z] { self =>

    type Accessors[Lens[_, _, _], Prism[_, _, _], Traversal[_, _]] = (
      Lens[field1.label.type, Z, A1],
      Lens[field2.label.type, Z, A2],
      Lens[field3.label.type, Z, A3],
      Lens[field4.label.type, Z, A4],
      Lens[field5.label.type, Z, A5],
      Lens[field6.label.type, Z, A6],
      Lens[field7.label.type, Z, A7],
      Lens[field8.label.type, Z, A8],
      Lens[field9.label.type, Z, A9],
      Lens[field10.label.type, Z, A10],
      Lens[field11.label.type, Z, A11],
      Lens[field12.label.type, Z, A12],
      Lens[field13.label.type, Z, A13],
      Lens[field14.label.type, Z, A14],
      Lens[field15.label.type, Z, A15]
    )

    override def annotate(
      annotation: Any
    ): CaseClass15[A1, A2, A3, A4, A5, A6, A7, A8, A9, A10, A11, A12, A13, A14, A15, Z] =
      copy(annotations = annotations :+ annotation)

    override def makeAccessors(b: AccessorBuilder): (
      b.Lens[field1.label.type, Z, A1],
      b.Lens[field2.label.type, Z, A2],
      b.Lens[field3.label.type, Z, A3],
      b.Lens[field4.label.type, Z, A4],
      b.Lens[field5.label.type, Z, A5],
      b.Lens[field6.label.type, Z, A6],
      b.Lens[field7.label.type, Z, A7],
      b.Lens[field8.label.type, Z, A8],
      b.Lens[field9.label.type, Z, A9],
      b.Lens[field10.label.type, Z, A10],
      b.Lens[field11.label.type, Z, A11],
      b.Lens[field12.label.type, Z, A12],
      b.Lens[field13.label.type, Z, A13],
      b.Lens[field14.label.type, Z, A14],
      b.Lens[field15.label.type, Z, A15]
    ) =
      (
        b.makeLens(self, field1),
        b.makeLens(self, field2),
        b.makeLens(self, field3),
        b.makeLens(self, field4),
        b.makeLens(self, field5),
        b.makeLens(self, field6),
        b.makeLens(self, field7),
        b.makeLens(self, field8),
        b.makeLens(self, field9),
        b.makeLens(self, field10),
        b.makeLens(self, field11),
        b.makeLens(self, field12),
        b.makeLens(self, field13),
        b.makeLens(self, field14),
        b.makeLens(self, field15)
      )

    override def structure: Chunk[Field[_]] =
      Chunk(
        field1,
        field2,
        field3,
        field4,
        field5,
        field6,
        field7,
        field8,
        field9,
        field10,
        field11,
        field12,
        field13,
        field14,
        field15
      )

    override def rawConstruct(values: Chunk[Any]): Either[String, Z] =
      if (values.size == 15)
        try {
          Right(
            construct(
              values(0).asInstanceOf[A1],
              values(1).asInstanceOf[A2],
              values(2).asInstanceOf[A3],
              values(3).asInstanceOf[A4],
              values(4).asInstanceOf[A5],
              values(5).asInstanceOf[A6],
              values(6).asInstanceOf[A7],
              values(7).asInstanceOf[A8],
              values(8).asInstanceOf[A9],
              values(9).asInstanceOf[A10],
              values(10).asInstanceOf[A11],
              values(11).asInstanceOf[A12],
              values(12).asInstanceOf[A13],
              values(13).asInstanceOf[A14],
              values(14).asInstanceOf[A15]
            )
          )
        } catch {
          case _: Throwable => Left("invalid type in values")
        } else
        Left(s"wrong number of values for $structure")

    override def toString: String = s"CaseClass15(${structure.mkString(",")})"

  }

  sealed case class CaseClass16[A1, A2, A3, A4, A5, A6, A7, A8, A9, A10, A11, A12, A13, A14, A15, A16, Z](
    id: TypeId,
    field1: Field[A1],
    field2: Field[A2],
    field3: Field[A3],
    field4: Field[A4],
    field5: Field[A5],
    field6: Field[A6],
    field7: Field[A7],
    field8: Field[A8],
    field9: Field[A9],
    field10: Field[A10],
    field11: Field[A11],
    field12: Field[A12],
    field13: Field[A13],
    field14: Field[A14],
    field15: Field[A15],
    field16: Field[A16],
    construct: (A1, A2, A3, A4, A5, A6, A7, A8, A9, A10, A11, A12, A13, A14, A15, A16) => Z,
    extractField1: Z => A1,
    extractField2: Z => A2,
    extractField3: Z => A3,
    extractField4: Z => A4,
    extractField5: Z => A5,
    extractField6: Z => A6,
    extractField7: Z => A7,
    extractField8: Z => A8,
    extractField9: Z => A9,
    extractField10: Z => A10,
    extractField11: Z => A11,
    extractField12: Z => A12,
    extractField13: Z => A13,
    extractField14: Z => A14,
    extractField15: Z => A15,
    extractField16: Z => A16,
    override val annotations: Chunk[Any] = Chunk.empty
  ) extends Record[Z] { self =>

    type Accessors[Lens[_, _, _], Prism[_, _, _], Traversal[_, _]] = (
      Lens[field1.label.type, Z, A1],
      Lens[field2.label.type, Z, A2],
      Lens[field3.label.type, Z, A3],
      Lens[field4.label.type, Z, A4],
      Lens[field5.label.type, Z, A5],
      Lens[field6.label.type, Z, A6],
      Lens[field7.label.type, Z, A7],
      Lens[field8.label.type, Z, A8],
      Lens[field9.label.type, Z, A9],
      Lens[field10.label.type, Z, A10],
      Lens[field11.label.type, Z, A11],
      Lens[field12.label.type, Z, A12],
      Lens[field13.label.type, Z, A13],
      Lens[field14.label.type, Z, A14],
      Lens[field15.label.type, Z, A15],
      Lens[field16.label.type, Z, A16]
    )

    override def annotate(
      annotation: Any
    ): CaseClass16[A1, A2, A3, A4, A5, A6, A7, A8, A9, A10, A11, A12, A13, A14, A15, A16, Z] =
      copy(annotations = annotations :+ annotation)

    override def makeAccessors(b: AccessorBuilder): (
      b.Lens[field1.label.type, Z, A1],
      b.Lens[field2.label.type, Z, A2],
      b.Lens[field3.label.type, Z, A3],
      b.Lens[field4.label.type, Z, A4],
      b.Lens[field5.label.type, Z, A5],
      b.Lens[field6.label.type, Z, A6],
      b.Lens[field7.label.type, Z, A7],
      b.Lens[field8.label.type, Z, A8],
      b.Lens[field9.label.type, Z, A9],
      b.Lens[field10.label.type, Z, A10],
      b.Lens[field11.label.type, Z, A11],
      b.Lens[field12.label.type, Z, A12],
      b.Lens[field13.label.type, Z, A13],
      b.Lens[field14.label.type, Z, A14],
      b.Lens[field15.label.type, Z, A15],
      b.Lens[field16.label.type, Z, A16]
    ) =
      (
        b.makeLens(self, field1),
        b.makeLens(self, field2),
        b.makeLens(self, field3),
        b.makeLens(self, field4),
        b.makeLens(self, field5),
        b.makeLens(self, field6),
        b.makeLens(self, field7),
        b.makeLens(self, field8),
        b.makeLens(self, field9),
        b.makeLens(self, field10),
        b.makeLens(self, field11),
        b.makeLens(self, field12),
        b.makeLens(self, field13),
        b.makeLens(self, field14),
        b.makeLens(self, field15),
        b.makeLens(self, field16)
      )

    override def structure: Chunk[Field[_]] =
      Chunk(
        field1,
        field2,
        field3,
        field4,
        field5,
        field6,
        field7,
        field8,
        field9,
        field10,
        field11,
        field12,
        field13,
        field14,
        field15,
        field16
      )

    override def rawConstruct(values: Chunk[Any]): Either[String, Z] =
      if (values.size == 16)
        try {
          Right(
            construct(
              values(0).asInstanceOf[A1],
              values(1).asInstanceOf[A2],
              values(2).asInstanceOf[A3],
              values(3).asInstanceOf[A4],
              values(4).asInstanceOf[A5],
              values(5).asInstanceOf[A6],
              values(6).asInstanceOf[A7],
              values(7).asInstanceOf[A8],
              values(8).asInstanceOf[A9],
              values(9).asInstanceOf[A10],
              values(10).asInstanceOf[A11],
              values(11).asInstanceOf[A12],
              values(12).asInstanceOf[A13],
              values(13).asInstanceOf[A14],
              values(14).asInstanceOf[A15],
              values(15).asInstanceOf[A16]
            )
          )
        } catch {
          case _: Throwable => Left("invalid type in values")
        } else
        Left(s"wrong number of values for $structure")

    override def toString: String = s"CaseClass16(${structure.mkString(",")})"

  }

  sealed case class CaseClass17[A1, A2, A3, A4, A5, A6, A7, A8, A9, A10, A11, A12, A13, A14, A15, A16, A17, Z](
    id: TypeId,
    field1: Field[A1],
    field2: Field[A2],
    field3: Field[A3],
    field4: Field[A4],
    field5: Field[A5],
    field6: Field[A6],
    field7: Field[A7],
    field8: Field[A8],
    field9: Field[A9],
    field10: Field[A10],
    field11: Field[A11],
    field12: Field[A12],
    field13: Field[A13],
    field14: Field[A14],
    field15: Field[A15],
    field16: Field[A16],
    field17: Field[A17],
    construct: (A1, A2, A3, A4, A5, A6, A7, A8, A9, A10, A11, A12, A13, A14, A15, A16, A17) => Z,
    extractField1: Z => A1,
    extractField2: Z => A2,
    extractField3: Z => A3,
    extractField4: Z => A4,
    extractField5: Z => A5,
    extractField6: Z => A6,
    extractField7: Z => A7,
    extractField8: Z => A8,
    extractField9: Z => A9,
    extractField10: Z => A10,
    extractField11: Z => A11,
    extractField12: Z => A12,
    extractField13: Z => A13,
    extractField14: Z => A14,
    extractField15: Z => A15,
    extractField16: Z => A16,
    extractField17: Z => A17,
    override val annotations: Chunk[Any] = Chunk.empty
  ) extends Record[Z] { self =>

    type Accessors[Lens[_, _, _], Prism[_, _, _], Traversal[_, _]] = (
      Lens[field1.label.type, Z, A1],
      Lens[field2.label.type, Z, A2],
      Lens[field3.label.type, Z, A3],
      Lens[field4.label.type, Z, A4],
      Lens[field5.label.type, Z, A5],
      Lens[field6.label.type, Z, A6],
      Lens[field7.label.type, Z, A7],
      Lens[field8.label.type, Z, A8],
      Lens[field9.label.type, Z, A9],
      Lens[field10.label.type, Z, A10],
      Lens[field11.label.type, Z, A11],
      Lens[field12.label.type, Z, A12],
      Lens[field13.label.type, Z, A13],
      Lens[field14.label.type, Z, A14],
      Lens[field15.label.type, Z, A15],
      Lens[field16.label.type, Z, A16],
      Lens[field17.label.type, Z, A17]
    )

    override def annotate(
      annotation: Any
    ): CaseClass17[A1, A2, A3, A4, A5, A6, A7, A8, A9, A10, A11, A12, A13, A14, A15, A16, A17, Z] =
      copy(annotations = annotations :+ annotation)

    override def makeAccessors(b: AccessorBuilder): (
      b.Lens[field1.label.type, Z, A1],
      b.Lens[field2.label.type, Z, A2],
      b.Lens[field3.label.type, Z, A3],
      b.Lens[field4.label.type, Z, A4],
      b.Lens[field5.label.type, Z, A5],
      b.Lens[field6.label.type, Z, A6],
      b.Lens[field7.label.type, Z, A7],
      b.Lens[field8.label.type, Z, A8],
      b.Lens[field9.label.type, Z, A9],
      b.Lens[field10.label.type, Z, A10],
      b.Lens[field11.label.type, Z, A11],
      b.Lens[field12.label.type, Z, A12],
      b.Lens[field13.label.type, Z, A13],
      b.Lens[field14.label.type, Z, A14],
      b.Lens[field15.label.type, Z, A15],
      b.Lens[field16.label.type, Z, A16],
      b.Lens[field17.label.type, Z, A17]
    ) =
      (
        b.makeLens(self, field1),
        b.makeLens(self, field2),
        b.makeLens(self, field3),
        b.makeLens(self, field4),
        b.makeLens(self, field5),
        b.makeLens(self, field6),
        b.makeLens(self, field7),
        b.makeLens(self, field8),
        b.makeLens(self, field9),
        b.makeLens(self, field10),
        b.makeLens(self, field11),
        b.makeLens(self, field12),
        b.makeLens(self, field13),
        b.makeLens(self, field14),
        b.makeLens(self, field15),
        b.makeLens(self, field16),
        b.makeLens(self, field17)
      )

    override def structure: Chunk[Field[_]] =
      Chunk(
        field1,
        field2,
        field3,
        field4,
        field5,
        field6,
        field7,
        field8,
        field9,
        field10,
        field11,
        field12,
        field13,
        field14,
        field15,
        field16,
        field17
      )

    override def rawConstruct(values: Chunk[Any]): Either[String, Z] =
      if (values.size == 17)
        try {
          Right(
            construct(
              values(0).asInstanceOf[A1],
              values(1).asInstanceOf[A2],
              values(2).asInstanceOf[A3],
              values(3).asInstanceOf[A4],
              values(4).asInstanceOf[A5],
              values(5).asInstanceOf[A6],
              values(6).asInstanceOf[A7],
              values(7).asInstanceOf[A8],
              values(8).asInstanceOf[A9],
              values(9).asInstanceOf[A10],
              values(10).asInstanceOf[A11],
              values(11).asInstanceOf[A12],
              values(12).asInstanceOf[A13],
              values(13).asInstanceOf[A14],
              values(14).asInstanceOf[A15],
              values(15).asInstanceOf[A16],
              values(16).asInstanceOf[A17]
            )
          )
        } catch {
          case _: Throwable => Left("invalid type in values")
        } else
        Left(s"wrong number of values for $structure")

    override def toString: String = s"CaseClass17(${structure.mkString(",")})"

  }

  sealed case class CaseClass18[A1, A2, A3, A4, A5, A6, A7, A8, A9, A10, A11, A12, A13, A14, A15, A16, A17, A18, Z](
    id: TypeId,
    field1: Field[A1],
    field2: Field[A2],
    field3: Field[A3],
    field4: Field[A4],
    field5: Field[A5],
    field6: Field[A6],
    field7: Field[A7],
    field8: Field[A8],
    field9: Field[A9],
    field10: Field[A10],
    field11: Field[A11],
    field12: Field[A12],
    field13: Field[A13],
    field14: Field[A14],
    field15: Field[A15],
    field16: Field[A16],
    field17: Field[A17],
    field18: Field[A18],
    construct: (A1, A2, A3, A4, A5, A6, A7, A8, A9, A10, A11, A12, A13, A14, A15, A16, A17, A18) => Z,
    extractField1: Z => A1,
    extractField2: Z => A2,
    extractField3: Z => A3,
    extractField4: Z => A4,
    extractField5: Z => A5,
    extractField6: Z => A6,
    extractField7: Z => A7,
    extractField8: Z => A8,
    extractField9: Z => A9,
    extractField10: Z => A10,
    extractField11: Z => A11,
    extractField12: Z => A12,
    extractField13: Z => A13,
    extractField14: Z => A14,
    extractField15: Z => A15,
    extractField16: Z => A16,
    extractField17: Z => A17,
    extractField18: Z => A18,
    override val annotations: Chunk[Any] = Chunk.empty
  ) extends Record[Z] { self =>

    type Accessors[Lens[_, _, _], Prism[_, _, _], Traversal[_, _]] = (
      Lens[field1.label.type, Z, A1],
      Lens[field2.label.type, Z, A2],
      Lens[field3.label.type, Z, A3],
      Lens[field4.label.type, Z, A4],
      Lens[field5.label.type, Z, A5],
      Lens[field6.label.type, Z, A6],
      Lens[field7.label.type, Z, A7],
      Lens[field8.label.type, Z, A8],
      Lens[field9.label.type, Z, A9],
      Lens[field10.label.type, Z, A10],
      Lens[field11.label.type, Z, A11],
      Lens[field12.label.type, Z, A12],
      Lens[field13.label.type, Z, A13],
      Lens[field14.label.type, Z, A14],
      Lens[field15.label.type, Z, A15],
      Lens[field16.label.type, Z, A16],
      Lens[field17.label.type, Z, A17],
      Lens[field18.label.type, Z, A18]
    )

    override def annotate(
      annotation: Any
    ): CaseClass18[A1, A2, A3, A4, A5, A6, A7, A8, A9, A10, A11, A12, A13, A14, A15, A16, A17, A18, Z] =
      copy(annotations = annotations :+ annotation)

    override def makeAccessors(b: AccessorBuilder): (
      b.Lens[field1.label.type, Z, A1],
      b.Lens[field2.label.type, Z, A2],
      b.Lens[field3.label.type, Z, A3],
      b.Lens[field4.label.type, Z, A4],
      b.Lens[field5.label.type, Z, A5],
      b.Lens[field6.label.type, Z, A6],
      b.Lens[field7.label.type, Z, A7],
      b.Lens[field8.label.type, Z, A8],
      b.Lens[field9.label.type, Z, A9],
      b.Lens[field10.label.type, Z, A10],
      b.Lens[field11.label.type, Z, A11],
      b.Lens[field12.label.type, Z, A12],
      b.Lens[field13.label.type, Z, A13],
      b.Lens[field14.label.type, Z, A14],
      b.Lens[field15.label.type, Z, A15],
      b.Lens[field16.label.type, Z, A16],
      b.Lens[field17.label.type, Z, A17],
      b.Lens[field18.label.type, Z, A18]
    ) =
      (
        b.makeLens(self, field1),
        b.makeLens(self, field2),
        b.makeLens(self, field3),
        b.makeLens(self, field4),
        b.makeLens(self, field5),
        b.makeLens(self, field6),
        b.makeLens(self, field7),
        b.makeLens(self, field8),
        b.makeLens(self, field9),
        b.makeLens(self, field10),
        b.makeLens(self, field11),
        b.makeLens(self, field12),
        b.makeLens(self, field13),
        b.makeLens(self, field14),
        b.makeLens(self, field15),
        b.makeLens(self, field16),
        b.makeLens(self, field17),
        b.makeLens(self, field18)
      )

    override def structure: Chunk[Field[_]] =
      Chunk(
        field1,
        field2,
        field3,
        field4,
        field5,
        field6,
        field7,
        field8,
        field9,
        field10,
        field11,
        field12,
        field13,
        field14,
        field15,
        field16,
        field17,
        field18
      )

    override def rawConstruct(values: Chunk[Any]): Either[String, Z] =
      if (values.size == 18)
        try {
          Right(
            construct(
              values(0).asInstanceOf[A1],
              values(1).asInstanceOf[A2],
              values(2).asInstanceOf[A3],
              values(3).asInstanceOf[A4],
              values(4).asInstanceOf[A5],
              values(5).asInstanceOf[A6],
              values(6).asInstanceOf[A7],
              values(7).asInstanceOf[A8],
              values(8).asInstanceOf[A9],
              values(9).asInstanceOf[A10],
              values(10).asInstanceOf[A11],
              values(11).asInstanceOf[A12],
              values(12).asInstanceOf[A13],
              values(13).asInstanceOf[A14],
              values(14).asInstanceOf[A15],
              values(15).asInstanceOf[A16],
              values(16).asInstanceOf[A17],
              values(17).asInstanceOf[A18]
            )
          )
        } catch {
          case _: Throwable => Left("invalid type in values")
        } else
        Left(s"wrong number of values for $structure")

    override def toString: String = s"CaseClass18(${structure.mkString(",")})"

  }

  sealed case class CaseClass19[A1, A2, A3, A4, A5, A6, A7, A8, A9, A10, A11, A12, A13, A14, A15, A16, A17, A18, A19, Z](
    id: TypeId,
    field1: Field[A1],
    field2: Field[A2],
    field3: Field[A3],
    field4: Field[A4],
    field5: Field[A5],
    field6: Field[A6],
    field7: Field[A7],
    field8: Field[A8],
    field9: Field[A9],
    field10: Field[A10],
    field11: Field[A11],
    field12: Field[A12],
    field13: Field[A13],
    field14: Field[A14],
    field15: Field[A15],
    field16: Field[A16],
    field17: Field[A17],
    field18: Field[A18],
    field19: Field[A19],
    construct: (A1, A2, A3, A4, A5, A6, A7, A8, A9, A10, A11, A12, A13, A14, A15, A16, A17, A18, A19) => Z,
    extractField1: Z => A1,
    extractField2: Z => A2,
    extractField3: Z => A3,
    extractField4: Z => A4,
    extractField5: Z => A5,
    extractField6: Z => A6,
    extractField7: Z => A7,
    extractField8: Z => A8,
    extractField9: Z => A9,
    extractField10: Z => A10,
    extractField11: Z => A11,
    extractField12: Z => A12,
    extractField13: Z => A13,
    extractField14: Z => A14,
    extractField15: Z => A15,
    extractField16: Z => A16,
    extractField17: Z => A17,
    extractField18: Z => A18,
    extractField19: Z => A19,
    override val annotations: Chunk[Any] = Chunk.empty
  ) extends Record[Z] { self =>

    type Accessors[Lens[_, _, _], Prism[_, _, _], Traversal[_, _]] = (
      Lens[field1.label.type, Z, A1],
      Lens[field2.label.type, Z, A2],
      Lens[field3.label.type, Z, A3],
      Lens[field4.label.type, Z, A4],
      Lens[field5.label.type, Z, A5],
      Lens[field6.label.type, Z, A6],
      Lens[field7.label.type, Z, A7],
      Lens[field8.label.type, Z, A8],
      Lens[field9.label.type, Z, A9],
      Lens[field10.label.type, Z, A10],
      Lens[field11.label.type, Z, A11],
      Lens[field12.label.type, Z, A12],
      Lens[field13.label.type, Z, A13],
      Lens[field14.label.type, Z, A14],
      Lens[field15.label.type, Z, A15],
      Lens[field16.label.type, Z, A16],
      Lens[field17.label.type, Z, A17],
      Lens[field18.label.type, Z, A18],
      Lens[field19.label.type, Z, A19]
    )

    override def annotate(
      annotation: Any
    ): CaseClass19[A1, A2, A3, A4, A5, A6, A7, A8, A9, A10, A11, A12, A13, A14, A15, A16, A17, A18, A19, Z] =
      copy(annotations = annotations :+ annotation)

    override def makeAccessors(b: AccessorBuilder): (
      b.Lens[field1.label.type, Z, A1],
      b.Lens[field2.label.type, Z, A2],
      b.Lens[field3.label.type, Z, A3],
      b.Lens[field4.label.type, Z, A4],
      b.Lens[field5.label.type, Z, A5],
      b.Lens[field6.label.type, Z, A6],
      b.Lens[field7.label.type, Z, A7],
      b.Lens[field8.label.type, Z, A8],
      b.Lens[field9.label.type, Z, A9],
      b.Lens[field10.label.type, Z, A10],
      b.Lens[field11.label.type, Z, A11],
      b.Lens[field12.label.type, Z, A12],
      b.Lens[field13.label.type, Z, A13],
      b.Lens[field14.label.type, Z, A14],
      b.Lens[field15.label.type, Z, A15],
      b.Lens[field16.label.type, Z, A16],
      b.Lens[field17.label.type, Z, A17],
      b.Lens[field18.label.type, Z, A18],
      b.Lens[field19.label.type, Z, A19]
    ) =
      (
        b.makeLens(self, field1),
        b.makeLens(self, field2),
        b.makeLens(self, field3),
        b.makeLens(self, field4),
        b.makeLens(self, field5),
        b.makeLens(self, field6),
        b.makeLens(self, field7),
        b.makeLens(self, field8),
        b.makeLens(self, field9),
        b.makeLens(self, field10),
        b.makeLens(self, field11),
        b.makeLens(self, field12),
        b.makeLens(self, field13),
        b.makeLens(self, field14),
        b.makeLens(self, field15),
        b.makeLens(self, field16),
        b.makeLens(self, field17),
        b.makeLens(self, field18),
        b.makeLens(self, field19)
      )

    override def structure: Chunk[Field[_]] =
      Chunk(
        field1,
        field2,
        field3,
        field4,
        field5,
        field6,
        field7,
        field8,
        field9,
        field10,
        field11,
        field12,
        field13,
        field14,
        field15,
        field16,
        field17,
        field18,
        field19
      )

    override def rawConstruct(values: Chunk[Any]): Either[String, Z] =
      if (values.size == 19)
        try {
          Right(
            construct(
              values(0).asInstanceOf[A1],
              values(1).asInstanceOf[A2],
              values(2).asInstanceOf[A3],
              values(3).asInstanceOf[A4],
              values(4).asInstanceOf[A5],
              values(5).asInstanceOf[A6],
              values(6).asInstanceOf[A7],
              values(7).asInstanceOf[A8],
              values(8).asInstanceOf[A9],
              values(9).asInstanceOf[A10],
              values(10).asInstanceOf[A11],
              values(11).asInstanceOf[A12],
              values(12).asInstanceOf[A13],
              values(13).asInstanceOf[A14],
              values(14).asInstanceOf[A15],
              values(15).asInstanceOf[A16],
              values(16).asInstanceOf[A17],
              values(17).asInstanceOf[A18],
              values(18).asInstanceOf[A19]
            )
          )
        } catch {
          case _: Throwable => Left("invalid type in values")
        } else
        Left(s"wrong number of values for $structure")

    override def toString: String = s"CaseClass19(${structure.mkString(",")})"

  }

  sealed case class CaseClass20[
    A1,
    A2,
    A3,
    A4,
    A5,
    A6,
    A7,
    A8,
    A9,
    A10,
    A11,
    A12,
    A13,
    A14,
    A15,
    A16,
    A17,
    A18,
    A19,
    A20,
    Z
  ](
    id: TypeId,
    field1: Field[A1],
    field2: Field[A2],
    field3: Field[A3],
    field4: Field[A4],
    field5: Field[A5],
    field6: Field[A6],
    field7: Field[A7],
    field8: Field[A8],
    field9: Field[A9],
    field10: Field[A10],
    field11: Field[A11],
    field12: Field[A12],
    field13: Field[A13],
    field14: Field[A14],
    field15: Field[A15],
    field16: Field[A16],
    field17: Field[A17],
    field18: Field[A18],
    field19: Field[A19],
    field20: Field[A20],
    construct: (A1, A2, A3, A4, A5, A6, A7, A8, A9, A10, A11, A12, A13, A14, A15, A16, A17, A18, A19, A20) => Z,
    extractField1: Z => A1,
    extractField2: Z => A2,
    extractField3: Z => A3,
    extractField4: Z => A4,
    extractField5: Z => A5,
    extractField6: Z => A6,
    extractField7: Z => A7,
    extractField8: Z => A8,
    extractField9: Z => A9,
    extractField10: Z => A10,
    extractField11: Z => A11,
    extractField12: Z => A12,
    extractField13: Z => A13,
    extractField14: Z => A14,
    extractField15: Z => A15,
    extractField16: Z => A16,
    extractField17: Z => A17,
    extractField18: Z => A18,
    extractField19: Z => A19,
    extractField20: Z => A20,
    override val annotations: Chunk[Any] = Chunk.empty
  ) extends Record[Z] { self =>

    type Accessors[Lens[_, _, _], Prism[_, _, _], Traversal[_, _]] = (
      Lens[field1.label.type, Z, A1],
      Lens[field2.label.type, Z, A2],
      Lens[field3.label.type, Z, A3],
      Lens[field4.label.type, Z, A4],
      Lens[field5.label.type, Z, A5],
      Lens[field6.label.type, Z, A6],
      Lens[field7.label.type, Z, A7],
      Lens[field8.label.type, Z, A8],
      Lens[field9.label.type, Z, A9],
      Lens[field10.label.type, Z, A10],
      Lens[field11.label.type, Z, A11],
      Lens[field12.label.type, Z, A12],
      Lens[field13.label.type, Z, A13],
      Lens[field14.label.type, Z, A14],
      Lens[field15.label.type, Z, A15],
      Lens[field16.label.type, Z, A16],
      Lens[field17.label.type, Z, A17],
      Lens[field18.label.type, Z, A18],
      Lens[field19.label.type, Z, A19],
      Lens[field20.label.type, Z, A20]
    )

    override def annotate(
      annotation: Any
    ): CaseClass20[A1, A2, A3, A4, A5, A6, A7, A8, A9, A10, A11, A12, A13, A14, A15, A16, A17, A18, A19, A20, Z] =
      copy(annotations = annotations :+ annotation)

    override def makeAccessors(b: AccessorBuilder): (
      b.Lens[field1.label.type, Z, A1],
      b.Lens[field2.label.type, Z, A2],
      b.Lens[field3.label.type, Z, A3],
      b.Lens[field4.label.type, Z, A4],
      b.Lens[field5.label.type, Z, A5],
      b.Lens[field6.label.type, Z, A6],
      b.Lens[field7.label.type, Z, A7],
      b.Lens[field8.label.type, Z, A8],
      b.Lens[field9.label.type, Z, A9],
      b.Lens[field10.label.type, Z, A10],
      b.Lens[field11.label.type, Z, A11],
      b.Lens[field12.label.type, Z, A12],
      b.Lens[field13.label.type, Z, A13],
      b.Lens[field14.label.type, Z, A14],
      b.Lens[field15.label.type, Z, A15],
      b.Lens[field16.label.type, Z, A16],
      b.Lens[field17.label.type, Z, A17],
      b.Lens[field18.label.type, Z, A18],
      b.Lens[field19.label.type, Z, A19],
      b.Lens[field20.label.type, Z, A20]
    ) =
      (
        b.makeLens(self, field1),
        b.makeLens(self, field2),
        b.makeLens(self, field3),
        b.makeLens(self, field4),
        b.makeLens(self, field5),
        b.makeLens(self, field6),
        b.makeLens(self, field7),
        b.makeLens(self, field8),
        b.makeLens(self, field9),
        b.makeLens(self, field10),
        b.makeLens(self, field11),
        b.makeLens(self, field12),
        b.makeLens(self, field13),
        b.makeLens(self, field14),
        b.makeLens(self, field15),
        b.makeLens(self, field16),
        b.makeLens(self, field17),
        b.makeLens(self, field18),
        b.makeLens(self, field19),
        b.makeLens(self, field20)
      )

    override def structure: Chunk[Field[_]] =
      Chunk(
        field1,
        field2,
        field3,
        field4,
        field5,
        field6,
        field7,
        field8,
        field9,
        field10,
        field11,
        field12,
        field13,
        field14,
        field15,
        field16,
        field17,
        field18,
        field19,
        field20
      )

    override def rawConstruct(values: Chunk[Any]): Either[String, Z] =
      if (values.size == 20)
        try {
          Right(
            construct(
              values(0).asInstanceOf[A1],
              values(1).asInstanceOf[A2],
              values(2).asInstanceOf[A3],
              values(3).asInstanceOf[A4],
              values(4).asInstanceOf[A5],
              values(5).asInstanceOf[A6],
              values(6).asInstanceOf[A7],
              values(7).asInstanceOf[A8],
              values(8).asInstanceOf[A9],
              values(9).asInstanceOf[A10],
              values(10).asInstanceOf[A11],
              values(11).asInstanceOf[A12],
              values(12).asInstanceOf[A13],
              values(13).asInstanceOf[A14],
              values(14).asInstanceOf[A15],
              values(15).asInstanceOf[A16],
              values(16).asInstanceOf[A17],
              values(17).asInstanceOf[A18],
              values(18).asInstanceOf[A19],
              values(19).asInstanceOf[A20]
            )
          )
        } catch {
          case _: Throwable => Left("invalid type in values")
        } else
        Left(s"wrong number of values for $structure")

    override def toString: String = s"CaseClass20(${structure.mkString(",")})"

  }

  sealed case class CaseClass21[
    A1,
    A2,
    A3,
    A4,
    A5,
    A6,
    A7,
    A8,
    A9,
    A10,
    A11,
    A12,
    A13,
    A14,
    A15,
    A16,
    A17,
    A18,
    A19,
    A20,
    A21,
    Z
  ](
    id: TypeId,
    field1: Field[A1],
    field2: Field[A2],
    field3: Field[A3],
    field4: Field[A4],
    field5: Field[A5],
    field6: Field[A6],
    field7: Field[A7],
    field8: Field[A8],
    field9: Field[A9],
    field10: Field[A10],
    field11: Field[A11],
    field12: Field[A12],
    field13: Field[A13],
    field14: Field[A14],
    field15: Field[A15],
    field16: Field[A16],
    field17: Field[A17],
    field18: Field[A18],
    field19: Field[A19],
    field20: Field[A20],
    field21: Field[A21],
    construct: (A1, A2, A3, A4, A5, A6, A7, A8, A9, A10, A11, A12, A13, A14, A15, A16, A17, A18, A19, A20, A21) => Z,
    extractField1: Z => A1,
    extractField2: Z => A2,
    extractField3: Z => A3,
    extractField4: Z => A4,
    extractField5: Z => A5,
    extractField6: Z => A6,
    extractField7: Z => A7,
    extractField8: Z => A8,
    extractField9: Z => A9,
    extractField10: Z => A10,
    extractField11: Z => A11,
    extractField12: Z => A12,
    extractField13: Z => A13,
    extractField14: Z => A14,
    extractField15: Z => A15,
    extractField16: Z => A16,
    extractField17: Z => A17,
    extractField18: Z => A18,
    extractField19: Z => A19,
    extractField20: Z => A20,
    extractField21: Z => A21,
    override val annotations: Chunk[Any] = Chunk.empty
  ) extends Record[Z] { self =>

    type Accessors[Lens[_, _, _], Prism[_, _, _], Traversal[_, _]] = (
      Lens[field1.label.type, Z, A1],
      Lens[field2.label.type, Z, A2],
      Lens[field3.label.type, Z, A3],
      Lens[field4.label.type, Z, A4],
      Lens[field5.label.type, Z, A5],
      Lens[field6.label.type, Z, A6],
      Lens[field7.label.type, Z, A7],
      Lens[field8.label.type, Z, A8],
      Lens[field9.label.type, Z, A9],
      Lens[field10.label.type, Z, A10],
      Lens[field11.label.type, Z, A11],
      Lens[field12.label.type, Z, A12],
      Lens[field13.label.type, Z, A13],
      Lens[field14.label.type, Z, A14],
      Lens[field15.label.type, Z, A15],
      Lens[field16.label.type, Z, A16],
      Lens[field17.label.type, Z, A17],
      Lens[field18.label.type, Z, A18],
      Lens[field19.label.type, Z, A19],
      Lens[field20.label.type, Z, A20],
      Lens[field21.label.type, Z, A21]
    )

    override def annotate(
      annotation: Any
    ): CaseClass21[A1, A2, A3, A4, A5, A6, A7, A8, A9, A10, A11, A12, A13, A14, A15, A16, A17, A18, A19, A20, A21, Z] =
      copy(annotations = annotations :+ annotation)

    override def makeAccessors(b: AccessorBuilder): (
      b.Lens[field1.label.type, Z, A1],
      b.Lens[field2.label.type, Z, A2],
      b.Lens[field3.label.type, Z, A3],
      b.Lens[field4.label.type, Z, A4],
      b.Lens[field5.label.type, Z, A5],
      b.Lens[field6.label.type, Z, A6],
      b.Lens[field7.label.type, Z, A7],
      b.Lens[field8.label.type, Z, A8],
      b.Lens[field9.label.type, Z, A9],
      b.Lens[field10.label.type, Z, A10],
      b.Lens[field11.label.type, Z, A11],
      b.Lens[field12.label.type, Z, A12],
      b.Lens[field13.label.type, Z, A13],
      b.Lens[field14.label.type, Z, A14],
      b.Lens[field15.label.type, Z, A15],
      b.Lens[field16.label.type, Z, A16],
      b.Lens[field17.label.type, Z, A17],
      b.Lens[field18.label.type, Z, A18],
      b.Lens[field19.label.type, Z, A19],
      b.Lens[field20.label.type, Z, A20],
      b.Lens[field21.label.type, Z, A21]
    ) =
      (
        b.makeLens(self, field1),
        b.makeLens(self, field2),
        b.makeLens(self, field3),
        b.makeLens(self, field4),
        b.makeLens(self, field5),
        b.makeLens(self, field6),
        b.makeLens(self, field7),
        b.makeLens(self, field8),
        b.makeLens(self, field9),
        b.makeLens(self, field10),
        b.makeLens(self, field11),
        b.makeLens(self, field12),
        b.makeLens(self, field13),
        b.makeLens(self, field14),
        b.makeLens(self, field15),
        b.makeLens(self, field16),
        b.makeLens(self, field17),
        b.makeLens(self, field18),
        b.makeLens(self, field19),
        b.makeLens(self, field20),
        b.makeLens(self, field21)
      )

    override def structure: Chunk[Field[_]] =
      Chunk(
        field1,
        field2,
        field3,
        field4,
        field5,
        field6,
        field7,
        field8,
        field9,
        field10,
        field11,
        field12,
        field13,
        field14,
        field15,
        field16,
        field17,
        field18,
        field19,
        field20,
        field21
      )

    override def rawConstruct(values: Chunk[Any]): Either[String, Z] =
      if (values.size == 21)
        try {
          Right(
            construct(
              values(0).asInstanceOf[A1],
              values(1).asInstanceOf[A2],
              values(2).asInstanceOf[A3],
              values(3).asInstanceOf[A4],
              values(4).asInstanceOf[A5],
              values(5).asInstanceOf[A6],
              values(6).asInstanceOf[A7],
              values(7).asInstanceOf[A8],
              values(8).asInstanceOf[A9],
              values(9).asInstanceOf[A10],
              values(10).asInstanceOf[A11],
              values(11).asInstanceOf[A12],
              values(12).asInstanceOf[A13],
              values(13).asInstanceOf[A14],
              values(14).asInstanceOf[A15],
              values(15).asInstanceOf[A16],
              values(16).asInstanceOf[A17],
              values(17).asInstanceOf[A18],
              values(18).asInstanceOf[A19],
              values(19).asInstanceOf[A20],
              values(20).asInstanceOf[A21]
            )
          )
        } catch {
          case _: Throwable => Left("invalid type in values")
        } else
        Left(s"wrong number of values for $structure")

    override def toString: String = s"CaseClass21(${structure.mkString(",")})"

  }

  sealed case class CaseClass22[
    A1,
    A2,
    A3,
    A4,
    A5,
    A6,
    A7,
    A8,
    A9,
    A10,
    A11,
    A12,
    A13,
    A14,
    A15,
    A16,
    A17,
    A18,
    A19,
    A20,
    A21,
    A22,
    Z
  ](
    id: TypeId,
    field1: Field[A1],
    field2: Field[A2],
    field3: Field[A3],
    field4: Field[A4],
    field5: Field[A5],
    field6: Field[A6],
    field7: Field[A7],
    field8: Field[A8],
    field9: Field[A9],
    field10: Field[A10],
    field11: Field[A11],
    field12: Field[A12],
    field13: Field[A13],
    field14: Field[A14],
    field15: Field[A15],
    field16: Field[A16],
    field17: Field[A17],
    field18: Field[A18],
    field19: Field[A19],
    field20: Field[A20],
    field21: Field[A21],
    field22: Field[A22],
    construct: (
      A1,
      A2,
      A3,
      A4,
      A5,
      A6,
      A7,
      A8,
      A9,
      A10,
      A11,
      A12,
      A13,
      A14,
      A15,
      A16,
      A17,
      A18,
      A19,
      A20,
      A21,
      A22
    ) => Z,
    extractField1: Z => A1,
    extractField2: Z => A2,
    extractField3: Z => A3,
    extractField4: Z => A4,
    extractField5: Z => A5,
    extractField6: Z => A6,
    extractField7: Z => A7,
    extractField8: Z => A8,
    extractField9: Z => A9,
    extractField10: Z => A10,
    extractField11: Z => A11,
    extractField12: Z => A12,
    extractField13: Z => A13,
    extractField14: Z => A14,
    extractField15: Z => A15,
    extractField16: Z => A16,
    extractField17: Z => A17,
    extractField18: Z => A18,
    extractField19: Z => A19,
    extractField20: Z => A20,
    extractField21: Z => A21,
    extractField22: Z => A22,
    override val annotations: Chunk[Any] = Chunk.empty
  ) extends Record[Z] { self =>

    type Accessors[Lens[_, _, _], Prism[_, _, _], Traversal[_, _]] = (
      Lens[field1.label.type, Z, A1],
      Lens[field2.label.type, Z, A2],
      Lens[field3.label.type, Z, A3],
      Lens[field4.label.type, Z, A4],
      Lens[field5.label.type, Z, A5],
      Lens[field6.label.type, Z, A6],
      Lens[field7.label.type, Z, A7],
      Lens[field8.label.type, Z, A8],
      Lens[field9.label.type, Z, A9],
      Lens[field10.label.type, Z, A10],
      Lens[field11.label.type, Z, A11],
      Lens[field12.label.type, Z, A12],
      Lens[field13.label.type, Z, A13],
      Lens[field14.label.type, Z, A14],
      Lens[field15.label.type, Z, A15],
      Lens[field16.label.type, Z, A16],
      Lens[field17.label.type, Z, A17],
      Lens[field18.label.type, Z, A18],
      Lens[field19.label.type, Z, A19],
      Lens[field20.label.type, Z, A20],
      Lens[field21.label.type, Z, A21],
      Lens[field22.label.type, Z, A22]
    )

    override def annotate(annotation: Any): CaseClass22[
      A1,
      A2,
      A3,
      A4,
      A5,
      A6,
      A7,
      A8,
      A9,
      A10,
      A11,
      A12,
      A13,
      A14,
      A15,
      A16,
      A17,
      A18,
      A19,
      A20,
      A21,
      A22,
      Z
    ] = copy(annotations = annotations :+ annotation)

    override def makeAccessors(b: AccessorBuilder): (
      b.Lens[field1.label.type, Z, A1],
      b.Lens[field2.label.type, Z, A2],
      b.Lens[field3.label.type, Z, A3],
      b.Lens[field4.label.type, Z, A4],
      b.Lens[field5.label.type, Z, A5],
      b.Lens[field6.label.type, Z, A6],
      b.Lens[field7.label.type, Z, A7],
      b.Lens[field8.label.type, Z, A8],
      b.Lens[field9.label.type, Z, A9],
      b.Lens[field10.label.type, Z, A10],
      b.Lens[field11.label.type, Z, A11],
      b.Lens[field12.label.type, Z, A12],
      b.Lens[field13.label.type, Z, A13],
      b.Lens[field14.label.type, Z, A14],
      b.Lens[field15.label.type, Z, A15],
      b.Lens[field16.label.type, Z, A16],
      b.Lens[field17.label.type, Z, A17],
      b.Lens[field18.label.type, Z, A18],
      b.Lens[field19.label.type, Z, A19],
      b.Lens[field20.label.type, Z, A20],
      b.Lens[field21.label.type, Z, A21],
      b.Lens[field22.label.type, Z, A22]
    ) =
      (
        b.makeLens(self, field1),
        b.makeLens(self, field2),
        b.makeLens(self, field3),
        b.makeLens(self, field4),
        b.makeLens(self, field5),
        b.makeLens(self, field6),
        b.makeLens(self, field7),
        b.makeLens(self, field8),
        b.makeLens(self, field9),
        b.makeLens(self, field10),
        b.makeLens(self, field11),
        b.makeLens(self, field12),
        b.makeLens(self, field13),
        b.makeLens(self, field14),
        b.makeLens(self, field15),
        b.makeLens(self, field16),
        b.makeLens(self, field17),
        b.makeLens(self, field18),
        b.makeLens(self, field19),
        b.makeLens(self, field20),
        b.makeLens(self, field21),
        b.makeLens(self, field22)
      )

    override def structure: Chunk[Field[_]] =
      Chunk(
        field1,
        field2,
        field3,
        field4,
        field5,
        field6,
        field7,
        field8,
        field9,
        field10,
        field11,
        field12,
        field13,
        field14,
        field15,
        field16,
        field17,
        field18,
        field19,
        field20,
        field21,
        field22
      )

    override def rawConstruct(values: Chunk[Any]): Either[String, Z] =
      if (values.size == 22)
        try {
          Right(
            construct(
              values(0).asInstanceOf[A1],
              values(1).asInstanceOf[A2],
              values(2).asInstanceOf[A3],
              values(3).asInstanceOf[A4],
              values(4).asInstanceOf[A5],
              values(5).asInstanceOf[A6],
              values(6).asInstanceOf[A7],
              values(7).asInstanceOf[A8],
              values(8).asInstanceOf[A9],
              values(9).asInstanceOf[A10],
              values(10).asInstanceOf[A11],
              values(11).asInstanceOf[A12],
              values(12).asInstanceOf[A13],
              values(13).asInstanceOf[A14],
              values(14).asInstanceOf[A15],
              values(15).asInstanceOf[A16],
              values(16).asInstanceOf[A17],
              values(17).asInstanceOf[A18],
              values(18).asInstanceOf[A19],
              values(19).asInstanceOf[A20],
              values(20).asInstanceOf[A21],
              values(21).asInstanceOf[A22]
            )
          )
        } catch {
          case _: Throwable => Left("invalid type in values")
        } else
        Left(s"wrong number of values for $structure")

    override def toString: String = s"CaseClass22(${structure.mkString(",")})"

  }
}<|MERGE_RESOLUTION|>--- conflicted
+++ resolved
@@ -404,7 +404,7 @@
   final case class Tuple[A, B](left: Schema[A], right: Schema[B], annotations: Chunk[Any] = Chunk.empty)
       extends Schema[(A, B)] { self =>
 
-    val first = "_1"    
+    val first = "_1"
     val second = "_2"
     override type Accessors[Lens[_, _, _], Prism[_, _, _], Traversal[_, _]] =
       (Lens[first.type, (A, B), A], Lens[second.type, (A, B), B])
@@ -412,14 +412,9 @@
     override def annotate(annotation: Any): Tuple[A, B] = copy(annotations = annotations :+ annotation)
 
     val toRecord: CaseClass2[A, B, (A, B)] = CaseClass2[A, B, (A, B)](
-<<<<<<< HEAD
       id = TypeId.parse("zio.schema.Schena.Tuple"),
-      field1 = Field("_1", left),
-      field2 = Field("_2", right),
-=======
       field1 = Field[A]("_1", left),
       field2 = Field[B]("_2", right),
->>>>>>> 3b36316c
       construct = (a, b) => (a, b),
       extractField1 = _._1,
       extractField2 = _._2,
@@ -436,8 +431,8 @@
   final case class EitherSchema[A, B](left: Schema[A], right: Schema[B], annotations: Chunk[Any] = Chunk.empty)
       extends Schema[Either[A, B]] { self =>
 
-    val leftSingleton = "Left" 
-    val rightSingleton = "Right"   
+    val leftSingleton = "Left"
+    val rightSingleton = "Right"
     override type Accessors[Lens[_, _, _], Prism[_, _, _], Traversal[_, _]] =
       (Prism[rightSingleton.type, Either[A, B], Right[Nothing, B]], Prism[leftSingleton.type, Either[A, B], Left[A, Nothing]])
 
