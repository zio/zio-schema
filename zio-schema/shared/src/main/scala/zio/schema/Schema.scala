--- conflicted
+++ resolved
@@ -224,12 +224,8 @@
   final case class Sequence[Col[_], A](schemaA: Schema[A], chunkLike: ChunkLike[Col]) extends Schema[Col[A]] {
     final type ElementType       = A
     final type CollectionType[T] = Col[T]
-<<<<<<< HEAD
     final type ColType           = CollectionType[ElementType]
-    override def toString: String                              = s"Sequence($schemaA)"
-=======
     override def toString: String = s"Sequence($schemaA)"
->>>>>>> 6a216bb0
   }
 
   final case class Transform[A, B](codec: Schema[A], f: A => Either[String, B], g: B => Either[String, A])
