--- conflicted
+++ resolved
@@ -118,7 +118,6 @@
             else
               transformShape(path, f, t) :+ UpdateFail(path, t.message)
           )
-<<<<<<< HEAD
         case (f @ SchemaAst.Product(_, ffields, _, _), t @ SchemaAst.Product(_, tfields, _, _)) =>
           goProduct(f, t, ffields, tfields)
         case (f @ SchemaAst.Tuple(_, fleft, fright, _, _), t @ SchemaAst.Tuple(_, tleft, tright, _, _)) =>
@@ -130,6 +129,18 @@
           goProduct(f, t, ffields, tfields)
         case (f @ SchemaAst.Tuple(_, fleft, fright, _, _), t @ SchemaAst.Product(_, tfields, _, _)) =>
           val ffields = Chunk("left" -> fleft, "right" -> fright)
+          goProduct(f, t, ffields, tfields)
+        case (f @ SchemaAst.ListNode(fitem, _, _), t @ SchemaAst.ListNode(titem, _, _)) =>
+          val ffields = Chunk("item" -> fitem)
+          val tfields = Chunk("item" -> titem)
+          goProduct(f, t, ffields, tfields)
+        case (SchemaAst.ListNode(fitem, _, _), titem) =>
+          derive(fitem, titem).map(migrations => DecrementDimensions(titem.path, 1) +: migrations)
+        case (fitem, SchemaAst.ListNode(titem, _, _)) =>
+          derive(fitem, titem).map(migrations => IncrementDimensions(titem.path, 1) +: migrations)
+        case (f @ SchemaAst.Dictionary(fkeys, fvalues, _, _), t @ SchemaAst.Dictionary(tkeys, tvalues, _, _)) =>
+          val ffields = Chunk("keys" -> fkeys, "values" -> fvalues)
+          val tfields = Chunk("keys" -> tkeys, "values" -> tvalues)
           goProduct(f, t, ffields, tfields)
         case (f @ SchemaAst.Sum(_, fcases, _, _), t @ SchemaAst.Sum(_, tcases, _, _)) =>
           goSum(f, t, fcases, tcases)
@@ -148,49 +159,6 @@
         case (f @ SchemaAst.Value(_, _, _, _), t @ SchemaAst.Value(_, _, _, _)) =>
           Right(transformShape(path, f, t))
         case (f @ SchemaAst.Ref(fromRef, nodePath, _, _), t @ SchemaAst.Ref(toRef, _, _, _)) if fromRef == toRef =>
-=======
-        case (f @ SchemaAst.Product(_, ffields, _), t @ SchemaAst.Product(_, tfields, _)) =>
-          goProduct(f, t, ffields, tfields)
-        case (f @ SchemaAst.Tuple(_, fleft, fright, _), t @ SchemaAst.Tuple(_, tleft, tright, _)) =>
-          val ffields = Chunk("left" -> fleft, "right" -> fright)
-          val tfields = Chunk("left" -> tleft, "right" -> tright)
-          goProduct(f, t, ffields, tfields)
-        case (f @ SchemaAst.Product(_, ffields, _), t @ SchemaAst.Tuple(_, tleft, tright, _)) =>
-          val tfields = Chunk("left" -> tleft, "right" -> tright)
-          goProduct(f, t, ffields, tfields)
-        case (f @ SchemaAst.Tuple(_, fleft, fright, _), t @ SchemaAst.Product(_, tfields, _)) =>
-          val ffields = Chunk("left" -> fleft, "right" -> fright)
-          goProduct(f, t, ffields, tfields)
-        case (f @ SchemaAst.ListNode(fitem, _, _), t @ SchemaAst.ListNode(titem, _, _)) =>
-          val ffields = Chunk("item" -> fitem)
-          val tfields = Chunk("item" -> titem)
-          goProduct(f, t, ffields, tfields)
-        case (SchemaAst.ListNode(fitem, _, _), titem) =>
-          derive(fitem, titem).map(migrations => DecrementDimensions(titem.path, 1) +: migrations)
-        case (fitem, SchemaAst.ListNode(titem, _, _)) =>
-          derive(fitem, titem).map(migrations => IncrementDimensions(titem.path, 1) +: migrations)
-        case (f @ SchemaAst.Dictionary(fkeys, fvalues, _, _), t @ SchemaAst.Dictionary(tkeys, tvalues, _, _)) =>
-          val ffields = Chunk("keys" -> fkeys, "values" -> fvalues)
-          val tfields = Chunk("keys" -> tkeys, "values" -> tvalues)
-          goProduct(f, t, ffields, tfields)
-        case (f @ SchemaAst.Sum(_, fcases, _), t @ SchemaAst.Sum(_, tcases, _)) =>
-          goSum(f, t, fcases, tcases)
-        case (f @ SchemaAst.Either(_, fleft, fright, _), t @ SchemaAst.Either(_, tleft, tright, _)) =>
-          val fcases = Chunk("left" -> fleft, "right" -> fright)
-          val tcases = Chunk("left" -> tleft, "right" -> tright)
-          goSum(f, t, fcases, tcases)
-        case (f @ SchemaAst.Sum(_, fcases, _), t @ SchemaAst.Either(_, tleft, tright, _)) =>
-          val tcases = Chunk("left" -> tleft, "right" -> tright)
-          goSum(f, t, fcases, tcases)
-        case (f @ SchemaAst.Either(_, fleft, fright, _), t @ SchemaAst.Sum(_, tcases, _)) =>
-          val fcases = Chunk("left" -> fleft, "right" -> fright)
-          goSum(f, t, fcases, tcases)
-        case (f @ SchemaAst.Value(ftype, _, _), t @ SchemaAst.Value(ttype, _, _)) if ttype != ftype =>
-          Right(transformShape(path, f, t) :+ ChangeType(path, ttype))
-        case (f @ SchemaAst.Value(_, _, _), t @ SchemaAst.Value(_, _, _)) =>
-          Right(transformShape(path, f, t))
-        case (f @ SchemaAst.Ref(fromRef, nodePath, _), t @ SchemaAst.Ref(toRef, _, _)) if fromRef == toRef =>
->>>>>>> 6bb59d30
           if (ignoreRefs) Right(Chunk.empty)
           else {
             val recursiveMigrations = acc
