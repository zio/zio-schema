--- conflicted
+++ resolved
@@ -79,13 +79,8 @@
   ) extends SchemaAst
 
   object Sum {
-<<<<<<< HEAD
     implicit lazy val schema: Schema[Sum] =
-      Schema.CaseClass4(
-=======
-    implicit val schema: Schema[Sum] =
       Schema.CaseClass3(
->>>>>>> e462e4d9
         field1 = Schema.Field("path", Schema[String].repeated),
         field2 = Schema.Field("cases", Schema[Labelled].repeated),
         field3 = Schema.Field("optional", Schema[Boolean]),
@@ -232,23 +227,19 @@
   final case class Dynamic(
     withSchema: Boolean,
     override val path: NodePath,
-    optional: Boolean = false,
-    dimensions: Int = 0
+    optional: Boolean = false
   ) extends SchemaAst
 
   object Dynamic {
     implicit val schema: Schema[Dynamic] =
-      Schema.CaseClass4(
+      Schema.CaseClass3(
         field1 = Schema.Field("withSchema", Schema[Boolean]),
         field2 = Schema.Field("path", Schema[String].repeated),
         field3 = Schema.Field("optional", Schema[Boolean]),
-        field4 = Schema.Field("dimensions", Schema[Int]),
-        (withSchema: Boolean, path: Chunk[String], optional: Boolean, dimensions: Int) =>
-          Dynamic(withSchema, NodePath(path), optional, dimensions),
+        (withSchema: Boolean, path: Chunk[String], optional: Boolean) => Dynamic(withSchema, NodePath(path), optional),
         _.withSchema,
         _.path,
-        _.optional,
-        _.dimensions
+        _.optional
       )
   }
 
@@ -374,8 +365,8 @@
               .buildSum()
           case Schema.Fail(message, _)  => FailNode(message, path)
           case Schema.Meta(ast, _)      => ast
-          case Schema.Dynamic(_)        => Dynamic(withSchema = false, path, optional, dimensions)
-          case Schema.SemiDynamic(_, _) => Dynamic(withSchema = true, path, optional, dimensions)
+          case Schema.Dynamic(_)        => Dynamic(withSchema = false, path, optional)
+          case Schema.SemiDynamic(_, _) => Dynamic(withSchema = true, path, optional)
         }
       }
 
@@ -419,16 +410,13 @@
           materialize(left, refs),
           materialize(right, refs)
         )
-<<<<<<< HEAD
-      case SchemaAst.Dynamic(withSchema, _, _, _) =>
-        if (withSchema) Schema.semiDynamic()
-        else Schema.dynamicValue
-=======
       case SchemaAst.ListNode(itemAst, _, _) =>
         Schema.chunk(materialize(itemAst, refs))
       case SchemaAst.Dictionary(keyAst, valueAst, _, _) =>
         Schema.MapSchema(materialize(keyAst, refs), materialize(valueAst, refs), Chunk.empty)
->>>>>>> e462e4d9
+      case SchemaAst.Dynamic(withSchema, _, _) =>
+        if (withSchema) Schema.semiDynamic()
+        else Schema.dynamicValue
       case ast => Schema.Fail(s"AST cannot be materialized to a Schema:\n$ast")
     }
 
@@ -438,7 +426,6 @@
   }
 
   implicit lazy val schema: Schema[SchemaAst] =
-<<<<<<< HEAD
     Schema.Lazy { () =>
       Schema.EnumN[SchemaAst, CaseSet.Aux[SchemaAst]](
         caseOf[Value, SchemaAst]("Value")(_.asInstanceOf[Value]) ++
@@ -446,22 +433,12 @@
           caseOf[Either, SchemaAst]("Either")(_.asInstanceOf[Either]) ++
           caseOf[Product, SchemaAst]("Product")(_.asInstanceOf[Product]) ++
           caseOf[Tuple, SchemaAst]("Tuple")(_.asInstanceOf[Tuple]) ++
-          caseOf[Ref, SchemaAst]("Ref")(_.asInstanceOf[Ref]),
+          caseOf[Ref, SchemaAst]("Ref")(_.asInstanceOf[Ref]) ++
+          caseOf[ListNode, SchemaAst]("ListNode")(_.asInstanceOf[ListNode]) ++
+          caseOf[Dictionary, SchemaAst]("Dictionary")(_.asInstanceOf[Dictionary]),
         Chunk.empty
       )
     }
-=======
-    Schema.EnumN[SchemaAst, CaseSet.Aux[SchemaAst]](
-      caseOf[Value, SchemaAst]("Value")(_.asInstanceOf[Value]) ++
-        caseOf[Sum, SchemaAst]("Sum")(_.asInstanceOf[Sum]) ++
-        caseOf[Product, SchemaAst]("Product")(_.asInstanceOf[Product]) ++
-        caseOf[Ref, SchemaAst]("Ref")(_.asInstanceOf[Ref]) ++ caseOf[ListNode, SchemaAst]("ListNode")(
-        _.asInstanceOf[ListNode]
-      ) ++
-        caseOf[Dictionary, SchemaAst]("Dictionary")(_.asInstanceOf[Dictionary]),
-      Chunk.empty
-    )
->>>>>>> e462e4d9
 
   implicit val equals: Equal[SchemaAst] = Equal.default
 }
@@ -519,11 +496,10 @@
       buffer.append(s"ref#$refPath")
       if (optional) buffer.append("?")
       buffer.toString
-    case SchemaAst.Dynamic(withSchema, _, optional, dimensions) =>
+    case SchemaAst.Dynamic(withSchema, _, optional) =>
       val buffer = new StringBuffer()
       if (optional) buffer.append("?")
       if (withSchema) buffer.append("semidynamic") else buffer.append(s"dynamic")
-      buffer.append(renderDimensions(dimensions))
       buffer.toString
   }
 
@@ -580,19 +556,14 @@
         pad(buffer, indent)
         buffer.append(s"$label: ")
         if (optional) buffer.append("?")
-<<<<<<< HEAD
-        buffer.append(s"{ref#${refPath.render}}").append(renderDimensions(dimensions)).toString
-      case (label, SchemaAst.Dynamic(withSchema, _, optional, dimensions)) =>
+        buffer.append(s"{ref#${refPath.render}}").toString
+      case (label, SchemaAst.Dynamic(withSchema, _, optional)) =>
         pad(buffer, indent)
         buffer.append(s"$label: ")
         if (optional) buffer.append("?")
         if (withSchema) buffer.append("semidynamic") else buffer.append(s"dynamic")
-        buffer.append(renderDimensions(dimensions))
         buffer.toString
-=======
-        buffer.append(s"{ref#${refPath.render}}").toString
       case _ => ???
->>>>>>> e462e4d9
     }
   }
 
