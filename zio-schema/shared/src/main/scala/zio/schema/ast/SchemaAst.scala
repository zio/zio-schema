--- conflicted
+++ resolved
@@ -397,12 +397,9 @@
           materialize(left, refs),
           materialize(right, refs)
         )
-<<<<<<< HEAD
-=======
       case SchemaAst.Dynamic(withSchema, _, _, _) =>
         if (withSchema) Schema.semiDynamic()
         else Schema.dynamicValue
->>>>>>> 4d14dc56
       case ast => Schema.Fail(s"AST cannot be materialized to a Schema:\n$ast")
     }
     refs += ast.path -> baseSchema
