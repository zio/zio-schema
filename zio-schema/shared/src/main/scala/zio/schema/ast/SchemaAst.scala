--- conflicted
+++ resolved
@@ -39,29 +39,18 @@
   object Product {
     implicit val schema: Schema[Product] = {
       Schema.CaseClass3(
-<<<<<<< HEAD
-        field1 = Schema.Field("path", Schema[String].repeated),
-        field2 = Schema.Field("fields", Schema[Labelled].repeated),
-        field3 = Schema.Field("optional", Schema[Boolean]),
-        (path: Chunk[String], fields: Chunk[Labelled], optional: Boolean) => Product(NodePath(path), fields, optional),
-=======
-        TypeId.parse("zio.scheema.ast.SchemaAst.Product"),
+        TypeId.parse("zio.schema.ast.SchemaAst.Product"),
         field1 = Schema.Field("path", Schema[String].repeated),
         field2 = Schema.Field("fields", Schema[Labelled].repeated),
         field3 = Schema.Field("optional", Schema[Boolean]),
         (path: Chunk[String], fields: Chunk[Labelled], optional: Boolean) =>
           Product(TypeId.Structural, NodePath(path), fields, optional),
->>>>>>> a398cd9d
         _.path,
         _.fields,
         _.optional
       )
     }
   }
-<<<<<<< HEAD
-=======
-
->>>>>>> a398cd9d
   final case class Tuple(
     override val path: NodePath,
     left: SchemaAst,
@@ -72,10 +61,7 @@
   object Tuple {
     implicit val schema: Schema[Tuple] = {
       Schema.CaseClass4(
-<<<<<<< HEAD
-=======
-        TypeId.parse("zio.scheema.ast.SchemaAst.Tuple"),
->>>>>>> a398cd9d
+        TypeId.parse("zio.schema.ast.SchemaAst.Tuple"),
         field1 = Schema.Field("path", Schema[String].repeated),
         field2 = Schema.Field("left", Schema[SchemaAst]),
         field3 = Schema.Field("right", Schema[SchemaAst]),
@@ -100,16 +86,7 @@
   object Sum {
     implicit lazy val schema: Schema[Sum] =
       Schema.CaseClass3(
-<<<<<<< HEAD
-        field1 = Schema.Field("path", Schema[String].repeated),
-        field2 = Schema.Field("cases", Schema[Labelled].repeated),
-        field3 = Schema.Field("optional", Schema[Boolean]),
-        (path: Chunk[String], fields: Chunk[Labelled], optional: Boolean) => Sum(NodePath(path), fields, optional),
-        _.path,
-        _.cases,
-        _.optional
-=======
-        TypeId.parse("zio.scheema.ast.SchemaAst.Sum"),
+        TypeId.parse("zio.schema.ast.SchemaAst.Sum"),
         field1 = Schema.Field("path", Schema[String].repeated),
         field2 = Schema.Field("cases", Schema[Labelled].repeated),
         field3 = Schema.Field("optional", Schema[Boolean]),
@@ -131,7 +108,7 @@
   object Either {
     implicit val schema: Schema[Either] = {
       Schema.CaseClass4(
-        TypeId.parse("zio.scheema.ast.SchemaAst.Either"),
+        TypeId.parse("zio.schema.ast.SchemaAst.Either"),
         field1 = Schema.Field("path", Schema[String].repeated),
         field2 = Schema.Field("left", Schema[SchemaAst]),
         field3 = Schema.Field("right", Schema[SchemaAst]),
@@ -142,38 +119,10 @@
         _.left,
         _.right,
         _.optional
->>>>>>> a398cd9d
-      )
-    }
-  }
-
-<<<<<<< HEAD
-  final case class Either(
-    override val path: NodePath,
-    left: SchemaAst,
-    right: SchemaAst,
-    override val optional: Boolean = false
-  ) extends SchemaAst
-
-  object Either {
-    implicit val schema: Schema[Either] = {
-      Schema.CaseClass4(
-        field1 = Schema.Field("path", Schema[String].repeated),
-        field2 = Schema.Field("left", Schema[SchemaAst]),
-        field3 = Schema.Field("right", Schema[SchemaAst]),
-        field4 = Schema.Field("optional", Schema[Boolean]),
-        (path: Chunk[String], left: SchemaAst, right: SchemaAst, optional: Boolean) =>
-          Either(NodePath(path), left, right, optional),
-        _.path,
-        _.left,
-        _.right,
-        _.optional
-      )
-    }
-  }
-
-=======
->>>>>>> a398cd9d
+      )
+    }
+  }
+
   final case class FailNode(
     message: String,
     override val path: NodePath,
@@ -182,10 +131,7 @@
 
   object FailNode {
     implicit val schema: Schema[FailNode] = Schema.CaseClass3(
-<<<<<<< HEAD
-=======
-      TypeId.parse("zio.scheema.ast.SchemaAst.FailNode"),
->>>>>>> a398cd9d
+      TypeId.parse("zio.schema.ast.SchemaAst.FailNode"),
       field1 = Schema.Field("message", Schema[String]),
       field2 = Schema.Field("path", Schema[String].repeated),
       field3 = Schema.Field("optional", Schema[Boolean]),
@@ -204,10 +150,7 @@
 
   object ListNode {
     implicit val schema: Schema[ListNode] = Schema.CaseClass3(
-<<<<<<< HEAD
-=======
-      TypeId.parse("zio.scheema.ast.SchemaAst.ListNode"),
->>>>>>> a398cd9d
+      TypeId.parse("zio.schema.ast.SchemaAst.ListNode"),
       field1 = Schema.Field("item", Schema[SchemaAst]),
       field2 = Schema.Field("path", Schema[String].repeated),
       field3 = Schema.Field("optional", Schema[Boolean]),
@@ -227,10 +170,7 @@
 
   object Dictionary {
     implicit val schema: Schema[Dictionary] = Schema.CaseClass4(
-<<<<<<< HEAD
-=======
-      TypeId.parse("zio.scheema.ast.SchemaAst.Dictionary"),
->>>>>>> a398cd9d
+      TypeId.parse("zio.schema.ast.SchemaAst.Dictionary"),
       field1 = Schema.Field("keys", Schema[SchemaAst]),
       field2 = Schema.Field("values", Schema[SchemaAst]),
       field3 = Schema.Field("path", Schema[String].repeated),
@@ -254,10 +194,7 @@
     implicit val schema: Schema[Value] =
       Schema
         .CaseClass3[String, Chunk[String], Boolean, (String, Chunk[String], Boolean)](
-<<<<<<< HEAD
-=======
-          TypeId.parse("zio.scheema.ast.SchemaAst.Value"),
->>>>>>> a398cd9d
+          TypeId.parse("zio.schema.ast.SchemaAst.Value"),
           field1 = Schema.Field("valueType", Schema[String]),
           field2 = Schema.Field("path", Schema[String].repeated),
           field3 = Schema.Field("optional", Schema[Boolean]),
@@ -288,10 +225,7 @@
   object Ref {
     implicit val schema: Schema[Ref] =
       Schema.CaseClass3(
-<<<<<<< HEAD
-=======
-        TypeId.parse("zio.scheema.ast.SchemaAst.Ref"),
->>>>>>> a398cd9d
+        TypeId.parse("zio.schema.ast.SchemaAst.Ref"),
         field1 = Schema.Field("refPath", Schema[String].repeated),
         field2 = Schema.Field("path", Schema[String].repeated),
         field3 = Schema.Field("optional", Schema[Boolean]),
@@ -312,10 +246,7 @@
   object Dynamic {
     implicit val schema: Schema[Dynamic] =
       Schema.CaseClass3(
-<<<<<<< HEAD
-=======
-        TypeId.parse("zio.scheema.ast.SchemaAst.Dynamic"),
->>>>>>> a398cd9d
+        TypeId.parse("zio.schema.ast.SchemaAst.Dynamic"),
         field1 = Schema.Field("withSchema", Schema[Boolean]),
         field2 = Schema.Field("path", Schema[String].repeated),
         field3 = Schema.Field("optional", Schema[Boolean]),
@@ -338,15 +269,9 @@
       self
     }
 
-<<<<<<< HEAD
-    def buildProduct(): Product = Product(path, children.result(), optional)
-
-    def buildSum(): Sum = Sum(path, children.result(), optional)
-=======
     def buildProduct(id: TypeId): Product = Product(id, path, children.result(), optional)
 
     def buildSum(id: TypeId): Sum = Sum(id, path, children.result(), optional)
->>>>>>> a398cd9d
   }
 
   @tailrec
@@ -390,11 +315,7 @@
           case (node, (id, schema)) =>
             node.addLabelledSubtree(id, schema)
         }
-<<<<<<< HEAD
-        .buildSum()
-=======
         .buildSum(s.id)
->>>>>>> a398cd9d
     case Schema.Meta(ast, _)      => ast
     case Schema.Dynamic(_)        => Dynamic(withSchema = false, NodePath.root)
     case Schema.SemiDynamic(_, _) => Dynamic(withSchema = true, NodePath.root)
@@ -455,11 +376,7 @@
                 case (node, (id, schema)) =>
                   node.addLabelledSubtree(id, schema)
               }
-<<<<<<< HEAD
-              .buildSum()
-=======
               .buildSum(s.id)
->>>>>>> a398cd9d
           case Schema.Fail(message, _)  => FailNode(message, path)
           case Schema.Meta(ast, _)      => ast
           case Schema.Dynamic(_)        => Dynamic(withSchema = false, path, optional)
@@ -476,11 +393,7 @@
         Schema.defer(
           refs.getOrElse(refPath, Schema.Fail(s"invalid ref path $refPath"))
         )
-<<<<<<< HEAD
-      case SchemaAst.Product(_, elems, _) =>
-=======
       case SchemaAst.Product(id, _, elems, _) =>
->>>>>>> a398cd9d
         Schema.record(
           id,
           elems.map {
@@ -493,11 +406,7 @@
           materialize(left, refs),
           materialize(right, refs)
         )
-<<<<<<< HEAD
-      case SchemaAst.Sum(_, elems, _) =>
-=======
       case SchemaAst.Sum(id, _, elems, _) =>
->>>>>>> a398cd9d
         Schema.enumeration[Any, CaseSet.Aux[Any]](
           id,
           elems.foldRight[CaseSet.Aux[Any]](CaseSet.Empty[Any]()) {
@@ -517,22 +426,13 @@
           materialize(left, refs),
           materialize(right, refs)
         )
-<<<<<<< HEAD
-=======
-      case SchemaAst.Dynamic(withSchema, _, _) =>
-        if (withSchema) Schema.semiDynamic()
-        else Schema.dynamicValue
->>>>>>> a398cd9d
       case SchemaAst.ListNode(itemAst, _, _) =>
         Schema.chunk(materialize(itemAst, refs))
       case SchemaAst.Dictionary(keyAst, valueAst, _, _) =>
         Schema.MapSchema(materialize(keyAst, refs), materialize(valueAst, refs), Chunk.empty)
-<<<<<<< HEAD
       case SchemaAst.Dynamic(withSchema, _, _) =>
         if (withSchema) Schema.semiDynamic()
         else Schema.dynamicValue
-=======
->>>>>>> a398cd9d
       case ast => Schema.Fail(s"AST cannot be materialized to a Schema:\n$ast")
     }
 
@@ -544,10 +444,7 @@
   implicit lazy val schema: Schema[SchemaAst] =
     Schema.Lazy { () =>
       Schema.EnumN[SchemaAst, CaseSet.Aux[SchemaAst]](
-<<<<<<< HEAD
-=======
-        TypeId.parse("zio.scheema.ast.SchemaAst"),
->>>>>>> a398cd9d
+        TypeId.parse("zio.schema.ast.SchemaAst"),
         caseOf[Value, SchemaAst]("Value")(_.asInstanceOf[Value]) ++
           caseOf[Sum, SchemaAst]("Sum")(_.asInstanceOf[Sum]) ++
           caseOf[Either, SchemaAst]("Either")(_.asInstanceOf[Either]) ++
@@ -567,31 +464,14 @@
   private val INDENT_STEP = 2
 
   def render(ast: SchemaAst): String = ast match {
-<<<<<<< HEAD
     case v: SchemaAst.Value    => renderValue(v, 0, None)
     case f: SchemaAst.FailNode => renderFail(f, 0, None)
-    case SchemaAst.Product(_, fields, optional) =>
-=======
-    case v @ SchemaAst.Value(_, _, _)    => renderValue(v, 0, None)
-    case f @ SchemaAst.FailNode(_, _, _) => renderFail(f, 0, None)
     case SchemaAst.Product(_, _, fields, optional) =>
->>>>>>> a398cd9d
       val buffer = new StringBuffer()
       buffer.append(s"product")
       if (optional) buffer.append("?")
       buffer.append("\n").append(fields.map(renderField(_, INDENT_STEP)).mkString("\n")).toString
     case SchemaAst.Tuple(_, left, right, optional) =>
-<<<<<<< HEAD
-      val buffer = new StringBuffer()
-      buffer.append(s"tuple")
-      if (optional) buffer.append("?")
-      buffer
-        .append("\n")
-        .append(Chunk("left" -> left, "right" -> right).map(renderField(_, INDENT_STEP)).mkString("\n"))
-        .toString
-    case SchemaAst.Sum(_, cases, optional) =>
-      val buffer = new StringBuffer()
-=======
       val buffer = new StringBuffer()
       buffer.append(s"tuple")
       if (optional) buffer.append("?")
@@ -601,12 +481,10 @@
         .toString
     case SchemaAst.Sum(_, _, cases, optional) =>
       val buffer = new StringBuffer()
->>>>>>> a398cd9d
       buffer.append(s"enum")
       if (optional) buffer.append("?")
       buffer.append("\n").append(cases.map(renderField(_, INDENT_STEP)).mkString("\n")).toString
     case SchemaAst.Either(_, left, right, optional) =>
-<<<<<<< HEAD
       val buffer = new StringBuffer()
       buffer.append(s"either")
       if (optional) buffer.append("?")
@@ -616,17 +494,6 @@
         .toString
     case SchemaAst.ListNode(items, _, optional) =>
       val buffer = new StringBuffer()
-=======
-      val buffer = new StringBuffer()
-      buffer.append(s"either")
-      if (optional) buffer.append("?")
-      buffer
-        .append("\n")
-        .append(Chunk("left" -> left, "right" -> right).map(renderField(_, INDENT_STEP)).mkString("\n"))
-        .toString
-    case SchemaAst.ListNode(items, _, optional) =>
-      val buffer = new StringBuffer()
->>>>>>> a398cd9d
       buffer.append(s"list")
       if (optional) buffer.append("?")
       buffer
@@ -648,6 +515,7 @@
       buffer.toString
     case SchemaAst.Dynamic(withSchema, _, optional) =>
       val buffer = new StringBuffer()
+      buffer.append(s"list")
       if (optional) buffer.append("?")
       if (withSchema) buffer.append("semidynamic") else buffer.append(s"dynamic")
       buffer.toString
@@ -660,11 +528,7 @@
         renderValue(value, indent, Some(label))
       case (label, fail @ SchemaAst.FailNode(_, _, _)) =>
         renderFail(fail, indent, Some(label))
-<<<<<<< HEAD
-      case (label, SchemaAst.Product(_, fields, optional)) =>
-=======
       case (label, SchemaAst.Product(_, _, fields, optional)) =>
->>>>>>> a398cd9d
         pad(buffer, indent)
         buffer.append(s"$label: record")
         if (optional) buffer.append("?")
@@ -677,11 +541,7 @@
           .append("\n")
           .append(Chunk("left" -> left, "right" -> right).map(renderField(_, indent + INDENT_STEP)).mkString("\n"))
           .toString
-<<<<<<< HEAD
-      case (label, SchemaAst.Sum(_, cases, optional)) =>
-=======
       case (label, SchemaAst.Sum(_, _, cases, optional)) =>
->>>>>>> a398cd9d
         pad(buffer, indent)
         buffer.append(s"$label: enum")
         if (optional) buffer.append("?")
