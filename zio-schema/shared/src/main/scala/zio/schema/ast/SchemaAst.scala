package zio.schema.ast

import scala.annotation.tailrec
import scala.collection.mutable

import zio.prelude.Equal
import zio.schema._
import zio.{ Chunk, ChunkBuilder }

sealed trait SchemaAst { self =>
  def path: NodePath
  def optional: Boolean

  def toSchema: Schema[_] = {
    val refMap = mutable.HashMap.empty[NodePath, Schema[_]]
    SchemaAst.materialize(self, refMap)
  }

  override def toString: String = AstRenderer.render(self)
}

object SchemaAst {
  import CaseSet._

  type Labelled = (String, SchemaAst)
  type Lineage  = Chunk[(Int, NodePath)]

  implicit val nodePathSchema: Schema[NodePath] =
    Schema[String].repeated
      .transform(NodePath(_), NodePath.unwrap)

  final case class Product(
    override val path: NodePath,
    fields: Chunk[Labelled] = Chunk.empty,
    override val optional: Boolean = false
  ) extends SchemaAst

  object Product {
    implicit val schema: Schema[Product] = {
      Schema.CaseClass3(
        field1 = Schema.Field("path", Schema[String].repeated),
        field2 = Schema.Field("fields", Schema[Labelled].repeated),
        field3 = Schema.Field("optional", Schema[Boolean]),
        (path: Chunk[String], fields: Chunk[Labelled], optional: Boolean) => Product(NodePath(path), fields, optional),
        _.path,
        _.fields,
        _.optional
      )
    }
  }

  final case class Tuple(
    override val path: NodePath,
    left: SchemaAst,
    right: SchemaAst,
    override val optional: Boolean = false
  ) extends SchemaAst

  object Tuple {
    implicit val schema: Schema[Tuple] = {
      Schema.CaseClass4(
        field1 = Schema.Field("path", Schema[String].repeated),
        field2 = Schema.Field("left", Schema[SchemaAst]),
        field3 = Schema.Field("right", Schema[SchemaAst]),
        field4 = Schema.Field("optional", Schema[Boolean]),
        (path: Chunk[String], left: SchemaAst, right: SchemaAst, optional: Boolean) =>
          Tuple(NodePath(path), left, right, optional),
        _.path,
        _.left,
        _.right,
        _.optional
      )
    }
  }

  final case class Sum(
    override val path: NodePath,
    cases: Chunk[Labelled] = Chunk.empty,
    override val optional: Boolean = false
  ) extends SchemaAst

  object Sum {
<<<<<<< HEAD
    implicit lazy val schema: Schema[Sum] =
      Schema.CaseClass4(
=======
    implicit val schema: Schema[Sum] =
      Schema.CaseClass3(
>>>>>>> 6bb59d30
        field1 = Schema.Field("path", Schema[String].repeated),
        field2 = Schema.Field("cases", Schema[Labelled].repeated),
        field3 = Schema.Field("optional", Schema[Boolean]),
        (path: Chunk[String], fields: Chunk[Labelled], optional: Boolean) => Sum(NodePath(path), fields, optional),
        _.path,
        _.cases,
        _.optional
      )
  }

  final case class Either(
    override val path: NodePath,
    left: SchemaAst,
    right: SchemaAst,
    override val optional: Boolean = false
  ) extends SchemaAst

  object Either {
    implicit val schema: Schema[Either] = {
      Schema.CaseClass4(
        field1 = Schema.Field("path", Schema[String].repeated),
        field2 = Schema.Field("left", Schema[SchemaAst]),
        field3 = Schema.Field("right", Schema[SchemaAst]),
        field4 = Schema.Field("optional", Schema[Boolean]),
        (path: Chunk[String], left: SchemaAst, right: SchemaAst, optional: Boolean) =>
          Either(NodePath(path), left, right, optional),
        _.path,
        _.left,
        _.right,
        _.optional
      )
    }
  }

  final case class FailNode(
    message: String,
    override val path: NodePath,
    override val optional: Boolean = false
  ) extends SchemaAst

  object FailNode {
    implicit val schema: Schema[FailNode] = Schema.CaseClass3(
      field1 = Schema.Field("message", Schema[String]),
      field2 = Schema.Field("path", Schema[String].repeated),
      field3 = Schema.Field("optional", Schema[Boolean]),
      (m: String, path: Chunk[String], optional: Boolean) => FailNode(m, NodePath(path), optional),
      _.message,
      _.path,
      _.optional
    )
  }

  final case class ListNode(
    item: SchemaAst,
    override val path: NodePath,
    override val optional: Boolean = false
  ) extends SchemaAst

  object ListNode {
    implicit val schema: Schema[ListNode] = Schema.CaseClass3(
      field1 = Schema.Field("item", Schema[SchemaAst]),
      field2 = Schema.Field("path", Schema[String].repeated),
      field3 = Schema.Field("optional", Schema[Boolean]),
      (item: SchemaAst, path: Chunk[String], optional: Boolean) => ListNode(item, NodePath(path), optional),
      _.item,
      _.path,
      _.optional
    )
  }

  final case class Dictionary(
    keys: SchemaAst,
    values: SchemaAst,
    override val path: NodePath,
    override val optional: Boolean = false
  ) extends SchemaAst

  object Dictionary {
    implicit val schema: Schema[Dictionary] = Schema.CaseClass4(
      field1 = Schema.Field("keys", Schema[SchemaAst]),
      field2 = Schema.Field("values", Schema[SchemaAst]),
      field3 = Schema.Field("path", Schema[String].repeated),
      field4 = Schema.Field("optional", Schema[Boolean]),
      (keys: SchemaAst, values: SchemaAst, path: Chunk[String], optional: Boolean) =>
        Dictionary(keys, values, NodePath(path), optional),
      _.keys,
      _.values,
      _.path,
      _.optional
    )
  }

  final case class Value(
    valueType: StandardType[_],
    override val path: NodePath = NodePath.root,
    override val optional: Boolean = false
  ) extends SchemaAst

  object Value {
    implicit val schema: Schema[Value] =
      Schema
        .CaseClass3[String, Chunk[String], Boolean, (String, Chunk[String], Boolean)](
          field1 = Schema.Field("valueType", Schema[String]),
          field2 = Schema.Field("path", Schema[String].repeated),
          field3 = Schema.Field("optional", Schema[Boolean]),
          construct = (v, p, o) => (v, p, o),
          extractField1 = _._1,
          extractField2 = _._2,
          extractField3 = _._3
        )
        .transformOrFail(fromTuple, tupled)

    private def tupled(value: Value): scala.Either[String, (String, Chunk[String], Boolean)] =
      Right((value.valueType.tag, value.path, value.optional))

    private def fromTuple(tuple: (String, Chunk[String], Boolean)): scala.Either[String, Value] = tuple match {
      case (s, path, optional) =>
        StandardType
          .fromString(s)
          .map(typ => Value(typ, NodePath(path), optional))
          .toRight(s"unkown standard type $s")
    }
  }
  final case class Ref(
    refPath: NodePath,
    override val path: NodePath,
    optional: Boolean = false
  ) extends SchemaAst

  object Ref {
    implicit val schema: Schema[Ref] =
      Schema.CaseClass3(
        field1 = Schema.Field("refPath", Schema[String].repeated),
        field2 = Schema.Field("path", Schema[String].repeated),
        field3 = Schema.Field("optional", Schema[Boolean]),
        (refPath: Chunk[String], path: Chunk[String], optional: Boolean) =>
          Ref(NodePath(refPath), NodePath(path), optional),
        _.refPath,
        _.path,
        _.optional
      )
  }

  final case class Dynamic(
    withSchema: Boolean,
    override val path: NodePath,
    optional: Boolean = false,
    dimensions: Int = 0
  ) extends SchemaAst

  object Dynamic {
    implicit val schema: Schema[Dynamic] =
      Schema.CaseClass4(
        field1 = Schema.Field("withSchema", Schema[Boolean]),
        field2 = Schema.Field("path", Schema[String].repeated),
        field3 = Schema.Field("optional", Schema[Boolean]),
        field4 = Schema.Field("dimensions", Schema[Int]),
        (withSchema: Boolean, path: Chunk[String], optional: Boolean, dimensions: Int) =>
          Dynamic(withSchema, NodePath(path), optional, dimensions),
        _.withSchema,
        _.path,
        _.optional,
        _.dimensions
      )
  }

  final private[schema] case class NodeBuilder(
    path: NodePath,
    lineage: Lineage,
    optional: Boolean = false
  ) { self =>
    private val children: ChunkBuilder[Labelled] = ChunkBuilder.make[Labelled]()

    def addLabelledSubtree(label: String, schema: Schema[_]): NodeBuilder = {
      children += (label -> subtree(path / label, lineage, schema))
      self
    }

    def buildProduct(): Product = Product(path, children.result(), optional)

    def buildSum(): Sum = Sum(path, children.result(), optional)
  }

  @tailrec
  def fromSchema[A](schema: Schema[A]): SchemaAst = schema match {
    case Schema.Primitive(typ, _)   => Value(typ, NodePath.root)
    case Schema.Fail(message, _)    => FailNode(message, NodePath.root)
    case Schema.Optional(schema, _) => subtree(NodePath.root, Chunk.empty, schema, optional = true)
    case Schema.EitherSchema(left, right, _) =>
      Either(
        NodePath.root,
        subtree(NodePath.root / "left", Chunk.empty, left),
        subtree(NodePath.root / "right", Chunk.empty, right)
      )
    case Schema.Tuple(left, right, _) =>
      Tuple(
        NodePath.root,
        subtree(NodePath.root / "left", Chunk.empty, left),
        subtree(NodePath.root / "right", Chunk.empty, right)
      )
    case Schema.Sequence(schema, _, _, _, _) =>
      ListNode(item = subtree(NodePath.root / "item", Chunk.empty, schema), NodePath.root)
    case Schema.MapSchema(ks, vs, _) =>
      Dictionary(
        keys = subtree(NodePath.root / "keys", Chunk.empty, ks),
        values = subtree(NodePath.root / "values", Chunk.empty, vs),
        NodePath.root
      )
    case Schema.SetSchema(schema, _) =>
      ListNode(item = subtree(NodePath.root / "item", Chunk.empty, schema), NodePath.root)
    case Schema.Transform(schema, _, _, _, _) => subtree(NodePath.root, Chunk.empty, schema)
    case lzy @ Schema.Lazy(_)                 => fromSchema(lzy.schema)
    case s: Schema.Record[A] =>
      s.structure
        .foldLeft(NodeBuilder(NodePath.root, Chunk(s.hashCode() -> NodePath.root))) { (node, field) =>
          node.addLabelledSubtree(field.label, field.schema)
        }
        .buildProduct()
    case s: Schema.Enum[A] =>
      s.structure
        .foldLeft(NodeBuilder(NodePath.root, Chunk(s.hashCode() -> NodePath.root))) {
          case (node, (id, schema)) =>
            node.addLabelledSubtree(id, schema)
        }
        .buildSum()
    case Schema.Meta(ast, _)      => ast
    case Schema.Dynamic(_)        => Dynamic(withSchema = false, NodePath.root)
    case Schema.SemiDynamic(_, _) => Dynamic(withSchema = true, NodePath.root)
  }

  private[schema] def subtree(
    path: NodePath,
    lineage: Lineage,
    schema: Schema[_],
    optional: Boolean = false
  ): SchemaAst =
    lineage
      .find(_._1 == schema.hashCode())
      .map {
        case (_, refPath) =>
          Ref(refPath, path, optional)
      }
      .getOrElse {
        schema match {
          case Schema.Primitive(typ, _)   => Value(typ, path, optional)
          case Schema.Optional(schema, _) => subtree(path, lineage, schema, optional = true)
          case Schema.EitherSchema(left, right, _) =>
            Either(
              path,
              subtree(path / "left", lineage, left, optional = false),
              subtree(path / "right", lineage, right, optional = false),
              optional
            )
          case Schema.Tuple(left, right, _) =>
            Tuple(
              path,
              subtree(path / "left", lineage, left, optional = false),
              subtree(path / "right", lineage, right, optional = false),
              optional
            )
          case Schema.Sequence(schema, _, _, _, _) =>
            ListNode(item = subtree(path / "item", lineage, schema, optional), path)
          case Schema.MapSchema(ks, vs, _) =>
            Dictionary(
              keys = subtree(path / "keys", Chunk.empty, ks, optional = false),
              values = subtree(path / "values", Chunk.empty, vs, optional = false),
              path,
              optional
            )
          case Schema.SetSchema(schema @ _, _) =>
            ListNode(item = subtree(path / "item", lineage, schema, optional), path)
          case Schema.Transform(schema, _, _, _, _) => subtree(path, lineage, schema, optional)
          case lzy @ Schema.Lazy(_)                 => subtree(path, lineage, lzy.schema, optional)
          case s: Schema.Record[_] =>
            s.structure
              .foldLeft(NodeBuilder(path, lineage :+ (s.hashCode() -> path), optional)) { (node, field) =>
                node.addLabelledSubtree(field.label, field.schema)
              }
              .buildProduct()
          case s: Schema.Enum[_] =>
            s.structure
              .foldLeft(NodeBuilder(path, lineage :+ (s.hashCode() -> path), optional)) {
                case (node, (id, schema)) =>
                  node.addLabelledSubtree(id, schema)
              }
              .buildSum()
          case Schema.Fail(message, _)  => FailNode(message, path)
          case Schema.Meta(ast, _)      => ast
          case Schema.Dynamic(_)        => Dynamic(withSchema = false, path, optional, dimensions)
          case Schema.SemiDynamic(_, _) => Dynamic(withSchema = true, path, optional, dimensions)
        }
      }

  private[schema] def materialize(ast: SchemaAst, refs: mutable.Map[NodePath, Schema[_]]): Schema[_] = {
    val baseSchema = ast match {
      case SchemaAst.Value(typ, _, _) =>
        Schema.Primitive(typ, Chunk.empty)
      case SchemaAst.FailNode(msg, _, _) => Schema.Fail(msg)
      case SchemaAst.Ref(refPath, _, _) =>
        Schema.defer(
          refs.getOrElse(refPath, Schema.Fail(s"invalid ref path $refPath"))
        )
      case SchemaAst.Product(_, elems, _) =>
        Schema.record(
          elems.map {
            case (label, ast) =>
              Schema.Field(label, materialize(ast, refs))
          }: _*
        )
      case SchemaAst.Tuple(_, left, right, _) =>
        Schema.tuple2(
          materialize(left, refs),
          materialize(right, refs)
        )
      case SchemaAst.Sum(_, elems, _) =>
        Schema.enumeration[Any, CaseSet.Aux[Any]](
          elems.foldRight[CaseSet.Aux[Any]](CaseSet.Empty[Any]()) {
            case ((label, ast), acc) =>
              val _case: Schema.Case[Any, Any] = Schema
                .Case[Any, Any](
                  label,
                  materialize(ast, refs).asInstanceOf[Schema[Any]],
                  identity[Any],
                  Chunk.empty
                )
              CaseSet.Cons(_case, acc)
          }
        )
      case SchemaAst.Either(_, left, right, _) =>
        Schema.either(
          materialize(left, refs),
          materialize(right, refs)
        )
<<<<<<< HEAD
      case SchemaAst.Dynamic(withSchema, _, _, _) =>
        if (withSchema) Schema.semiDynamic()
        else Schema.dynamicValue
=======
      case SchemaAst.ListNode(itemAst, _, _) =>
        Schema.chunk(materialize(itemAst, refs))
      case SchemaAst.Dictionary(keyAst, valueAst, _, _) =>
        Schema.MapSchema(materialize(keyAst, refs), materialize(valueAst, refs), Chunk.empty)
>>>>>>> 6bb59d30
      case ast => Schema.Fail(s"AST cannot be materialized to a Schema:\n$ast")
    }

    refs += ast.path -> baseSchema

    if (ast.optional) baseSchema.optional else baseSchema
  }

  implicit lazy val schema: Schema[SchemaAst] =
<<<<<<< HEAD
    Schema.Lazy { () =>
      Schema.EnumN[SchemaAst, CaseSet.Aux[SchemaAst]](
        caseOf[Value, SchemaAst]("Value")(_.asInstanceOf[Value]) ++
          caseOf[Sum, SchemaAst]("Sum")(_.asInstanceOf[Sum]) ++
          caseOf[Either, SchemaAst]("Either")(_.asInstanceOf[Either]) ++
          caseOf[Product, SchemaAst]("Product")(_.asInstanceOf[Product]) ++
          caseOf[Tuple, SchemaAst]("Tuple")(_.asInstanceOf[Tuple]) ++
          caseOf[Ref, SchemaAst]("Ref")(_.asInstanceOf[Ref]),
        Chunk.empty
      )
    }
=======
    Schema.EnumN[SchemaAst, CaseSet.Aux[SchemaAst]](
      caseOf[Value, SchemaAst]("Value")(_.asInstanceOf[Value]) ++
        caseOf[Sum, SchemaAst]("Sum")(_.asInstanceOf[Sum]) ++
        caseOf[Product, SchemaAst]("Product")(_.asInstanceOf[Product]) ++
        caseOf[Ref, SchemaAst]("Ref")(_.asInstanceOf[Ref]) ++ caseOf[ListNode, SchemaAst]("ListNode")(
        _.asInstanceOf[ListNode]
      ) ++
        caseOf[Dictionary, SchemaAst]("Dictionary")(_.asInstanceOf[Dictionary]),
      Chunk.empty
    )
>>>>>>> 6bb59d30

  implicit val equals: Equal[SchemaAst] = Equal.default
}

private[schema] object AstRenderer {
  private val INDENT_STEP = 2

  def render(ast: SchemaAst): String = ast match {
    case v: SchemaAst.Value    => renderValue(v, 0, None)
    case f: SchemaAst.FailNode => renderFail(f, 0, None)
    case SchemaAst.Product(_, fields, optional) =>
      val buffer = new StringBuffer()
      buffer.append(s"product")
      if (optional) buffer.append("?")
      buffer.append("\n").append(fields.map(renderField(_, INDENT_STEP)).mkString("\n")).toString
    case SchemaAst.Tuple(_, left, right, optional) =>
      val buffer = new StringBuffer()
      buffer.append(s"tuple")
      if (optional) buffer.append("?")
      buffer
        .append("\n")
        .append(Chunk("left" -> left, "right" -> right).map(renderField(_, INDENT_STEP)).mkString("\n"))
        .toString
    case SchemaAst.Sum(_, cases, optional) =>
      val buffer = new StringBuffer()
      buffer.append(s"enum")
      if (optional) buffer.append("?")
      buffer.append("\n").append(cases.map(renderField(_, INDENT_STEP)).mkString("\n")).toString
    case SchemaAst.Either(_, left, right, optional) =>
      val buffer = new StringBuffer()
      buffer.append(s"either")
      if (optional) buffer.append("?")
      buffer
        .append("\n")
        .append(Chunk("left" -> left, "right" -> right).map(renderField(_, INDENT_STEP)).mkString("\n"))
        .toString
    case SchemaAst.ListNode(items, _, optional) =>
      val buffer = new StringBuffer()
      buffer.append(s"list")
      if (optional) buffer.append("?")
      buffer
        .append("\n")
        .append(Chunk("item" -> items).map(renderField(_, INDENT_STEP)).mkString("\n"))
        .toString
    case SchemaAst.Dictionary(keys, values, _, optional) =>
      val buffer = new StringBuffer()
      buffer.append(s"map")
      if (optional) buffer.append("?")
      buffer
        .append("\n")
        .append(Chunk("keys" -> keys, "values" -> values).map(renderField(_, INDENT_STEP)).mkString("\n"))
        .toString
    case SchemaAst.Ref(refPath, _, optional) =>
      val buffer = new StringBuffer()
      buffer.append(s"ref#$refPath")
      if (optional) buffer.append("?")
      buffer.toString
    case SchemaAst.Dynamic(withSchema, _, optional, dimensions) =>
      val buffer = new StringBuffer()
      if (optional) buffer.append("?")
      if (withSchema) buffer.append("semidynamic") else buffer.append(s"dynamic")
      buffer.append(renderDimensions(dimensions))
      buffer.toString
  }

  def renderField(value: SchemaAst.Labelled, indent: Int): String = {
    val buffer = new StringBuffer()
    value match {
      case (label, value: SchemaAst.Value) =>
        renderValue(value, indent, Some(label))
      case (label, fail: SchemaAst.FailNode) =>
        renderFail(fail, indent, Some(label))
      case (label, SchemaAst.Product(_, fields, optional)) =>
        pad(buffer, indent)
        buffer.append(s"$label: record")
        if (optional) buffer.append("?")
        buffer.append("\n").append(fields.map(renderField(_, indent + INDENT_STEP)).mkString("\n")).toString
      case (label, SchemaAst.Tuple(_, left, right, optional)) =>
        pad(buffer, indent)
        buffer.append(s"$label: tuple")
        if (optional) buffer.append("?")
        buffer
          .append("\n")
          .append(Chunk("left" -> left, "right" -> right).map(renderField(_, indent + INDENT_STEP)).mkString("\n"))
          .toString
      case (label, SchemaAst.Sum(_, cases, optional)) =>
        pad(buffer, indent)
        buffer.append(s"$label: enum")
        if (optional) buffer.append("?")
        buffer.append("\n").append(cases.map(renderField(_, indent + INDENT_STEP)).mkString("\n")).toString
      case (label, SchemaAst.Either(_, left, right, optional)) =>
        pad(buffer, indent)
        buffer.append(s"$label: either")
        if (optional) buffer.append("?")
        buffer
          .append("\n")
          .append(Chunk("left" -> left, "right" -> right).map(renderField(_, indent + INDENT_STEP)).mkString("\n"))
          .toString
      case (label, SchemaAst.ListNode(items, _, optional)) =>
        val buffer = new StringBuffer()
        buffer.append(s"$label: list")
        if (optional) buffer.append("?")
        buffer
          .append("\n")
          .append(Chunk("item" -> items).map(renderField(_, INDENT_STEP)).mkString("\n"))
          .toString
      case (label, SchemaAst.Dictionary(keys, values, _, optional)) =>
        val buffer = new StringBuffer()
        buffer.append(s"$label: map")
        if (optional) buffer.append("?")
        buffer
          .append("\n")
          .append(Chunk("keys" -> keys, "values" -> values).map(renderField(_, INDENT_STEP)).mkString("\n"))
          .toString
      case (label, SchemaAst.Ref(refPath, _, optional)) =>
        pad(buffer, indent)
        buffer.append(s"$label: ")
        if (optional) buffer.append("?")
<<<<<<< HEAD
        buffer.append(s"{ref#${refPath.render}}").append(renderDimensions(dimensions)).toString
      case (label, SchemaAst.Dynamic(withSchema, _, optional, dimensions)) =>
        pad(buffer, indent)
        buffer.append(s"$label: ")
        if (optional) buffer.append("?")
        if (withSchema) buffer.append("semidynamic") else buffer.append(s"dynamic")
        buffer.append(renderDimensions(dimensions))
        buffer.toString
=======
        buffer.append(s"{ref#${refPath.render}}").toString
      case _ => ???
>>>>>>> 6bb59d30
    }
  }

  def renderValue(value: SchemaAst.Value, indent: Int, label: Option[String]): String = {
    val buffer = new StringBuffer()
    pad(buffer, indent)
    label.foreach(l => buffer.append(s"$l: "))
    if (value.optional) buffer.append("?")
    buffer.append(value.valueType.tag).toString
  }

  def renderFail(fail: SchemaAst.FailNode, indent: Int, label: Option[String]): String = {
    val buffer = new StringBuffer()
    pad(buffer, indent)
    label.foreach(l => buffer.append(s"$l: "))
    if (fail.optional) buffer.append("?")
    buffer.append(s"FAIL: ${fail.message}").toString
  }

  private def pad(buffer: StringBuffer, indent: Int): StringBuffer = {
    if (indent > 0) {
      buffer.append("|")
      for (_ <- 0 until indent) {
        buffer.append("-")
      }
    }
    buffer
  }
}<|MERGE_RESOLUTION|>--- conflicted
+++ resolved
@@ -80,13 +80,8 @@
   ) extends SchemaAst
 
   object Sum {
-<<<<<<< HEAD
     implicit lazy val schema: Schema[Sum] =
-      Schema.CaseClass4(
-=======
-    implicit val schema: Schema[Sum] =
       Schema.CaseClass3(
->>>>>>> 6bb59d30
         field1 = Schema.Field("path", Schema[String].repeated),
         field2 = Schema.Field("cases", Schema[Labelled].repeated),
         field3 = Schema.Field("optional", Schema[Boolean]),
@@ -420,16 +415,13 @@
           materialize(left, refs),
           materialize(right, refs)
         )
-<<<<<<< HEAD
       case SchemaAst.Dynamic(withSchema, _, _, _) =>
         if (withSchema) Schema.semiDynamic()
         else Schema.dynamicValue
-=======
       case SchemaAst.ListNode(itemAst, _, _) =>
         Schema.chunk(materialize(itemAst, refs))
       case SchemaAst.Dictionary(keyAst, valueAst, _, _) =>
         Schema.MapSchema(materialize(keyAst, refs), materialize(valueAst, refs), Chunk.empty)
->>>>>>> 6bb59d30
       case ast => Schema.Fail(s"AST cannot be materialized to a Schema:\n$ast")
     }
 
@@ -439,7 +431,6 @@
   }
 
   implicit lazy val schema: Schema[SchemaAst] =
-<<<<<<< HEAD
     Schema.Lazy { () =>
       Schema.EnumN[SchemaAst, CaseSet.Aux[SchemaAst]](
         caseOf[Value, SchemaAst]("Value")(_.asInstanceOf[Value]) ++
@@ -447,22 +438,12 @@
           caseOf[Either, SchemaAst]("Either")(_.asInstanceOf[Either]) ++
           caseOf[Product, SchemaAst]("Product")(_.asInstanceOf[Product]) ++
           caseOf[Tuple, SchemaAst]("Tuple")(_.asInstanceOf[Tuple]) ++
-          caseOf[Ref, SchemaAst]("Ref")(_.asInstanceOf[Ref]),
+          caseOf[Ref, SchemaAst]("Ref")(_.asInstanceOf[Ref]) ++
+          caseOf[ListNode, SchemaAst]("ListNode")(_.asInstanceOf[ListNode]) ++
+          caseOf[Dictionary, SchemaAst]("Dictionary")(_.asInstanceOf[Dictionary]),
         Chunk.empty
       )
     }
-=======
-    Schema.EnumN[SchemaAst, CaseSet.Aux[SchemaAst]](
-      caseOf[Value, SchemaAst]("Value")(_.asInstanceOf[Value]) ++
-        caseOf[Sum, SchemaAst]("Sum")(_.asInstanceOf[Sum]) ++
-        caseOf[Product, SchemaAst]("Product")(_.asInstanceOf[Product]) ++
-        caseOf[Ref, SchemaAst]("Ref")(_.asInstanceOf[Ref]) ++ caseOf[ListNode, SchemaAst]("ListNode")(
-        _.asInstanceOf[ListNode]
-      ) ++
-        caseOf[Dictionary, SchemaAst]("Dictionary")(_.asInstanceOf[Dictionary]),
-      Chunk.empty
-    )
->>>>>>> 6bb59d30
 
   implicit val equals: Equal[SchemaAst] = Equal.default
 }
@@ -581,7 +562,6 @@
         pad(buffer, indent)
         buffer.append(s"$label: ")
         if (optional) buffer.append("?")
-<<<<<<< HEAD
         buffer.append(s"{ref#${refPath.render}}").append(renderDimensions(dimensions)).toString
       case (label, SchemaAst.Dynamic(withSchema, _, optional, dimensions)) =>
         pad(buffer, indent)
@@ -590,10 +570,8 @@
         if (withSchema) buffer.append("semidynamic") else buffer.append(s"dynamic")
         buffer.append(renderDimensions(dimensions))
         buffer.toString
-=======
         buffer.append(s"{ref#${refPath.render}}").toString
       case _ => ???
->>>>>>> 6bb59d30
     }
   }
 
