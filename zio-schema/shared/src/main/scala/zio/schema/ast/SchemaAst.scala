--- conflicted
+++ resolved
@@ -48,47 +48,26 @@
       )
     }
   }
-
   final case class Tuple(
     override val path: NodePath,
     left: SchemaAst,
     right: SchemaAst,
-<<<<<<< HEAD
-    override val optional: Boolean = false,
-    override val dimensions: Int = 0
-=======
-    override val optional: Boolean = false
->>>>>>> 6bb59d30
+    override val optional: Boolean = false
   ) extends SchemaAst
 
   object Tuple {
     implicit val schema: Schema[Tuple] = {
-<<<<<<< HEAD
-      Schema.CaseClass5(
-=======
       Schema.CaseClass4(
->>>>>>> 6bb59d30
         field1 = Schema.Field("path", Schema[String].repeated),
         field2 = Schema.Field("left", Schema[SchemaAst]),
         field3 = Schema.Field("right", Schema[SchemaAst]),
         field4 = Schema.Field("optional", Schema[Boolean]),
-<<<<<<< HEAD
-        field5 = Schema.Field("dimensions", Schema[Int]),
-        (path: Chunk[String], left: SchemaAst, right: SchemaAst, optional: Boolean, dimensions: Int) =>
-          Tuple(NodePath(path), left, right, optional, dimensions),
-        _.path,
-        _.left,
-        _.right,
-        _.optional,
-        _.dimensions
-=======
         (path: Chunk[String], left: SchemaAst, right: SchemaAst, optional: Boolean) =>
           Tuple(NodePath(path), left, right, optional),
         _.path,
         _.left,
         _.right,
         _.optional
->>>>>>> 6bb59d30
       )
     }
   }
@@ -116,42 +95,22 @@
     override val path: NodePath,
     left: SchemaAst,
     right: SchemaAst,
-<<<<<<< HEAD
-    override val optional: Boolean = false,
-    override val dimensions: Int = 0
-=======
-    override val optional: Boolean = false
->>>>>>> 6bb59d30
+    override val optional: Boolean = false
   ) extends SchemaAst
 
   object Either {
     implicit val schema: Schema[Either] = {
-<<<<<<< HEAD
-      Schema.CaseClass5(
-=======
       Schema.CaseClass4(
->>>>>>> 6bb59d30
         field1 = Schema.Field("path", Schema[String].repeated),
         field2 = Schema.Field("left", Schema[SchemaAst]),
         field3 = Schema.Field("right", Schema[SchemaAst]),
         field4 = Schema.Field("optional", Schema[Boolean]),
-<<<<<<< HEAD
-        field5 = Schema.Field("dimensions", Schema[Int]),
-        (path: Chunk[String], left: SchemaAst, right: SchemaAst, optional: Boolean, dimensions: Int) =>
-          Either(NodePath(path), left, right, optional, dimensions),
-        _.path,
-        _.left,
-        _.right,
-        _.optional,
-        _.dimensions
-=======
         (path: Chunk[String], left: SchemaAst, right: SchemaAst, optional: Boolean) =>
           Either(NodePath(path), left, right, optional),
         _.path,
         _.left,
         _.right,
         _.optional
->>>>>>> 6bb59d30
       )
     }
   }
@@ -234,19 +193,11 @@
         )
         .transformOrFail(fromTuple, tupled)
 
-<<<<<<< HEAD
-    private def tupled(value: Value): scala.Either[String, (String, Chunk[String], Boolean, Int)] =
-      Right((value.valueType.tag, value.path, value.optional, value.dimensions))
-
-    private def fromTuple(tuple: (String, Chunk[String], Boolean, Int)): scala.Either[String, Value] = tuple match {
-      case (s, path, optional, dimensions) =>
-=======
     private def tupled(value: Value): scala.Either[String, (String, Chunk[String], Boolean)] =
       Right((value.valueType.tag, value.path, value.optional))
 
     private def fromTuple(tuple: (String, Chunk[String], Boolean)): scala.Either[String, Value] = tuple match {
       case (s, path, optional) =>
->>>>>>> 6bb59d30
         StandardType
           .fromString(s)
           .map(typ => Value(typ, NodePath(path), optional))
@@ -308,16 +259,6 @@
         subtree(NodePath.root / "right", Chunk.empty, right)
       )
     case Schema.Sequence(schema, _, _, _, _) =>
-<<<<<<< HEAD
-      subtree(NodePath.root, Chunk.empty, schema, dimensions = 1)
-    case Schema.MapSchema(ks, vs, _) =>
-      NodeBuilder(NodePath.root, Chunk.empty, optional = false, dimensions = 1)
-        .addLabelledSubtree("key", ks)
-        .addLabelledSubtree("value", vs)
-        .buildProduct()
-    case Schema.SetSchema(schema, _) =>
-      subtree(NodePath.root, Chunk.empty, schema, dimensions = 1)
-=======
       ListNode(item = subtree(NodePath.root / "item", Chunk.empty, schema), NodePath.root)
     case Schema.MapSchema(ks, vs, _) =>
       Dictionary(
@@ -327,7 +268,6 @@
       )
     case Schema.SetSchema(schema, _) =>
       ListNode(item = subtree(NodePath.root / "item", Chunk.empty, schema), NodePath.root)
->>>>>>> 6bb59d30
     case Schema.Transform(schema, _, _, _, _) => subtree(NodePath.root, Chunk.empty, schema)
     case lzy @ Schema.Lazy(_)                 => fromSchema(lzy.schema)
     case s: Schema.Record[A] =>
@@ -365,35 +305,13 @@
           case Schema.EitherSchema(left, right, _) =>
             Either(
               path,
-<<<<<<< HEAD
-              subtree(path / "left", lineage, left, optional = false, dimensions = 0),
-              subtree(path / "right", lineage, right, optional = false, dimensions = 0),
-              optional,
-              dimensions
-=======
               subtree(path / "left", lineage, left, optional = false),
               subtree(path / "right", lineage, right, optional = false),
               optional
->>>>>>> 6bb59d30
             )
           case Schema.Tuple(left, right, _) =>
             Tuple(
               path,
-<<<<<<< HEAD
-              subtree(path / "left", lineage, left, optional = false, dimensions = 0),
-              subtree(path / "right", lineage, right, optional = false, dimensions = 0),
-              optional,
-              dimensions
-            )
-          case Schema.Sequence(schema, _, _, _, _) =>
-            subtree(path, lineage, schema, optional, dimensions + 1)
-          case Schema.MapSchema(ks, vs, _) =>
-            subtree(path, lineage, ks <*> vs, optional = false, dimensions + 1)
-          case Schema.SetSchema(schema @ _, _) =>
-            subtree(path, lineage, schema, optional = false, dimensions + 1)
-          case Schema.Transform(schema, _, _, _, _) => subtree(path, lineage, schema, optional, dimensions)
-          case lzy @ Schema.Lazy(_)                 => subtree(path, lineage, lzy.schema, optional, dimensions)
-=======
               subtree(path / "left", lineage, left, optional = false),
               subtree(path / "right", lineage, right, optional = false),
               optional
@@ -411,7 +329,6 @@
             ListNode(item = subtree(path / "item", lineage, schema, optional), path)
           case Schema.Transform(schema, _, _, _, _) => subtree(path, lineage, schema, optional)
           case lzy @ Schema.Lazy(_)                 => subtree(path, lineage, lzy.schema, optional)
->>>>>>> 6bb59d30
           case s: Schema.Record[_] =>
             s.structure
               .foldLeft(NodeBuilder(path, lineage :+ (s.hashCode() -> path), optional)) { (node, field) =>
@@ -434,41 +351,24 @@
     val baseSchema = ast match {
       case SchemaAst.Value(typ, _, _) =>
         Schema.Primitive(typ, Chunk.empty)
-<<<<<<< HEAD
-      case SchemaAst.FailNode(msg, _, _, _) => Schema.Fail(msg)
-      case SchemaAst.Ref(refPath, _, _, _) =>
-        Schema.defer(
-          refs.getOrElse(refPath, Schema.Fail(s"invalid ref path $refPath"))
-        )
-      case SchemaAst.Product(_, elems, _, _) =>
-=======
       case SchemaAst.FailNode(msg, _, _) => Schema.Fail(msg)
       case SchemaAst.Ref(refPath, _, _) =>
         Schema.defer(
           refs.getOrElse(refPath, Schema.Fail(s"invalid ref path $refPath"))
         )
       case SchemaAst.Product(_, elems, _) =>
->>>>>>> 6bb59d30
         Schema.record(
           elems.map {
             case (label, ast) =>
               Schema.Field(label, materialize(ast, refs))
           }: _*
         )
-<<<<<<< HEAD
-      case SchemaAst.Tuple(_, left, right, _, _) =>
-=======
       case SchemaAst.Tuple(_, left, right, _) =>
->>>>>>> 6bb59d30
         Schema.tuple2(
           materialize(left, refs),
           materialize(right, refs)
         )
-<<<<<<< HEAD
-      case SchemaAst.Sum(_, elems, _, _) =>
-=======
       case SchemaAst.Sum(_, elems, _) =>
->>>>>>> 6bb59d30
         Schema.enumeration[Any, CaseSet.Aux[Any]](
           elems.foldRight[CaseSet.Aux[Any]](CaseSet.Empty[Any]()) {
             case ((label, ast), acc) =>
@@ -482,28 +382,11 @@
               CaseSet.Cons(_case, acc)
           }
         )
-<<<<<<< HEAD
-      case SchemaAst.Either(_, left, right, _, _) =>
-=======
       case SchemaAst.Either(_, left, right, _) =>
->>>>>>> 6bb59d30
         Schema.either(
           materialize(left, refs),
           materialize(right, refs)
         )
-<<<<<<< HEAD
-      case ast => Schema.Fail(s"AST cannot be materialized to a Schema:\n$ast")
-    }
-    refs += ast.path -> baseSchema
-    ast.optional -> ast.dimensions match {
-      case (false, 0) => baseSchema
-      case (true, 0)  => baseSchema.optional
-      case (false, n) =>
-        (0 until n).foldRight[Schema[_]](baseSchema)((_, schema) => schema.repeated)
-      case (true, n) =>
-        (0 until n).foldRight[Schema[_]](baseSchema)((_, schema) => schema.repeated).optional
-    }
-=======
       case SchemaAst.ListNode(itemAst, _, _) =>
         Schema.chunk(materialize(itemAst, refs))
       case SchemaAst.Dictionary(keyAst, valueAst, _, _) =>
@@ -514,7 +397,6 @@
     refs += ast.path -> baseSchema
 
     if (ast.optional) baseSchema.optional else baseSchema
->>>>>>> 6bb59d30
   }
 
   implicit lazy val schema: Schema[SchemaAst] =
@@ -543,48 +425,27 @@
       buffer.append(s"product")
       if (optional) buffer.append("?")
       buffer.append("\n").append(fields.map(renderField(_, INDENT_STEP)).mkString("\n")).toString
-<<<<<<< HEAD
-    case SchemaAst.Tuple(_, left, right, optional, dimensions) =>
-      val buffer = new StringBuffer()
-      if (optional) buffer.append("?")
-      buffer.append(s"tuple").append(renderDimensions(dimensions))
-=======
     case SchemaAst.Tuple(_, left, right, optional) =>
       val buffer = new StringBuffer()
       buffer.append(s"tuple")
       if (optional) buffer.append("?")
->>>>>>> 6bb59d30
       buffer
         .append("\n")
         .append(Chunk("left" -> left, "right" -> right).map(renderField(_, INDENT_STEP)).mkString("\n"))
         .toString
-<<<<<<< HEAD
-    case SchemaAst.Sum(_, cases, optional, dimensions) =>
-=======
     case SchemaAst.Sum(_, cases, optional) =>
->>>>>>> 6bb59d30
       val buffer = new StringBuffer()
       buffer.append(s"enum")
       if (optional) buffer.append("?")
       buffer.append("\n").append(cases.map(renderField(_, INDENT_STEP)).mkString("\n")).toString
-<<<<<<< HEAD
-    case SchemaAst.Either(_, left, right, optional, dimensions) =>
-      val buffer = new StringBuffer()
-      if (optional) buffer.append("?")
-      buffer.append(s"either").append(renderDimensions(dimensions))
-=======
     case SchemaAst.Either(_, left, right, optional) =>
       val buffer = new StringBuffer()
       buffer.append(s"either")
       if (optional) buffer.append("?")
->>>>>>> 6bb59d30
       buffer
         .append("\n")
         .append(Chunk("left" -> left, "right" -> right).map(renderField(_, INDENT_STEP)).mkString("\n"))
         .toString
-<<<<<<< HEAD
-    case SchemaAst.Ref(refPath, _, optional, dimensions) =>
-=======
     case SchemaAst.ListNode(items, _, optional) =>
       val buffer = new StringBuffer()
       buffer.append(s"list")
@@ -602,7 +463,6 @@
         .append(Chunk("keys" -> keys, "values" -> values).map(renderField(_, INDENT_STEP)).mkString("\n"))
         .toString
     case SchemaAst.Ref(refPath, _, optional) =>
->>>>>>> 6bb59d30
       val buffer = new StringBuffer()
       buffer.append(s"ref#$refPath")
       if (optional) buffer.append("?")
@@ -621,20 +481,7 @@
         buffer.append(s"$label: record")
         if (optional) buffer.append("?")
         buffer.append("\n").append(fields.map(renderField(_, indent + INDENT_STEP)).mkString("\n")).toString
-<<<<<<< HEAD
-      case (label, SchemaAst.Tuple(_, left, right, optional, dimensions)) =>
-        pad(buffer, indent)
-        buffer.append(s"$label: ")
-        if (optional) buffer.append("?")
-        buffer.append(s"tuple").append(renderDimensions(dimensions))
-        buffer
-          .append("\n")
-          .append(Chunk("left" -> left, "right" -> right).map(renderField(_, indent + INDENT_STEP)).mkString("\n"))
-          .toString
-      case (label, SchemaAst.Sum(_, cases, optional, dimensions)) =>
-=======
       case (label, SchemaAst.Tuple(_, left, right, optional)) =>
->>>>>>> 6bb59d30
         pad(buffer, indent)
         buffer.append(s"$label: tuple")
         if (optional) buffer.append("?")
@@ -647,25 +494,14 @@
         buffer.append(s"$label: enum")
         if (optional) buffer.append("?")
         buffer.append("\n").append(cases.map(renderField(_, indent + INDENT_STEP)).mkString("\n")).toString
-<<<<<<< HEAD
-      case (label, SchemaAst.Either(_, left, right, optional, dimensions)) =>
-        pad(buffer, indent)
-        buffer.append(s"$label: ")
-        if (optional) buffer.append("?")
-        buffer.append(s"either").append(renderDimensions(dimensions))
-=======
       case (label, SchemaAst.Either(_, left, right, optional)) =>
         pad(buffer, indent)
         buffer.append(s"$label: either")
         if (optional) buffer.append("?")
->>>>>>> 6bb59d30
         buffer
           .append("\n")
           .append(Chunk("left" -> left, "right" -> right).map(renderField(_, indent + INDENT_STEP)).mkString("\n"))
           .toString
-<<<<<<< HEAD
-      case (label, SchemaAst.Ref(refPath, _, optional, dimensions)) =>
-=======
       case (label, SchemaAst.ListNode(items, _, optional)) =>
         val buffer = new StringBuffer()
         buffer.append(s"$label: list")
@@ -683,7 +519,6 @@
           .append(Chunk("keys" -> keys, "values" -> values).map(renderField(_, INDENT_STEP)).mkString("\n"))
           .toString
       case (label, SchemaAst.Ref(refPath, _, optional)) =>
->>>>>>> 6bb59d30
         pad(buffer, indent)
         buffer.append(s"$label: ")
         if (optional) buffer.append("?")
