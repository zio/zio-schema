--- conflicted
+++ resolved
@@ -256,18 +256,6 @@
     case Schema.Fail(message, _)    => FailNode(message, NodePath.root)
     case Schema.Optional(schema, _) => subtree(NodePath.root, Chunk.empty, schema, optional = true)
     case Schema.EitherSchema(left, right, _) =>
-<<<<<<< HEAD
-      NodeBuilder(NodePath.root, Chunk.empty)
-        .addLabelledSubtree("Left", left)
-        .addLabelledSubtree("Right", right)
-        .buildSum()
-    case Schema.Tuple(left, right, _) =>
-      NodeBuilder(NodePath.root, Chunk.empty)
-        .addLabelledSubtree("_1", left)
-        .addLabelledSubtree("_2", right)
-        .buildProduct()
-    case Schema.Sequence(schema, _, _, _) =>
-=======
       Either(
         NodePath.root,
         subtree(NodePath.root / "left", Chunk.empty, left),
@@ -280,7 +268,6 @@
         subtree(NodePath.root / "right", Chunk.empty, right)
       )
     case Schema.Sequence(schema, _, _, _, _) =>
->>>>>>> 673feb31
       subtree(NodePath.root, Chunk.empty, schema, dimensions = 1)
     case Schema.MapSchema(ks, vs, _) =>
       NodeBuilder(NodePath.root, Chunk.empty, optional = false, dimensions = 1)
@@ -324,23 +311,9 @@
       }
       .getOrElse {
         schema match {
-          case Schema.Primitive(typ, _)            => Value(typ, path, optional, dimensions)
-          case Schema.Optional(schema, _)          => subtree(path, lineage, schema, optional = true, dimensions)
+          case Schema.Primitive(typ, _)   => Value(typ, path, optional, dimensions)
+          case Schema.Optional(schema, _) => subtree(path, lineage, schema, optional = true, dimensions)
           case Schema.EitherSchema(left, right, _) =>
-<<<<<<< HEAD
-            // TODO: do not represent with sum
-            NodeBuilder(path, lineage, optional, dimensions)
-              .addLabelledSubtree("Left", left)
-              .addLabelledSubtree("Right", right)
-              .buildSum()
-          case Schema.Tuple(left, right, _) =>
-            // TODO: do not represent with product
-            NodeBuilder(path, lineage, optional, dimensions)
-              .addLabelledSubtree("_1", left)
-              .addLabelledSubtree("_2", right)
-              .buildProduct()
-          case Schema.Sequence(schema, _, _, _) =>
-=======
             Either(
               path,
               subtree(path / "left", lineage, left, optional = false, dimensions = 0),
@@ -357,7 +330,6 @@
               dimensions
             )
           case Schema.Sequence(schema, _, _, _, _) =>
->>>>>>> 673feb31
             subtree(path, lineage, schema, optional, dimensions + 1)
           case Schema.MapSchema(ks, vs, _) =>
             subtree(path, lineage, ks <*> vs, optional = false, dimensions + 1)
@@ -420,17 +392,14 @@
               CaseSet.Cons(_case, acc)
           }
         )
-<<<<<<< HEAD
-      case SchemaAst.Dynamic(withSchema, _, _, _) =>
-        if (withSchema) Schema.semiDynamic()
-        else Schema.dynamicValue
-=======
       case SchemaAst.Either(_, left, right, _, _) =>
         Schema.either(
           materialize(left, refs),
           materialize(right, refs)
         )
->>>>>>> 673feb31
+      case SchemaAst.Dynamic(withSchema, _, _, _) =>
+        if (withSchema) Schema.semiDynamic()
+        else Schema.dynamicValue
       case ast => Schema.Fail(s"AST cannot be materialized to a Schema:\n$ast")
     }
     refs += ast.path -> baseSchema
