--- conflicted
+++ resolved
@@ -1,138 +1,14 @@
 package zio.schema
-
-import zio.Chunk
 
 import java.time._
 import java.time.format.DateTimeFormatter
 import java.time.temporal.{ ChronoUnit, TemporalUnit }
 
-<<<<<<< HEAD
-sealed trait StandardType[A] {
-  def defaultValue: Either[String, A]
-}
-
-object StandardType {
-  implicit object UnitType extends StandardType[Unit] {
-    def defaultValue: Either[String, Unit] = Right(())
-  }
-
-  implicit object StringType extends StandardType[String] {
-    def defaultValue: Either[String, String] = Right("")
-  }
-
-  implicit object BoolType extends StandardType[Boolean] {
-    def defaultValue: Either[String, Boolean] = Right(false)
-  }
-
-  implicit object ShortType extends StandardType[Short] {
-    def defaultValue: Either[String, Short] = Right(0.asInstanceOf[Short])
-  }
-
-  implicit object IntType extends StandardType[Int] {
-    def defaultValue: Either[String, Int] = Right(0)
-  }
-
-  implicit object LongType extends StandardType[Long] {
-    def defaultValue: Either[String, Long] = Right(0.asInstanceOf[Long])
-  }
-
-  implicit object FloatType extends StandardType[Float] {
-    def defaultValue: Either[String, Float] = Right(0.0.asInstanceOf[Float])
-  }
-
-  implicit object DoubleType extends StandardType[Double] {
-    def defaultValue: Either[String, Double] = Right(0.0)
-  }
-
-  implicit object BinaryType extends StandardType[Chunk[Byte]] {
-    def defaultValue: Either[String, Chunk[Byte]] = Right(Chunk.empty)
-  }
-
-  implicit object CharType extends StandardType[Char] {
-    // The NUL Unicode character is used as the default value for
-    // `StandardType[Char]` because the empty Char '' does not compile
-    def defaultValue: Either[String, Char] = Right('\u0000')
-  }
-
-  implicit object BigDecimalType extends StandardType[java.math.BigDecimal] {
-    def defaultValue = Right(java.math.BigDecimal.ZERO)
-  }
-
-  implicit object BigIntegerType extends StandardType[java.math.BigInteger] {
-    def defaultValue = Right(java.math.BigInteger.ZERO)
-  }
-
-  //java.time specific types
-  implicit object DayOfWeekType extends StandardType[DayOfWeek] {
-    def defaultValue = Right(java.time.temporal.WeekFields.of(java.util.Locale.getDefault).getFirstDayOfWeek)
-  }
-
-  implicit object Month extends StandardType[java.time.Month] {
-    def defaultValue = Right(java.time.Month.JANUARY)
-  }
-
-  implicit object MonthDay extends StandardType[java.time.MonthDay] {
-    def defaultValue: Either[String, java.time.MonthDay] = Right(java.time.MonthDay.of(java.time.Month.JANUARY, 1))
-  }
-
-  implicit object Period extends StandardType[java.time.Period] {
-    def defaultValue: Either[String, java.time.Period] = Right(java.time.Period.ZERO)
-  }
-
-  implicit object Year extends StandardType[java.time.Year] {
-    def defaultValue: Either[String, java.time.Year] = Right(java.time.Year.now)
-  }
-
-  implicit object YearMonth extends StandardType[java.time.YearMonth] {
-
-    def defaultValue: Either[String, java.time.YearMonth] =
-      Right(java.time.YearMonth.now)
-  }
-
-  implicit object ZoneId extends StandardType[java.time.ZoneId] {
-    def defaultValue: Either[String, java.time.ZoneId] = Right(java.time.ZoneId.systemDefault)
-  }
-
-  implicit object ZoneOffset extends StandardType[java.time.ZoneOffset] {
-    def defaultValue: Either[String, java.time.ZoneOffset] = Right(java.time.ZoneOffset.UTC)
-  }
-
-  final case class Duration(temporalUnit: TemporalUnit) extends StandardType[java.time.Duration] {
-    def defaultValue: Either[String, java.time.Duration] = Right(java.time.Duration.ZERO)
-  }
-
-  final case class Instant(formatter: DateTimeFormatter) extends StandardType[java.time.Instant] {
-    def defaultValue: Either[String, java.time.Instant] = Right(java.time.Instant.EPOCH)
-  }
-
-  final case class LocalDate(formatter: DateTimeFormatter) extends StandardType[java.time.LocalDate] {
-    def defaultValue: Either[String, java.time.LocalDate] = Right(java.time.LocalDate.now)
-  }
-
-  final case class LocalTime(formatter: DateTimeFormatter) extends StandardType[java.time.LocalTime] {
-    def defaultValue: Either[String, java.time.LocalTime] = Right(java.time.LocalTime.MIDNIGHT)
-  }
-
-  final case class LocalDateTime(formatter: DateTimeFormatter) extends StandardType[java.time.LocalDateTime] {
-    def defaultValue: Either[String, java.time.LocalDateTime] = Right(java.time.LocalDateTime.now)
-  }
-
-  final case class OffsetTime(formatter: DateTimeFormatter) extends StandardType[java.time.OffsetTime] {
-    def defaultValue: Either[String, java.time.OffsetTime] = Right(java.time.OffsetTime.now)
-  }
-
-  final case class OffsetDateTime(formatter: DateTimeFormatter) extends StandardType[java.time.OffsetDateTime] {
-    def defaultValue: Either[String, java.time.OffsetDateTime] = Right(java.time.OffsetDateTime.now)
-  }
-
-  final case class ZonedDateTime(formatter: DateTimeFormatter) extends StandardType[java.time.ZonedDateTime] {
-    def defaultValue: Either[String, java.time.ZonedDateTime] = Right(java.time.ZonedDateTime.now)
-  }
-=======
 import zio.Chunk
 
 sealed trait StandardType[A] {
   def tag: String
+  def defaultValue: Either[String, A]
   override def toString: String = tag
 }
 
@@ -209,55 +85,183 @@
   def fromTemporalUnits(units: String): Option[StandardType[java.time.Duration]] =
     ChronoUnit.values().find(_.toString == units).map(Duration(_))
 
-  implicit object UnitType   extends StandardType[Unit]           { override def tag = Tags.UNIT   }
-  implicit object StringType extends StandardType[String]         { override def tag = Tags.STRING }
-  implicit object BoolType   extends StandardType[Boolean]        { override def tag = Tags.BOOL   }
-  implicit object ShortType  extends StandardType[Short]          { override def tag = Tags.SHORT  }
-  implicit object IntType    extends StandardType[Int]            { override def tag = Tags.INT    }
-  implicit object LongType   extends StandardType[Long]           { override def tag = Tags.LONG   }
-  implicit object FloatType  extends StandardType[Float]          { override def tag = Tags.FLOAT  }
-  implicit object DoubleType extends StandardType[Double]         { override def tag = Tags.DOUBLE }
-  implicit object BinaryType extends StandardType[Chunk[Byte]]    { override def tag = Tags.BINARY }
-  implicit object CharType   extends StandardType[Char]           { override def tag = Tags.CHAR   }
-  implicit object UUIDType   extends StandardType[java.util.UUID] { override def tag = Tags.UUID   }
-
-  implicit object BigDecimalType extends StandardType[java.math.BigDecimal] { override def tag = Tags.BIG_DECIMAL }
-  implicit object BigIntegerType extends StandardType[java.math.BigInteger] { override def tag = Tags.BIG_INTEGER }
+  implicit object UnitType extends StandardType[Unit] {
+    override def tag = Tags.UNIT
+
+    def defaultValue: Either[String, Unit] = Right(())
+  }
+
+  implicit object StringType extends StandardType[String] {
+    override def tag = Tags.STRING
+
+    def defaultValue: Either[String, String] = Right("")
+  }
+
+  implicit object BoolType extends StandardType[Boolean] {
+    override def tag = Tags.BOOL
+
+    def defaultValue: Either[String, Boolean] = Right(false)
+  }
+
+  implicit object ShortType extends StandardType[Short] {
+    override def tag = Tags.SHORT
+
+    def defaultValue: Either[String, Short] = Right(0.asInstanceOf[Short])
+  }
+
+  implicit object IntType extends StandardType[Int] {
+    override def tag = Tags.INT
+
+    def defaultValue: Either[String, Int] = Right(0)
+  }
+
+  implicit object LongType extends StandardType[Long] {
+    override def tag = Tags.LONG
+
+    def defaultValue: Either[String, Long] = Right(0.asInstanceOf[Long])
+  }
+
+  implicit object FloatType extends StandardType[Float] {
+    override def tag = Tags.FLOAT
+
+    def defaultValue: Either[String, Float] = Right(0.0.asInstanceOf[Float])
+  }
+
+  implicit object DoubleType extends StandardType[Double] {
+    override def tag = Tags.DOUBLE
+
+    def defaultValue: Either[String, Double] = Right(0.0)
+  }
+
+  implicit object BinaryType extends StandardType[Chunk[Byte]] {
+    override def tag = Tags.BINARY
+
+    def defaultValue: Either[String, Chunk[Byte]] = Right(Chunk.empty)
+  }
+
+  implicit object CharType extends StandardType[Char] {
+    override def tag = Tags.CHAR
+
+    // The NUL Unicode character is used as the default value for
+    // `StandardType[Char]` because the empty Char '' does not compile
+    def defaultValue: Either[String, Char] = Right('\u0000')
+  }
+
+  implicit object UUIDType extends StandardType[java.util.UUID] {
+    override def tag = Tags.UUID
+
+    def defaultValue: Either[String, java.util.UUID] = Right(java.util.UUID.randomUUID())
+  }
+
+  implicit object BigDecimalType extends StandardType[java.math.BigDecimal] {
+    override def tag = Tags.BIG_DECIMAL
+
+    def defaultValue: Either[String, java.math.BigDecimal] = Right(java.math.BigDecimal.ZERO)
+  }
+
+  implicit object BigIntegerType extends StandardType[java.math.BigInteger] {
+    override def tag = Tags.BIG_INTEGER
+
+    def defaultValue: Either[String, java.math.BigInteger] = Right(java.math.BigInteger.ZERO)
+  }
 
   //java.time specific types
-  implicit object DayOfWeekType extends StandardType[DayOfWeek]            { override def tag = Tags.DAY_OF_WEEK }
-  implicit object Month         extends StandardType[java.time.Month]      { override def tag = Tags.MONTH       }
-  implicit object MonthDay      extends StandardType[java.time.MonthDay]   { override def tag = Tags.MONTH_DAY   }
-  implicit object Period        extends StandardType[java.time.Period]     { override def tag = Tags.PERIOD      }
-  implicit object Year          extends StandardType[java.time.Year]       { override def tag = Tags.YEAR        }
-  implicit object YearMonth     extends StandardType[java.time.YearMonth]  { override def tag = Tags.YEAR_MONTH  }
-  implicit object ZoneId        extends StandardType[java.time.ZoneId]     { override def tag = Tags.ZONE_ID     }
-  implicit object ZoneOffset    extends StandardType[java.time.ZoneOffset] { override def tag = Tags.ZONE_OFFSET }
+  implicit object DayOfWeekType extends StandardType[DayOfWeek] {
+    override def tag = Tags.DAY_OF_WEEK
+
+    def defaultValue: Either[String, DayOfWeek] =
+      Right(java.time.temporal.WeekFields.of(java.util.Locale.getDefault).getFirstDayOfWeek)
+  }
+
+  implicit object Month extends StandardType[java.time.Month] {
+    override def tag = Tags.MONTH
+
+    def defaultValue: Either[String, java.time.Month] = Right(java.time.Month.JANUARY)
+  }
+
+  implicit object MonthDay extends StandardType[java.time.MonthDay] {
+    override def tag = Tags.MONTH_DAY
+
+    def defaultValue: Either[String, java.time.MonthDay] = Right(java.time.MonthDay.of(java.time.Month.JANUARY, 1))
+  }
+
+  implicit object Period extends StandardType[java.time.Period] {
+    override def tag = Tags.PERIOD
+
+    def defaultValue: Either[String, java.time.Period] = Right(java.time.Period.ZERO)
+  }
+
+  implicit object Year extends StandardType[java.time.Year] {
+    override def tag = Tags.YEAR
+
+    def defaultValue: Either[String, java.time.Year] = Right(java.time.Year.now)
+  }
+
+  implicit object YearMonth extends StandardType[java.time.YearMonth] {
+    override def tag = Tags.YEAR_MONTH
+
+    def defaultValue: Either[String, java.time.YearMonth] = Right(java.time.YearMonth.now)
+  }
+
+  implicit object ZoneId extends StandardType[java.time.ZoneId] {
+    override def tag = Tags.ZONE_ID
+
+    def defaultValue: Either[String, java.time.ZoneId] = Right(java.time.ZoneId.systemDefault)
+  }
+
+  implicit object ZoneOffset extends StandardType[java.time.ZoneOffset] {
+    override def tag = Tags.ZONE_OFFSET
+
+    def defaultValue: Either[String, java.time.ZoneOffset] = Right(java.time.ZoneOffset.UTC)
+  }
+
   final case class Duration(temporalUnit: TemporalUnit) extends StandardType[java.time.Duration] {
     override def tag: String = temporalUnit.toString().toUpperCase()
-  }
+
+    def defaultValue: Either[String, java.time.Duration] = Right(java.time.Duration.ZERO)
+  }
+
   final case class Instant(formatter: DateTimeFormatter) extends StandardType[java.time.Instant] {
     override def tag = Tags.INSTANT
-  }
+
+    def defaultValue: Either[String, java.time.Instant] = Right(java.time.Instant.EPOCH)
+  }
+
   final case class LocalDate(formatter: DateTimeFormatter) extends StandardType[java.time.LocalDate] {
     override def tag = Tags.LOCAL_DATE
-  }
+
+    def defaultValue: Either[String, java.time.LocalDate] = Right(java.time.LocalDate.now)
+  }
+
   final case class LocalTime(formatter: DateTimeFormatter) extends StandardType[java.time.LocalTime] {
     override def tag = Tags.LOCAL_TIME
-  }
+
+    def defaultValue: Either[String, java.time.LocalTime] = Right(java.time.LocalTime.MIDNIGHT)
+  }
+
   final case class LocalDateTime(formatter: DateTimeFormatter) extends StandardType[java.time.LocalDateTime] {
     override def tag = Tags.LOCAL_DATE_TIME
-  }
+
+    def defaultValue: Either[String, java.time.LocalDateTime] = Right(java.time.LocalDateTime.now)
+  }
+
   final case class OffsetTime(formatter: DateTimeFormatter) extends StandardType[java.time.OffsetTime] {
     override def tag = Tags.OFFSET_TIME
-  }
+
+    def defaultValue: Either[String, java.time.OffsetTime] = Right(java.time.OffsetTime.now)
+  }
+
   final case class OffsetDateTime(formatter: DateTimeFormatter) extends StandardType[java.time.OffsetDateTime] {
     override def tag = Tags.OFFSET_DATE_TIME
-  }
+
+    def defaultValue: Either[String, java.time.OffsetDateTime] = Right(java.time.OffsetDateTime.now)
+  }
+
   final case class ZonedDateTime(formatter: DateTimeFormatter) extends StandardType[java.time.ZonedDateTime] {
     override def tag = Tags.ZONED_DATE_TIME
-  }
-
+
+    def defaultValue: Either[String, java.time.ZonedDateTime] = Right(java.time.ZonedDateTime.now)
+  }
 }
 
 trait DefaultJavaTimeSchemas {
@@ -275,5 +279,4 @@
     Schema.primitive(StandardType.OffsetDateTime(DateTimeFormatter.ISO_OFFSET_DATE_TIME))
   implicit val zonedDateTimeSchema: Schema[java.time.ZonedDateTime] =
     Schema.primitive(StandardType.ZonedDateTime(DateTimeFormatter.ISO_ZONED_DATE_TIME))
->>>>>>> 01480df6
 }