--- conflicted
+++ resolved
@@ -88,330 +88,186 @@
     ChronoUnit.values().find(_.toString == units).map(Duration(_))
 
   implicit object UnitType extends StandardType[Unit] {
-<<<<<<< HEAD
-    override def tag = Tags.UNIT
-
-    def defaultValue: Either[String, Unit] = Right(())
+    override def tag                                = Tags.UNIT
+    override def compare(x: Unit, y: Unit): Int     = 0
+    override def defaultValue: Either[String, Unit] = Right(())
   }
 
   implicit object StringType extends StandardType[String] {
-    override def tag = Tags.STRING
-
-    def defaultValue: Either[String, String] = Right("")
+    override def tag                                  = Tags.STRING
+    override def compare(x: String, y: String): Int   = x.compareTo(y)
+    override def defaultValue: Either[String, String] = Right("")
   }
 
   implicit object BoolType extends StandardType[Boolean] {
-    override def tag = Tags.BOOL
-
-    def defaultValue: Either[String, Boolean] = Right(false)
+    override def tag                                   = Tags.BOOL
+    override def compare(x: Boolean, y: Boolean): Int  = x.compareTo(y)
+    override def defaultValue: Either[String, Boolean] = Right(false)
   }
 
   implicit object ShortType extends StandardType[Short] {
-    override def tag = Tags.SHORT
-
-    def defaultValue: Either[String, Short] = Right(0.asInstanceOf[Short])
+    override def tag                                 = Tags.SHORT
+    override def compare(x: Short, y: Short): Int    = x.compareTo(y)
+    override def defaultValue: Either[String, Short] = Right(0.asInstanceOf[Short])
   }
 
   implicit object IntType extends StandardType[Int] {
-    override def tag = Tags.INT
-
-    def defaultValue: Either[String, Int] = Right(0)
+    override def tag                               = Tags.INT
+    override def compare(x: Int, y: Int): Int      = x.compareTo(y)
+    override def defaultValue: Either[String, Int] = Right(0)
   }
 
   implicit object LongType extends StandardType[Long] {
-    override def tag = Tags.LONG
-
-    def defaultValue: Either[String, Long] = Right(0.asInstanceOf[Long])
+    override def tag                                = Tags.LONG
+    override def compare(x: Long, y: Long): Int     = x.compareTo(y)
+    override def defaultValue: Either[String, Long] = Right(0.asInstanceOf[Long])
   }
 
   implicit object FloatType extends StandardType[Float] {
-    override def tag = Tags.FLOAT
-
-    def defaultValue: Either[String, Float] = Right(0.0.asInstanceOf[Float])
+    override def tag                                 = Tags.FLOAT
+    override def compare(x: Float, y: Float): Int    = x.compareTo(y)
+    override def defaultValue: Either[String, Float] = Right(0.0.asInstanceOf[Float])
   }
 
   implicit object DoubleType extends StandardType[Double] {
-    override def tag = Tags.DOUBLE
-
-    def defaultValue: Either[String, Double] = Right(0.0)
+    override def tag                                  = Tags.DOUBLE
+    override def compare(x: Double, y: Double): Int   = x.compareTo(y)
+    override def defaultValue: Either[String, Double] = Right(0.0)
   }
 
   implicit object BinaryType extends StandardType[Chunk[Byte]] {
-    override def tag = Tags.BINARY
-
-    def defaultValue: Either[String, Chunk[Byte]] = Right(Chunk.empty)
+    override def tag                                          = Tags.BINARY
+    override def compare(x: Chunk[Byte], y: Chunk[Byte]): Int = x.sum.compare(y.sum)
+    override def defaultValue: Either[String, Chunk[Byte]]    = Right(Chunk.empty)
   }
 
   implicit object CharType extends StandardType[Char] {
-    override def tag = Tags.CHAR
-
+    override def tag                            = Tags.CHAR
+    override def compare(x: Char, y: Char): Int = x.compareTo(y)
     // The NUL Unicode character is used as the default value for
     // `StandardType[Char]` because the empty Char '' does not compile
-    def defaultValue: Either[String, Char] = Right('\u0000')
+    override def defaultValue: Either[String, Char] = Right('\u0000')
   }
 
   implicit object UUIDType extends StandardType[java.util.UUID] {
-    override def tag = Tags.UUID
-
-    def defaultValue: Either[String, java.util.UUID] = Right(java.util.UUID.randomUUID())
+    override def tag                                                = Tags.UUID
+    override def compare(x: java.util.UUID, y: java.util.UUID): Int = x.compareTo(y)
+    override def defaultValue: Either[String, java.util.UUID]       = Right(java.util.UUID.randomUUID())
   }
 
   implicit object BigDecimalType extends StandardType[java.math.BigDecimal] {
-    override def tag = Tags.BIG_DECIMAL
-
-    def defaultValue: Either[String, java.math.BigDecimal] = Right(java.math.BigDecimal.ZERO)
+    override def tag                                                            = Tags.BIG_DECIMAL
+    override def compare(x: java.math.BigDecimal, y: java.math.BigDecimal): Int = x.compareTo(y)
+    override def defaultValue: Either[String, java.math.BigDecimal]             = Right(java.math.BigDecimal.ZERO)
   }
 
   implicit object BigIntegerType extends StandardType[java.math.BigInteger] {
-    override def tag = Tags.BIG_INTEGER
-
-    def defaultValue: Either[String, java.math.BigInteger] = Right(java.math.BigInteger.ZERO)
-=======
-    override def compare(x: Unit, y: Unit): Int = 0
-    override def tag                            = Tags.UNIT
-  }
-
-  implicit object StringType extends StandardType[String] {
-    override def compare(x: String, y: String): Int = x.compareTo(y)
-    override def tag                                = Tags.STRING
-  }
-
-  implicit object BoolType extends StandardType[Boolean] {
-    override def compare(x: Boolean, y: Boolean): Int = x.compareTo(y)
-    override def tag                                  = Tags.BOOL
-  }
-
-  implicit object ShortType extends StandardType[Short] {
-    override def compare(x: Short, y: Short): Int = x.compareTo(y)
-    override def tag                              = Tags.SHORT
-  }
-
-  implicit object IntType extends StandardType[Int] {
-    override def compare(x: Int, y: Int): Int = x.compareTo(y)
-    override def tag                          = Tags.INT
-  }
-
-  implicit object LongType extends StandardType[Long] {
-    override def compare(x: Long, y: Long): Int = x.compareTo(y)
-    override def tag                            = Tags.LONG
-  }
-
-  implicit object FloatType extends StandardType[Float] {
-    override def compare(x: Float, y: Float): Int = x.compareTo(y)
-    override def tag                              = Tags.FLOAT
-  }
-
-  implicit object DoubleType extends StandardType[Double] {
-    override def compare(x: Double, y: Double): Int = x.compareTo(y)
-    override def tag                                = Tags.DOUBLE
-  }
-
-  implicit object BinaryType extends StandardType[Chunk[Byte]] {
-    override def compare(x: Chunk[Byte], y: Chunk[Byte]): Int = x.sum.compare(y.sum)
-    override def tag                                          = Tags.BINARY
-  }
-
-  implicit object CharType extends StandardType[Char] {
-    override def compare(x: Char, y: Char): Int = x.compareTo(y)
-    override def tag                            = Tags.CHAR
-  }
-
-  implicit object UUIDType extends StandardType[java.util.UUID] {
-    override def compare(x: java.util.UUID, y: java.util.UUID): Int = x.compareTo(y)
-    override def tag                                                = Tags.UUID
-  }
-
-  implicit object BigDecimalType extends StandardType[java.math.BigDecimal] {
-    override def compare(x: java.math.BigDecimal, y: java.math.BigDecimal): Int = x.compareTo(y)
-    override def tag                                                            = Tags.BIG_DECIMAL
-  }
-
-  implicit object BigIntegerType extends StandardType[java.math.BigInteger] {
-    override def compare(x: BigInteger, y: BigInteger): Int = x.compareTo(y)
-    override def tag                                        = Tags.BIG_INTEGER
->>>>>>> 150dcac8
+    override def tag                                                = Tags.BIG_INTEGER
+    override def compare(x: BigInteger, y: BigInteger): Int         = x.compareTo(y)
+    override def defaultValue: Either[String, java.math.BigInteger] = Right(java.math.BigInteger.ZERO)
   }
 
   //java.time specific types
   implicit object DayOfWeekType extends StandardType[DayOfWeek] {
-<<<<<<< HEAD
-    override def tag = Tags.DAY_OF_WEEK
-
-    def defaultValue: Either[String, DayOfWeek] =
+    <<<<<<< HEAD
+    override def tag                                      = Tags.DAY_OF_WEEK
+    override def compare(x: DayOfWeek, y: DayOfWeek): Int = x.getValue.compareTo(y.getValue)
+    override def defaultValue: Either[String, DayOfWeek] =
       Right(java.time.temporal.WeekFields.of(java.util.Locale.getDefault).getFirstDayOfWeek)
   }
 
   implicit object Month extends StandardType[java.time.Month] {
-    override def tag = Tags.MONTH
-
-    def defaultValue: Either[String, java.time.Month] = Right(java.time.Month.JANUARY)
+    override def tag                                           = Tags.MONTH
+    override def compare(x: Month, y: Month): Int              = x.getValue.compareTo(y.getValue)
+    override def defaultValue: Either[String, java.time.Month] = Right(java.time.Month.JANUARY)
   }
 
   implicit object MonthDay extends StandardType[java.time.MonthDay] {
-    override def tag = Tags.MONTH_DAY
-
-    def defaultValue: Either[String, java.time.MonthDay] = Right(java.time.MonthDay.of(java.time.Month.JANUARY, 1))
+    override def tag                                    = Tags.MONTH_DAY
+    override def compare(x: MonthDay, y: MonthDay): Int = x.compareTo(y)
+    override def defaultValue: Either[String, java.time.MonthDay] =
+      Right(java.time.MonthDay.of(java.time.Month.JANUARY, 1))
   }
 
   implicit object Period extends StandardType[java.time.Period] {
     override def tag = Tags.PERIOD
-
-    def defaultValue: Either[String, java.time.Period] = Right(java.time.Period.ZERO)
-  }
-
-  implicit object Year extends StandardType[java.time.Year] {
-    override def tag = Tags.YEAR
-
-    def defaultValue: Either[String, java.time.Year] = Right(java.time.Year.now)
-  }
-
-  implicit object YearMonth extends StandardType[java.time.YearMonth] {
-    override def tag = Tags.YEAR_MONTH
-
-    def defaultValue: Either[String, java.time.YearMonth] = Right(java.time.YearMonth.now)
-  }
-
-  implicit object ZoneId extends StandardType[java.time.ZoneId] {
-    override def tag = Tags.ZONE_ID
-
-    def defaultValue: Either[String, java.time.ZoneId] = Right(java.time.ZoneId.systemDefault)
-  }
-
-  implicit object ZoneOffset extends StandardType[java.time.ZoneOffset] {
-    override def tag = Tags.ZONE_OFFSET
-
-    def defaultValue: Either[String, java.time.ZoneOffset] = Right(java.time.ZoneOffset.UTC)
-  }
-
-  final case class Duration(temporalUnit: TemporalUnit) extends StandardType[java.time.Duration] {
-    override def tag: String = temporalUnit.toString().toUpperCase()
-
-    def defaultValue: Either[String, java.time.Duration] = Right(java.time.Duration.ZERO)
-  }
-
-  final case class Instant(formatter: DateTimeFormatter) extends StandardType[java.time.Instant] {
-    override def tag = Tags.INSTANT
-
-    def defaultValue: Either[String, java.time.Instant] = Right(java.time.Instant.EPOCH)
-  }
-
-  final case class LocalDate(formatter: DateTimeFormatter) extends StandardType[java.time.LocalDate] {
-    override def tag = Tags.LOCAL_DATE
-
-    def defaultValue: Either[String, java.time.LocalDate] = Right(java.time.LocalDate.now)
-  }
-
-  final case class LocalTime(formatter: DateTimeFormatter) extends StandardType[java.time.LocalTime] {
-    override def tag = Tags.LOCAL_TIME
-
-    def defaultValue: Either[String, java.time.LocalTime] = Right(java.time.LocalTime.MIDNIGHT)
-  }
-
-  final case class LocalDateTime(formatter: DateTimeFormatter) extends StandardType[java.time.LocalDateTime] {
-    override def tag = Tags.LOCAL_DATE_TIME
-
-    def defaultValue: Either[String, java.time.LocalDateTime] = Right(java.time.LocalDateTime.now)
-  }
-
-  final case class OffsetTime(formatter: DateTimeFormatter) extends StandardType[java.time.OffsetTime] {
-    override def tag = Tags.OFFSET_TIME
-
-    def defaultValue: Either[String, java.time.OffsetTime] = Right(java.time.OffsetTime.now)
-  }
-
-  final case class OffsetDateTime(formatter: DateTimeFormatter) extends StandardType[java.time.OffsetDateTime] {
-    override def tag = Tags.OFFSET_DATE_TIME
-
-    def defaultValue: Either[String, java.time.OffsetDateTime] = Right(java.time.OffsetDateTime.now)
-  }
-
-  final case class ZonedDateTime(formatter: DateTimeFormatter) extends StandardType[java.time.ZonedDateTime] {
-    override def tag = Tags.ZONED_DATE_TIME
-=======
-    override def compare(x: DayOfWeek, y: DayOfWeek): Int = x.getValue.compareTo(y.getValue)
-    override def tag                                      = Tags.DAY_OF_WEEK
-  }
-
-  implicit object Month extends StandardType[java.time.Month] {
-    override def compare(x: Month, y: Month): Int = x.getValue.compareTo(y.getValue)
-    override def tag                              = Tags.MONTH
-  }
-
-  implicit object MonthDay extends StandardType[java.time.MonthDay] {
-    override def compare(x: MonthDay, y: MonthDay): Int = x.compareTo(y)
-    override def tag                                    = Tags.MONTH_DAY
-  }
-
-  implicit object Period extends StandardType[java.time.Period] {
     override def compare(x: Period, y: Period): Int = {
       val startDate = time.LocalDate.of(0, 1, 1)
       startDate.plus(x).compareTo(startDate.plus(y))
     }
-    override def tag = Tags.PERIOD
+    override def defaultValue: Either[String, java.time.Period] = Right(java.time.Period.ZERO)
   }
 
   implicit object Year extends StandardType[java.time.Year] {
-    override def compare(x: Year, y: Year): Int = x.getValue.compareTo(y.getValue)
-    override def tag                            = Tags.YEAR
+    override def tag                                          = Tags.YEAR
+    override def compare(x: Year, y: Year): Int               = x.getValue.compareTo(y.getValue)
+    override def defaultValue: Either[String, java.time.Year] = Right(java.time.Year.now)
   }
 
   implicit object YearMonth extends StandardType[java.time.YearMonth] {
-    override def compare(x: YearMonth, y: YearMonth): Int = x.compareTo(y)
-    override def tag                                      = Tags.YEAR_MONTH
+    override def tag                                               = Tags.YEAR_MONTH
+    override def compare(x: YearMonth, y: YearMonth): Int          = x.compareTo(y)
+    override def defaultValue: Either[String, java.time.YearMonth] = Right(java.time.YearMonth.now)
   }
 
   implicit object ZoneId extends StandardType[java.time.ZoneId] {
-    override def compare(x: ZoneId, y: ZoneId): Int = x.getId.compareTo(y.getId) //TODO is there a better comparison
-    override def tag                                = Tags.ZONE_ID
+    override def tag                                            = Tags.ZONE_ID
+    override def compare(x: ZoneId, y: ZoneId): Int             = x.getId.compareTo(y.getId) // TODO is there a better comparison
+    override def defaultValue: Either[String, java.time.ZoneId] = Right(java.time.ZoneId.systemDefault)
   }
 
   implicit object ZoneOffset extends StandardType[java.time.ZoneOffset] {
-    override def compare(x: ZoneOffset, y: ZoneOffset): Int = x.compareTo(y)
-    override def tag                                        = Tags.ZONE_OFFSET
+    override def tag                                                = Tags.ZONE_OFFSET
+    override def compare(x: ZoneOffset, y: ZoneOffset): Int         = x.compareTo(y)
+    override def defaultValue: Either[String, java.time.ZoneOffset] = Right(java.time.ZoneOffset.UTC)
   }
 
   final case class Duration(temporalUnit: TemporalUnit) extends StandardType[java.time.Duration] {
+    override def tag: String                                      = temporalUnit.toString().toUpperCase()
     override def compare(x: time.Duration, y: time.Duration): Int = x.compareTo(y)
-    override def tag: String                                      = temporalUnit.toString().toUpperCase()
+    override def defaultValue: Either[String, java.time.Duration] = Right(java.time.Duration.ZERO)
   }
 
   final case class Instant(formatter: DateTimeFormatter) extends StandardType[java.time.Instant] {
-    override def compare(x: time.Instant, y: time.Instant): Int = x.compareTo(y)
-    override def tag                                            = Tags.INSTANT
+    override def tag                                             = Tags.INSTANT
+    override def compare(x: time.Instant, y: time.Instant): Int  = x.compareTo(y)
+    override def defaultValue: Either[String, java.time.Instant] = Right(java.time.Instant.EPOCH)
   }
 
   final case class LocalDate(formatter: DateTimeFormatter) extends StandardType[java.time.LocalDate] {
+    override def tag                                                = Tags.LOCAL_DATE
     override def compare(x: time.LocalDate, y: time.LocalDate): Int = x.compareTo(y)
-    override def tag                                                = Tags.LOCAL_DATE
+    override def defaultValue: Either[String, java.time.LocalDate]  = Right(java.time.LocalDate.now)
   }
 
   final case class LocalTime(formatter: DateTimeFormatter) extends StandardType[java.time.LocalTime] {
+    override def tag                                                = Tags.LOCAL_TIME
     override def compare(x: time.LocalTime, y: time.LocalTime): Int = x.compareTo(y)
-    override def tag                                                = Tags.LOCAL_TIME
+    override def defaultValue: Either[String, java.time.LocalTime]  = Right(java.time.LocalTime.MIDNIGHT)
   }
 
   final case class LocalDateTime(formatter: DateTimeFormatter) extends StandardType[java.time.LocalDateTime] {
+    override def tag                                                        = Tags.LOCAL_DATE_TIME
     override def compare(x: time.LocalDateTime, y: time.LocalDateTime): Int = x.compareTo(y)
-    override def tag                                                        = Tags.LOCAL_DATE_TIME
+    override def defaultValue: Either[String, java.time.LocalDateTime]      = Right(java.time.LocalDateTime.now)
   }
 
   final case class OffsetTime(formatter: DateTimeFormatter) extends StandardType[java.time.OffsetTime] {
+    override def tag                                                  = Tags.OFFSET_TIME
     override def compare(x: time.OffsetTime, y: time.OffsetTime): Int = x.compareTo(y)
-    override def tag                                                  = Tags.OFFSET_TIME
+    override def defaultValue: Either[String, java.time.OffsetTime]   = Right(java.time.OffsetTime.now)
   }
 
   final case class OffsetDateTime(formatter: DateTimeFormatter) extends StandardType[java.time.OffsetDateTime] {
+    override def tag                                                          = Tags.OFFSET_DATE_TIME
     override def compare(x: time.OffsetDateTime, y: time.OffsetDateTime): Int = x.compareTo(y)
-    override def tag                                                          = Tags.OFFSET_DATE_TIME
+    override def defaultValue: Either[String, java.time.OffsetDateTime]       = Right(java.time.OffsetDateTime.now)
   }
 
   final case class ZonedDateTime(formatter: DateTimeFormatter) extends StandardType[java.time.ZonedDateTime] {
+    override def tag                                                        = Tags.ZONED_DATE_TIME
     override def compare(x: time.ZonedDateTime, y: time.ZonedDateTime): Int = x.compareTo(y)
-    override def tag                                                        = Tags.ZONED_DATE_TIME
-  }
->>>>>>> 150dcac8
-
-    def defaultValue: Either[String, java.time.ZonedDateTime] = Right(java.time.ZonedDateTime.now)
+    override def defaultValue: Either[String, java.time.ZonedDateTime]      = Right(java.time.ZonedDateTime.now)
   }
 }
 
