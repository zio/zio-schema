--- conflicted
+++ resolved
@@ -86,7 +86,6 @@
   def fromTemporalUnits(units: String): Option[StandardType[java.time.Duration]] =
     ChronoUnit.values().find(_.toString == units).map(Duration(_))
 
-<<<<<<< HEAD
   implicit object UnitType extends StandardType[Unit] {
     override def compare(x: Unit, y: Unit): Int = 0
     override def tag                            = Tags.UNIT
@@ -137,23 +136,16 @@
     override def tag                            = Tags.CHAR
   }
 
+  implicit object UUIDType extends StandardType[java.util.UUID]{
+    override def compare(x: java.util.UUID, y: java.util.UUID): Int = x.compareTo(y)
+    override def tag                            = Tags.UUID
+  }
+
+
   implicit object BigDecimalType extends StandardType[java.math.BigDecimal] {
     override def compare(x: java.math.BigDecimal, y: java.math.BigDecimal): Int = x.compareTo(y)
     override def tag                                                            = Tags.BIG_DECIMAL
   }
-=======
-  implicit object UnitType   extends StandardType[Unit]           { override def tag = Tags.UNIT   }
-  implicit object StringType extends StandardType[String]         { override def tag = Tags.STRING }
-  implicit object BoolType   extends StandardType[Boolean]        { override def tag = Tags.BOOL   }
-  implicit object ShortType  extends StandardType[Short]          { override def tag = Tags.SHORT  }
-  implicit object IntType    extends StandardType[Int]            { override def tag = Tags.INT    }
-  implicit object LongType   extends StandardType[Long]           { override def tag = Tags.LONG   }
-  implicit object FloatType  extends StandardType[Float]          { override def tag = Tags.FLOAT  }
-  implicit object DoubleType extends StandardType[Double]         { override def tag = Tags.DOUBLE }
-  implicit object BinaryType extends StandardType[Chunk[Byte]]    { override def tag = Tags.BINARY }
-  implicit object CharType   extends StandardType[Char]           { override def tag = Tags.CHAR   }
-  implicit object UUIDType   extends StandardType[java.util.UUID] { override def tag = Tags.UUID   }
->>>>>>> 789a00da
 
   implicit object BigIntegerType extends StandardType[java.math.BigInteger] {
     override def compare(x: BigInteger, y: BigInteger): Int = x.compareTo(y)
