package zio.schema

import java.math.{ BigDecimal, BigInteger }
import java.time._
import java.time.format.DateTimeFormatter
import java.util.UUID

import scala.collection.immutable.ListMap

import zio.Chunk
import zio.schema.meta.{ MetaSchema, Migration }

sealed trait DynamicValue {
  self =>

  def transform(transforms: Chunk[Migration]): Either[String, DynamicValue] =
    transforms.foldRight[Either[String, DynamicValue]](Right(self)) {
      case (transform, Right(value)) => transform.migrate(value)
      case (_, error @ Left(_))      => error
    }

  def toTypedValue[A](implicit schema: Schema[A]): Either[String, A] =
    toTypedValueLazyError.left.map(_.apply())

  def toTypedValueOption[A](implicit schema: Schema[A]): Option[A] =
    toTypedValueLazyError.toOption

  private def toTypedValueLazyError[A](implicit schema: Schema[A]): Either[() => String, A] =
    (self, schema) match {
      case (DynamicValue.Primitive(value, p), Schema.Primitive(p2, _)) if p == p2 =>
        Right(value.asInstanceOf[A])

      case (DynamicValue.Record(_, values), Schema.GenericRecord(_, structure, _)) =>
        DynamicValue.decodeStructure(values, structure.toChunk).asInstanceOf[Either[() => String, A]]

      case (DynamicValue.Record(_, values), s: Schema.Record[A]) =>
        DynamicValue
          .decodeStructure(values, s.structure)
          .map(m => Chunk.fromIterable(m.values))
          .flatMap(values => s.rawConstruct(values).left.map(err => () => err))

      case (DynamicValue.Enumeration(_, (key, value)), s: Schema.Enum[A]) =>
        s.structure.get(key) match {
          case Some(schema) => value.toTypedValueLazyError(schema).asInstanceOf[Either[() => String, A]]
          case None         => Left(() => s"Failed to find case $key in enumN $s")
        }

      case (DynamicValue.LeftValue(value), Schema.Either(schema1, _, _)) =>
        value.toTypedValueLazyError(schema1).map(Left(_))

      case (DynamicValue.RightValue(value), Schema.Either(_, schema1, _)) =>
        value.toTypedValueLazyError(schema1).map(Right(_))

      case (DynamicValue.Tuple(leftValue, rightValue), Schema.Tuple2(leftSchema, rightSchema, _)) =>
        val typedLeft  = leftValue.toTypedValueLazyError(leftSchema)
        val typedRight = rightValue.toTypedValueLazyError(rightSchema)
        (typedLeft, typedRight) match {
          case (Left(e1), Left(e2)) =>
            Left(() => s"Converting generic tuple to typed value failed with errors ${e1()} and ${e2()}")
          case (_, Left(e))         => Left(e)
          case (Left(e), _)         => Left(e)
          case (Right(a), Right(b)) => Right(a -> b)
        }

      case (DynamicValue.Sequence(values), schema: Schema.Sequence[col, t, _]) =>
        values
          .foldLeft[Either[() => String, Chunk[t]]](Right[() => String, Chunk[t]](Chunk.empty)) {
            case (err @ Left(_), _) => err
            case (Right(values), value) =>
              value.toTypedValueLazyError(schema.schemaA).map(values :+ _)
          }
          .map(schema.fromChunk)

      case (DynamicValue.SetValue(values), schema: Schema.Set[t]) =>
        values.foldLeft[Either[() => String, Set[t]]](Right[() => String, Set[t]](Set.empty)) {
          case (err @ Left(_), _) => err
          case (Right(values), value) =>
            value.toTypedValueLazyError(schema.elementSchema).map(values + _)
        }

      case (DynamicValue.SomeValue(value), Schema.Optional(schema: Schema[_], _)) =>
        value.toTypedValueLazyError(schema).map(Some(_))

      case (DynamicValue.NoneValue, Schema.Optional(_, _)) =>
        Right(None)

      case (value, Schema.Transform(schema, f, _, _, _)) =>
        value.toTypedValueLazyError(schema).flatMap(value => f(value).left.map(err => () => err))

      case (DynamicValue.Dictionary(entries), schema: Schema.Map[k, v]) =>
        entries.foldLeft[Either[() => String, Map[k, v]]](Right[() => String, Map[k, v]](Map.empty)) {
          case (err @ Left(_), _) => err
          case (Right(map), entry) => {
            for {
              key   <- entry._1.toTypedValueLazyError(schema.keySchema)
              value <- entry._2.toTypedValueLazyError(schema.valueSchema)
            } yield map ++ Map(key -> value)
          }
        }

      case (_, l @ Schema.Lazy(_)) =>
        toTypedValueLazyError(l.schema)

      case (DynamicValue.Error(message), _) =>
        Left(() => message)

      case (DynamicValue.Tuple(dyn, DynamicValue.DynamicAst(ast)), _) =>
        val valueSchema = ast.toSchema.asInstanceOf[Schema[Any]]
        dyn.toTypedValueLazyError(valueSchema).map(a => (a -> valueSchema).asInstanceOf[A])

      case (dyn, Schema.Dynamic(_)) => Right(dyn)

      case _ =>
        Left(() => s"Failed to cast $self to schema $schema")
    }

}

object DynamicValue {

  //scalafmt: { maxColumn = 400 }
  def fromSchemaAndValue[A](schema: Schema[A], value: A): DynamicValue =
    schema match {

      case l @ Schema.Lazy(_) => fromSchemaAndValue(l.schema, value)

      case Schema.Primitive(p, _) => DynamicValue.Primitive(value, p)

      case Schema.GenericRecord(id, structure, _) =>
        val map: ListMap[String, _] = value
        DynamicValue.Record(
          id,
          ListMap.empty ++ structure.toChunk.map {
            case Schema.Field(key, schema: Schema[a], _, _) =>
              key -> fromSchemaAndValue(schema, map(key).asInstanceOf[a])
          }
        )

      case Schema.Enum1(id, case1, _) =>
        DynamicValue.Enumeration(id, case1.id -> fromSchemaAndValue(case1.schema, case1.unsafeDeconstruct(value)))

      case Schema.Enum2(id, case1, case2, _) =>
        (case1.deconstruct(value), case2.deconstruct(value)) match {
          case (Some(v1), _) => DynamicValue.Enumeration(id, case1.id -> fromSchemaAndValue(case1.schema, v1))
          case (_, Some(v2)) => DynamicValue.Enumeration(id, case2.id -> fromSchemaAndValue(case2.schema, v2))
          //This should never happen unless someone manually builds an Enum and doesn't include all cases
          case _ => DynamicValue.NoneValue
        }

      case Schema.Enum3(id, case1, case2, case3, _) =>
        (case1.deconstruct(value), case2.deconstruct(value), case3.deconstruct(value)) match {
          case (Some(v1), _, _) => DynamicValue.Enumeration(id, case1.id -> fromSchemaAndValue(case1.schema, v1))
          case (_, Some(v2), _) => DynamicValue.Enumeration(id, case2.id -> fromSchemaAndValue(case2.schema, v2))
          case (_, _, Some(v3)) => DynamicValue.Enumeration(id, case3.id -> fromSchemaAndValue(case3.schema, v3))
          //This should never happen unless someone manually builds an Enum and doesn't include all cases
          case _ => DynamicValue.NoneValue
        }

      case Schema.Enum4(id, case1, case2, case3, case4, _) =>
        (case1.deconstruct(value), case2.deconstruct(value), case3.deconstruct(value), case4.deconstruct(value)) match {
          case (Some(v1), _, _, _) => DynamicValue.Enumeration(id, case1.id -> fromSchemaAndValue(case1.schema, v1))
          case (_, Some(v2), _, _) => DynamicValue.Enumeration(id, case2.id -> fromSchemaAndValue(case2.schema, v2))
          case (_, _, Some(v3), _) => DynamicValue.Enumeration(id, case3.id -> fromSchemaAndValue(case3.schema, v3))
          case (_, _, _, Some(v4)) => DynamicValue.Enumeration(id, case4.id -> fromSchemaAndValue(case4.schema, v4))
          //This should never happen unless someone manually builds an Enum and doesn't include all cases
          case _ => DynamicValue.NoneValue
        }

      case Schema.Enum5(id, case1, case2, case3, case4, case5, _) =>
        (
          case1.deconstruct(value),
          case2.deconstruct(value),
          case3.deconstruct(value),
          case4.deconstruct(value),
          case5.deconstruct(value)
        ) match {
          case (Some(v1), _, _, _, _) => DynamicValue.Enumeration(id, case1.id -> fromSchemaAndValue(case1.schema, v1))
          case (_, Some(v2), _, _, _) => DynamicValue.Enumeration(id, case2.id -> fromSchemaAndValue(case2.schema, v2))
          case (_, _, Some(v3), _, _) => DynamicValue.Enumeration(id, case3.id -> fromSchemaAndValue(case3.schema, v3))
          case (_, _, _, Some(v4), _) => DynamicValue.Enumeration(id, case4.id -> fromSchemaAndValue(case4.schema, v4))
          case (_, _, _, _, Some(v5)) => DynamicValue.Enumeration(id, case5.id -> fromSchemaAndValue(case5.schema, v5))
          //This should never happen unless someone manually builds an Enum and doesn't include all cases
          case _ => DynamicValue.NoneValue
        }

      case Schema.Enum6(id, case1, case2, case3, case4, case5, case6, _) =>
        (
          case1.deconstruct(value),
          case2.deconstruct(value),
          case3.deconstruct(value),
          case4.deconstruct(value),
          case5.deconstruct(value),
          case6.deconstruct(value)
        ) match {
          case (Some(v1), _, _, _, _, _) => DynamicValue.Enumeration(id, case1.id -> fromSchemaAndValue(case1.schema, v1))
          case (_, Some(v2), _, _, _, _) => DynamicValue.Enumeration(id, case2.id -> fromSchemaAndValue(case2.schema, v2))
          case (_, _, Some(v3), _, _, _) => DynamicValue.Enumeration(id, case3.id -> fromSchemaAndValue(case3.schema, v3))
          case (_, _, _, Some(v4), _, _) => DynamicValue.Enumeration(id, case4.id -> fromSchemaAndValue(case4.schema, v4))
          case (_, _, _, _, Some(v5), _) => DynamicValue.Enumeration(id, case5.id -> fromSchemaAndValue(case5.schema, v5))
          case (_, _, _, _, _, Some(v6)) => DynamicValue.Enumeration(id, case6.id -> fromSchemaAndValue(case6.schema, v6))
          //This should never happen unless someone manually builds an Enum and doesn't include all cases
          case _ => DynamicValue.NoneValue
        }

      case Schema.Enum7(id, case1, case2, case3, case4, case5, case6, case7, _) =>
        (
          case1.deconstruct(value),
          case2.deconstruct(value),
          case3.deconstruct(value),
          case4.deconstruct(value),
          case5.deconstruct(value),
          case6.deconstruct(value),
          case7.deconstruct(value)
        ) match {
          case (Some(v1), _, _, _, _, _, _) => DynamicValue.Enumeration(id, case1.id -> fromSchemaAndValue(case1.schema, v1))
          case (_, Some(v2), _, _, _, _, _) => DynamicValue.Enumeration(id, case2.id -> fromSchemaAndValue(case2.schema, v2))
          case (_, _, Some(v3), _, _, _, _) => DynamicValue.Enumeration(id, case3.id -> fromSchemaAndValue(case3.schema, v3))
          case (_, _, _, Some(v4), _, _, _) => DynamicValue.Enumeration(id, case4.id -> fromSchemaAndValue(case4.schema, v4))
          case (_, _, _, _, Some(v5), _, _) => DynamicValue.Enumeration(id, case5.id -> fromSchemaAndValue(case5.schema, v5))
          case (_, _, _, _, _, Some(v6), _) => DynamicValue.Enumeration(id, case6.id -> fromSchemaAndValue(case6.schema, v6))
          case (_, _, _, _, _, _, Some(v7)) => DynamicValue.Enumeration(id, case7.id -> fromSchemaAndValue(case7.schema, v7))
          //This should never happen unless someone manually builds an Enum and doesn't include all cases
          case _ => DynamicValue.NoneValue
        }

      case Schema.Enum8(id, case1, case2, case3, case4, case5, case6, case7, case8, _) =>
        (
          case1.deconstruct(value),
          case2.deconstruct(value),
          case3.deconstruct(value),
          case4.deconstruct(value),
          case5.deconstruct(value),
          case6.deconstruct(value),
          case7.deconstruct(value),
          case8.deconstruct(value)
        ) match {
          case (Some(v1), _, _, _, _, _, _, _) =>
            DynamicValue.Enumeration(id, case1.id -> fromSchemaAndValue(case1.schema, v1))
          case (_, Some(v2), _, _, _, _, _, _) =>
            DynamicValue.Enumeration(id, case2.id -> fromSchemaAndValue(case2.schema, v2))
          case (_, _, Some(v3), _, _, _, _, _) =>
            DynamicValue.Enumeration(id, case3.id -> fromSchemaAndValue(case3.schema, v3))
          case (_, _, _, Some(v4), _, _, _, _) =>
            DynamicValue.Enumeration(id, case4.id -> fromSchemaAndValue(case4.schema, v4))
          case (_, _, _, _, Some(v5), _, _, _) =>
            DynamicValue.Enumeration(id, case5.id -> fromSchemaAndValue(case5.schema, v5))
          case (_, _, _, _, _, Some(v6), _, _) =>
            DynamicValue.Enumeration(id, case6.id -> fromSchemaAndValue(case6.schema, v6))
          case (_, _, _, _, _, _, Some(v7), _) =>
            DynamicValue.Enumeration(id, case7.id -> fromSchemaAndValue(case7.schema, v7))
          case (_, _, _, _, _, _, _, Some(v8)) =>
            DynamicValue.Enumeration(id, case8.id -> fromSchemaAndValue(case8.schema, v8))
          //This should never happen unless someone manually builds an Enum and doesn't include all cases
          case _ => DynamicValue.NoneValue
        }

      case Schema.Enum9(id, case1, case2, case3, case4, case5, case6, case7, case8, case9, _) =>
        (
          case1.deconstruct(value),
          case2.deconstruct(value),
          case3.deconstruct(value),
          case4.deconstruct(value),
          case5.deconstruct(value),
          case6.deconstruct(value),
          case7.deconstruct(value),
          case8.deconstruct(value),
          case9.deconstruct(value)
        ) match {
          case (Some(v1), _, _, _, _, _, _, _, _) =>
            DynamicValue.Enumeration(id, case1.id -> fromSchemaAndValue(case1.schema, v1))
          case (_, Some(v2), _, _, _, _, _, _, _) =>
            DynamicValue.Enumeration(id, case2.id -> fromSchemaAndValue(case2.schema, v2))
          case (_, _, Some(v3), _, _, _, _, _, _) =>
            DynamicValue.Enumeration(id, case3.id -> fromSchemaAndValue(case3.schema, v3))
          case (_, _, _, Some(v4), _, _, _, _, _) =>
            DynamicValue.Enumeration(id, case4.id -> fromSchemaAndValue(case4.schema, v4))
          case (_, _, _, _, Some(v5), _, _, _, _) =>
            DynamicValue.Enumeration(id, case5.id -> fromSchemaAndValue(case5.schema, v5))
          case (_, _, _, _, _, Some(v6), _, _, _) =>
            DynamicValue.Enumeration(id, case6.id -> fromSchemaAndValue(case6.schema, v6))
          case (_, _, _, _, _, _, Some(v7), _, _) =>
            DynamicValue.Enumeration(id, case7.id -> fromSchemaAndValue(case7.schema, v7))
          case (_, _, _, _, _, _, _, Some(v8), _) =>
            DynamicValue.Enumeration(id, case8.id -> fromSchemaAndValue(case8.schema, v8))
          case (_, _, _, _, _, _, _, _, Some(v9)) =>
            DynamicValue.Enumeration(id, case9.id -> fromSchemaAndValue(case9.schema, v9))
          //This should never happen unless someone manually builds an Enum and doesn't include all cases
          case _ => DynamicValue.NoneValue
        }

      case Schema.Enum10(id, case1, case2, case3, case4, case5, case6, case7, case8, case9, case10, _) =>
        (
          case1.deconstruct(value),
          case2.deconstruct(value),
          case3.deconstruct(value),
          case4.deconstruct(value),
          case5.deconstruct(value),
          case6.deconstruct(value),
          case7.deconstruct(value),
          case8.deconstruct(value),
          case9.deconstruct(value),
          case10.deconstruct(value)
        ) match {
          case (Some(v1), _, _, _, _, _, _, _, _, _) =>
            DynamicValue.Enumeration(id, case1.id -> fromSchemaAndValue(case1.schema, v1))
          case (_, Some(v2), _, _, _, _, _, _, _, _) =>
            DynamicValue.Enumeration(id, case2.id -> fromSchemaAndValue(case2.schema, v2))
          case (_, _, Some(v3), _, _, _, _, _, _, _) =>
            DynamicValue.Enumeration(id, case3.id -> fromSchemaAndValue(case3.schema, v3))
          case (_, _, _, Some(v4), _, _, _, _, _, _) =>
            DynamicValue.Enumeration(id, case4.id -> fromSchemaAndValue(case4.schema, v4))
          case (_, _, _, _, Some(v5), _, _, _, _, _) =>
            DynamicValue.Enumeration(id, case5.id -> fromSchemaAndValue(case5.schema, v5))
          case (_, _, _, _, _, Some(v6), _, _, _, _) =>
            DynamicValue.Enumeration(id, case6.id -> fromSchemaAndValue(case6.schema, v6))
          case (_, _, _, _, _, _, Some(v7), _, _, _) =>
            DynamicValue.Enumeration(id, case7.id -> fromSchemaAndValue(case7.schema, v7))
          case (_, _, _, _, _, _, _, Some(v8), _, _) =>
            DynamicValue.Enumeration(id, case8.id -> fromSchemaAndValue(case8.schema, v8))
          case (_, _, _, _, _, _, _, _, Some(v9), _) =>
            DynamicValue.Enumeration(id, case9.id -> fromSchemaAndValue(case9.schema, v9))
          case (_, _, _, _, _, _, _, _, _, Some(v10)) =>
            DynamicValue.Enumeration(id, case10.id -> fromSchemaAndValue(case10.schema, v10))
          //This should never happen unless someone manually builds an Enum and doesn't include all cases
          case _ => DynamicValue.NoneValue
        }

      case Schema.Enum11(id, case1, case2, case3, case4, case5, case6, case7, case8, case9, case10, case11, _) =>
        (
          case1.deconstruct(value),
          case2.deconstruct(value),
          case3.deconstruct(value),
          case4.deconstruct(value),
          case5.deconstruct(value),
          case6.deconstruct(value),
          case7.deconstruct(value),
          case8.deconstruct(value),
          case9.deconstruct(value),
          case10.deconstruct(value),
          case11.deconstruct(value)
        ) match {
          case (Some(v1), _, _, _, _, _, _, _, _, _, _) =>
            DynamicValue.Enumeration(id, case1.id -> fromSchemaAndValue(case1.schema, v1))
          case (_, Some(v2), _, _, _, _, _, _, _, _, _) =>
            DynamicValue.Enumeration(id, case2.id -> fromSchemaAndValue(case2.schema, v2))
          case (_, _, Some(v3), _, _, _, _, _, _, _, _) =>
            DynamicValue.Enumeration(id, case3.id -> fromSchemaAndValue(case3.schema, v3))
          case (_, _, _, Some(v4), _, _, _, _, _, _, _) =>
            DynamicValue.Enumeration(id, case4.id -> fromSchemaAndValue(case4.schema, v4))
          case (_, _, _, _, Some(v5), _, _, _, _, _, _) =>
            DynamicValue.Enumeration(id, case5.id -> fromSchemaAndValue(case5.schema, v5))
          case (_, _, _, _, _, Some(v6), _, _, _, _, _) =>
            DynamicValue.Enumeration(id, case6.id -> fromSchemaAndValue(case6.schema, v6))
          case (_, _, _, _, _, _, Some(v7), _, _, _, _) =>
            DynamicValue.Enumeration(id, case7.id -> fromSchemaAndValue(case7.schema, v7))
          case (_, _, _, _, _, _, _, Some(v8), _, _, _) =>
            DynamicValue.Enumeration(id, case8.id -> fromSchemaAndValue(case8.schema, v8))
          case (_, _, _, _, _, _, _, _, Some(v9), _, _) =>
            DynamicValue.Enumeration(id, case9.id -> fromSchemaAndValue(case9.schema, v9))
          case (_, _, _, _, _, _, _, _, _, Some(v10), _) =>
            DynamicValue.Enumeration(id, case10.id -> fromSchemaAndValue(case10.schema, v10))
          case (_, _, _, _, _, _, _, _, _, _, Some(v11)) =>
            DynamicValue.Enumeration(id, case11.id -> fromSchemaAndValue(case11.schema, v11))
          //This should never happen unless someone manually builds an Enum and doesn't include all cases
          case _ => DynamicValue.NoneValue
        }

      case Schema.Enum12(id, case1, case2, case3, case4, case5, case6, case7, case8, case9, case10, case11, case12, _) =>
        (
          case1.deconstruct(value),
          case2.deconstruct(value),
          case3.deconstruct(value),
          case4.deconstruct(value),
          case5.deconstruct(value),
          case6.deconstruct(value),
          case7.deconstruct(value),
          case8.deconstruct(value),
          case9.deconstruct(value),
          case10.deconstruct(value),
          case11.deconstruct(value),
          case12.deconstruct(value)
        ) match {
          case (Some(v1), _, _, _, _, _, _, _, _, _, _, _) =>
            DynamicValue.Enumeration(id, case1.id -> fromSchemaAndValue(case1.schema, v1))
          case (_, Some(v2), _, _, _, _, _, _, _, _, _, _) =>
            DynamicValue.Enumeration(id, case2.id -> fromSchemaAndValue(case2.schema, v2))
          case (_, _, Some(v3), _, _, _, _, _, _, _, _, _) =>
            DynamicValue.Enumeration(id, case3.id -> fromSchemaAndValue(case3.schema, v3))
          case (_, _, _, Some(v4), _, _, _, _, _, _, _, _) =>
            DynamicValue.Enumeration(id, case4.id -> fromSchemaAndValue(case4.schema, v4))
          case (_, _, _, _, Some(v5), _, _, _, _, _, _, _) =>
            DynamicValue.Enumeration(id, case5.id -> fromSchemaAndValue(case5.schema, v5))
          case (_, _, _, _, _, Some(v6), _, _, _, _, _, _) =>
            DynamicValue.Enumeration(id, case6.id -> fromSchemaAndValue(case6.schema, v6))
          case (_, _, _, _, _, _, Some(v7), _, _, _, _, _) =>
            DynamicValue.Enumeration(id, case7.id -> fromSchemaAndValue(case7.schema, v7))
          case (_, _, _, _, _, _, _, Some(v8), _, _, _, _) =>
            DynamicValue.Enumeration(id, case8.id -> fromSchemaAndValue(case8.schema, v8))
          case (_, _, _, _, _, _, _, _, Some(v9), _, _, _) =>
            DynamicValue.Enumeration(id, case9.id -> fromSchemaAndValue(case9.schema, v9))
          case (_, _, _, _, _, _, _, _, _, Some(v10), _, _) =>
            DynamicValue.Enumeration(id, case10.id -> fromSchemaAndValue(case10.schema, v10))
          case (_, _, _, _, _, _, _, _, _, _, Some(v11), _) =>
            DynamicValue.Enumeration(id, case11.id -> fromSchemaAndValue(case11.schema, v11))
          case (_, _, _, _, _, _, _, _, _, _, _, Some(v12)) =>
            DynamicValue.Enumeration(id, case12.id -> fromSchemaAndValue(case12.schema, v12))
          //This should never happen unless someone manually builds an Enum and doesn't include all cases
          case _ => DynamicValue.NoneValue
        }

      case Schema.Enum13(id, case1, case2, case3, case4, case5, case6, case7, case8, case9, case10, case11, case12, case13, _) =>
        (case1.deconstruct(value), case2.deconstruct(value), case3.deconstruct(value), case4.deconstruct(value), case5.deconstruct(value), case6.deconstruct(value), case7.deconstruct(value), case8.deconstruct(value), case9.deconstruct(value), case10.deconstruct(value), case11.deconstruct(value), case12.deconstruct(value), case13.deconstruct(value)) match {
          case (Some(v1), _, _, _, _, _, _, _, _, _, _, _, _) =>
            DynamicValue.Enumeration(id, case1.id -> fromSchemaAndValue(case1.schema, v1))
          case (_, Some(v2), _, _, _, _, _, _, _, _, _, _, _) =>
            DynamicValue.Enumeration(id, case2.id -> fromSchemaAndValue(case2.schema, v2))
          case (_, _, Some(v3), _, _, _, _, _, _, _, _, _, _) =>
            DynamicValue.Enumeration(id, case3.id -> fromSchemaAndValue(case3.schema, v3))
          case (_, _, _, Some(v4), _, _, _, _, _, _, _, _, _) =>
            DynamicValue.Enumeration(id, case4.id -> fromSchemaAndValue(case4.schema, v4))
          case (_, _, _, _, Some(v5), _, _, _, _, _, _, _, _) =>
            DynamicValue.Enumeration(id, case5.id -> fromSchemaAndValue(case5.schema, v5))
          case (_, _, _, _, _, Some(v6), _, _, _, _, _, _, _) =>
            DynamicValue.Enumeration(id, case6.id -> fromSchemaAndValue(case6.schema, v6))
          case (_, _, _, _, _, _, Some(v7), _, _, _, _, _, _) =>
            DynamicValue.Enumeration(id, case7.id -> fromSchemaAndValue(case7.schema, v7))
          case (_, _, _, _, _, _, _, Some(v8), _, _, _, _, _) =>
            DynamicValue.Enumeration(id, case8.id -> fromSchemaAndValue(case8.schema, v8))
          case (_, _, _, _, _, _, _, _, Some(v9), _, _, _, _) =>
            DynamicValue.Enumeration(id, case9.id -> fromSchemaAndValue(case9.schema, v9))
          case (_, _, _, _, _, _, _, _, _, Some(v10), _, _, _) =>
            DynamicValue.Enumeration(id, case10.id -> fromSchemaAndValue(case10.schema, v10))
          case (_, _, _, _, _, _, _, _, _, _, Some(v11), _, _) =>
            DynamicValue.Enumeration(id, case11.id -> fromSchemaAndValue(case11.schema, v11))
          case (_, _, _, _, _, _, _, _, _, _, _, Some(v12), _) =>
            DynamicValue.Enumeration(id, case12.id -> fromSchemaAndValue(case12.schema, v12))
          case (_, _, _, _, _, _, _, _, _, _, _, _, Some(v13)) =>
            DynamicValue.Enumeration(id, case13.id -> fromSchemaAndValue(case13.schema, v13))
          //This should never happen unless someone manually builds an Enum and doesn't include all cases
          case _ => DynamicValue.NoneValue
        }

      case Schema.Enum14(id, case1, case2, case3, case4, case5, case6, case7, case8, case9, case10, case11, case12, case13, case14, _) =>
        (case1.deconstruct(value), case2.deconstruct(value), case3.deconstruct(value), case4.deconstruct(value), case5.deconstruct(value), case6.deconstruct(value), case7.deconstruct(value), case8.deconstruct(value), case9.deconstruct(value), case10.deconstruct(value), case11.deconstruct(value), case12.deconstruct(value), case13.deconstruct(value), case14.deconstruct(value)) match {
          case (Some(v1), _, _, _, _, _, _, _, _, _, _, _, _, _) =>
            DynamicValue.Enumeration(id, case1.id -> fromSchemaAndValue(case1.schema, v1))
          case (_, Some(v2), _, _, _, _, _, _, _, _, _, _, _, _) =>
            DynamicValue.Enumeration(id, case2.id -> fromSchemaAndValue(case2.schema, v2))
          case (_, _, Some(v3), _, _, _, _, _, _, _, _, _, _, _) =>
            DynamicValue.Enumeration(id, case3.id -> fromSchemaAndValue(case3.schema, v3))
          case (_, _, _, Some(v4), _, _, _, _, _, _, _, _, _, _) =>
            DynamicValue.Enumeration(id, case4.id -> fromSchemaAndValue(case4.schema, v4))
          case (_, _, _, _, Some(v5), _, _, _, _, _, _, _, _, _) =>
            DynamicValue.Enumeration(id, case5.id -> fromSchemaAndValue(case5.schema, v5))
          case (_, _, _, _, _, Some(v6), _, _, _, _, _, _, _, _) =>
            DynamicValue.Enumeration(id, case6.id -> fromSchemaAndValue(case6.schema, v6))
          case (_, _, _, _, _, _, Some(v7), _, _, _, _, _, _, _) =>
            DynamicValue.Enumeration(id, case7.id -> fromSchemaAndValue(case7.schema, v7))
          case (_, _, _, _, _, _, _, Some(v8), _, _, _, _, _, _) =>
            DynamicValue.Enumeration(id, case8.id -> fromSchemaAndValue(case8.schema, v8))
          case (_, _, _, _, _, _, _, _, Some(v9), _, _, _, _, _) =>
            DynamicValue.Enumeration(id, case9.id -> fromSchemaAndValue(case9.schema, v9))
          case (_, _, _, _, _, _, _, _, _, Some(v10), _, _, _, _) =>
            DynamicValue.Enumeration(id, case10.id -> fromSchemaAndValue(case10.schema, v10))
          case (_, _, _, _, _, _, _, _, _, _, Some(v11), _, _, _) =>
            DynamicValue.Enumeration(id, case11.id -> fromSchemaAndValue(case11.schema, v11))
          case (_, _, _, _, _, _, _, _, _, _, _, Some(v12), _, _) =>
            DynamicValue.Enumeration(id, case12.id -> fromSchemaAndValue(case12.schema, v12))
          case (_, _, _, _, _, _, _, _, _, _, _, _, Some(v13), _) =>
            DynamicValue.Enumeration(id, case13.id -> fromSchemaAndValue(case13.schema, v13))
          case (_, _, _, _, _, _, _, _, _, _, _, _, _, Some(v14)) =>
            DynamicValue.Enumeration(id, case14.id -> fromSchemaAndValue(case14.schema, v14))
          //This should never happen unless someone manually builds an Enum and doesn't include all cases
          case _ => DynamicValue.NoneValue
        }

      case Schema.Enum15(id, case1, case2, case3, case4, case5, case6, case7, case8, case9, case10, case11, case12, case13, case14, case15, _) =>
        (
          case1.deconstruct(value),
          case2.deconstruct(value),
          case3.deconstruct(value),
          case4.deconstruct(value),
          case5.deconstruct(value),
          case6.deconstruct(value),
          case7.deconstruct(value),
          case8.deconstruct(value),
          case9.deconstruct(value),
          case10.deconstruct(value),
          case11.deconstruct(value),
          case12.deconstruct(value),
          case13.deconstruct(value),
          case14.deconstruct(value),
          case15.deconstruct(value)
        ) match {
          case (Some(v1), _, _, _, _, _, _, _, _, _, _, _, _, _, _) =>
            DynamicValue.Enumeration(id, case1.id -> fromSchemaAndValue(case1.schema, v1))
          case (_, Some(v2), _, _, _, _, _, _, _, _, _, _, _, _, _) =>
            DynamicValue.Enumeration(id, case2.id -> fromSchemaAndValue(case2.schema, v2))
          case (_, _, Some(v3), _, _, _, _, _, _, _, _, _, _, _, _) =>
            DynamicValue.Enumeration(id, case3.id -> fromSchemaAndValue(case3.schema, v3))
          case (_, _, _, Some(v4), _, _, _, _, _, _, _, _, _, _, _) =>
            DynamicValue.Enumeration(id, case4.id -> fromSchemaAndValue(case4.schema, v4))
          case (_, _, _, _, Some(v5), _, _, _, _, _, _, _, _, _, _) =>
            DynamicValue.Enumeration(id, case5.id -> fromSchemaAndValue(case5.schema, v5))
          case (_, _, _, _, _, Some(v6), _, _, _, _, _, _, _, _, _) =>
            DynamicValue.Enumeration(id, case6.id -> fromSchemaAndValue(case6.schema, v6))
          case (_, _, _, _, _, _, Some(v7), _, _, _, _, _, _, _, _) =>
            DynamicValue.Enumeration(id, case7.id -> fromSchemaAndValue(case7.schema, v7))
          case (_, _, _, _, _, _, _, Some(v8), _, _, _, _, _, _, _) =>
            DynamicValue.Enumeration(id, case8.id -> fromSchemaAndValue(case8.schema, v8))
          case (_, _, _, _, _, _, _, _, Some(v9), _, _, _, _, _, _) =>
            DynamicValue.Enumeration(id, case9.id -> fromSchemaAndValue(case9.schema, v9))
          case (_, _, _, _, _, _, _, _, _, Some(v10), _, _, _, _, _) =>
            DynamicValue.Enumeration(id, case10.id -> fromSchemaAndValue(case10.schema, v10))
          case (_, _, _, _, _, _, _, _, _, _, Some(v11), _, _, _, _) =>
            DynamicValue.Enumeration(id, case11.id -> fromSchemaAndValue(case11.schema, v11))
          case (_, _, _, _, _, _, _, _, _, _, _, Some(v12), _, _, _) =>
            DynamicValue.Enumeration(id, case12.id -> fromSchemaAndValue(case12.schema, v12))
          case (_, _, _, _, _, _, _, _, _, _, _, _, Some(v13), _, _) =>
            DynamicValue.Enumeration(id, case13.id -> fromSchemaAndValue(case13.schema, v13))
          case (_, _, _, _, _, _, _, _, _, _, _, _, _, Some(v14), _) =>
            DynamicValue.Enumeration(id, case14.id -> fromSchemaAndValue(case14.schema, v14))
          case (_, _, _, _, _, _, _, _, _, _, _, _, _, _, Some(v15)) =>
            DynamicValue.Enumeration(id, case15.id -> fromSchemaAndValue(case15.schema, v15))
          //This should never happen unless someone manually builds an Enum and doesn't include all cases
          case _ => DynamicValue.NoneValue
        }

      case Schema.Enum16(id, case1, case2, case3, case4, case5, case6, case7, case8, case9, case10, case11, case12, case13, case14, case15, case16, _) =>
        (
          case1.deconstruct(value),
          case2.deconstruct(value),
          case3.deconstruct(value),
          case4.deconstruct(value),
          case5.deconstruct(value),
          case6.deconstruct(value),
          case7.deconstruct(value),
          case8.deconstruct(value),
          case9.deconstruct(value),
          case10.deconstruct(value),
          case11.deconstruct(value),
          case12.deconstruct(value),
          case13.deconstruct(value),
          case14.deconstruct(value),
          case15.deconstruct(value),
          case16.deconstruct(value)
        ) match {
          case (Some(v1), _, _, _, _, _, _, _, _, _, _, _, _, _, _, _) =>
            DynamicValue.Enumeration(id, case1.id -> fromSchemaAndValue(case1.schema, v1))
          case (_, Some(v2), _, _, _, _, _, _, _, _, _, _, _, _, _, _) =>
            DynamicValue.Enumeration(id, case2.id -> fromSchemaAndValue(case2.schema, v2))
          case (_, _, Some(v3), _, _, _, _, _, _, _, _, _, _, _, _, _) =>
            DynamicValue.Enumeration(id, case3.id -> fromSchemaAndValue(case3.schema, v3))
          case (_, _, _, Some(v4), _, _, _, _, _, _, _, _, _, _, _, _) =>
            DynamicValue.Enumeration(id, case4.id -> fromSchemaAndValue(case4.schema, v4))
          case (_, _, _, _, Some(v5), _, _, _, _, _, _, _, _, _, _, _) =>
            DynamicValue.Enumeration(id, case5.id -> fromSchemaAndValue(case5.schema, v5))
          case (_, _, _, _, _, Some(v6), _, _, _, _, _, _, _, _, _, _) =>
            DynamicValue.Enumeration(id, case6.id -> fromSchemaAndValue(case6.schema, v6))
          case (_, _, _, _, _, _, Some(v7), _, _, _, _, _, _, _, _, _) =>
            DynamicValue.Enumeration(id, case7.id -> fromSchemaAndValue(case7.schema, v7))
          case (_, _, _, _, _, _, _, Some(v8), _, _, _, _, _, _, _, _) =>
            DynamicValue.Enumeration(id, case8.id -> fromSchemaAndValue(case8.schema, v8))
          case (_, _, _, _, _, _, _, _, Some(v9), _, _, _, _, _, _, _) =>
            DynamicValue.Enumeration(id, case9.id -> fromSchemaAndValue(case9.schema, v9))
          case (_, _, _, _, _, _, _, _, _, Some(v10), _, _, _, _, _, _) =>
            DynamicValue.Enumeration(id, case10.id -> fromSchemaAndValue(case10.schema, v10))
          case (_, _, _, _, _, _, _, _, _, _, Some(v11), _, _, _, _, _) =>
            DynamicValue.Enumeration(id, case11.id -> fromSchemaAndValue(case11.schema, v11))
          case (_, _, _, _, _, _, _, _, _, _, _, Some(v12), _, _, _, _) =>
            DynamicValue.Enumeration(id, case12.id -> fromSchemaAndValue(case12.schema, v12))
          case (_, _, _, _, _, _, _, _, _, _, _, _, Some(v13), _, _, _) =>
            DynamicValue.Enumeration(id, case13.id -> fromSchemaAndValue(case13.schema, v13))
          case (_, _, _, _, _, _, _, _, _, _, _, _, _, Some(v14), _, _) =>
            DynamicValue.Enumeration(id, case14.id -> fromSchemaAndValue(case14.schema, v14))
          case (_, _, _, _, _, _, _, _, _, _, _, _, _, _, Some(v15), _) =>
            DynamicValue.Enumeration(id, case15.id -> fromSchemaAndValue(case15.schema, v15))
          case (_, _, _, _, _, _, _, _, _, _, _, _, _, _, _, Some(v16)) =>
            DynamicValue.Enumeration(id, case16.id -> fromSchemaAndValue(case16.schema, v16))
          //This should never happen unless someone manually builds an Enum and doesn't include all cases
          case _ => DynamicValue.NoneValue
        }

      case Schema.Enum17(id, case1, case2, case3, case4, case5, case6, case7, case8, case9, case10, case11, case12, case13, case14, case15, case16, case17, _) =>
        (
          case1.deconstruct(value),
          case2.deconstruct(value),
          case3.deconstruct(value),
          case4.deconstruct(value),
          case5.deconstruct(value),
          case6.deconstruct(value),
          case7.deconstruct(value),
          case8.deconstruct(value),
          case9.deconstruct(value),
          case10.deconstruct(value),
          case11.deconstruct(value),
          case12.deconstruct(value),
          case13.deconstruct(value),
          case14.deconstruct(value),
          case15.deconstruct(value),
          case16.deconstruct(value),
          case17.deconstruct(value)
        ) match {
          case (Some(v1), _, _, _, _, _, _, _, _, _, _, _, _, _, _, _, _) =>
            DynamicValue.Enumeration(id, case1.id -> fromSchemaAndValue(case1.schema, v1))
          case (_, Some(v2), _, _, _, _, _, _, _, _, _, _, _, _, _, _, _) =>
            DynamicValue.Enumeration(id, case2.id -> fromSchemaAndValue(case2.schema, v2))
          case (_, _, Some(v3), _, _, _, _, _, _, _, _, _, _, _, _, _, _) =>
            DynamicValue.Enumeration(id, case3.id -> fromSchemaAndValue(case3.schema, v3))
          case (_, _, _, Some(v4), _, _, _, _, _, _, _, _, _, _, _, _, _) =>
            DynamicValue.Enumeration(id, case4.id -> fromSchemaAndValue(case4.schema, v4))
          case (_, _, _, _, Some(v5), _, _, _, _, _, _, _, _, _, _, _, _) =>
            DynamicValue.Enumeration(id, case5.id -> fromSchemaAndValue(case5.schema, v5))
          case (_, _, _, _, _, Some(v6), _, _, _, _, _, _, _, _, _, _, _) =>
            DynamicValue.Enumeration(id, case6.id -> fromSchemaAndValue(case6.schema, v6))
          case (_, _, _, _, _, _, Some(v7), _, _, _, _, _, _, _, _, _, _) =>
            DynamicValue.Enumeration(id, case7.id -> fromSchemaAndValue(case7.schema, v7))
          case (_, _, _, _, _, _, _, Some(v8), _, _, _, _, _, _, _, _, _) =>
            DynamicValue.Enumeration(id, case8.id -> fromSchemaAndValue(case8.schema, v8))
          case (_, _, _, _, _, _, _, _, Some(v9), _, _, _, _, _, _, _, _) =>
            DynamicValue.Enumeration(id, case9.id -> fromSchemaAndValue(case9.schema, v9))
          case (_, _, _, _, _, _, _, _, _, Some(v10), _, _, _, _, _, _, _) =>
            DynamicValue.Enumeration(id, case10.id -> fromSchemaAndValue(case10.schema, v10))
          case (_, _, _, _, _, _, _, _, _, _, Some(v11), _, _, _, _, _, _) =>
            DynamicValue.Enumeration(id, case11.id -> fromSchemaAndValue(case11.schema, v11))
          case (_, _, _, _, _, _, _, _, _, _, _, Some(v12), _, _, _, _, _) =>
            DynamicValue.Enumeration(id, case12.id -> fromSchemaAndValue(case12.schema, v12))
          case (_, _, _, _, _, _, _, _, _, _, _, _, Some(v13), _, _, _, _) =>
            DynamicValue.Enumeration(id, case13.id -> fromSchemaAndValue(case13.schema, v13))
          case (_, _, _, _, _, _, _, _, _, _, _, _, _, Some(v14), _, _, _) =>
            DynamicValue.Enumeration(id, case14.id -> fromSchemaAndValue(case14.schema, v14))
          case (_, _, _, _, _, _, _, _, _, _, _, _, _, _, Some(v15), _, _) =>
            DynamicValue.Enumeration(id, case15.id -> fromSchemaAndValue(case15.schema, v15))
          case (_, _, _, _, _, _, _, _, _, _, _, _, _, _, _, Some(v16), _) =>
            DynamicValue.Enumeration(id, case16.id -> fromSchemaAndValue(case16.schema, v16))
          case (_, _, _, _, _, _, _, _, _, _, _, _, _, _, _, _, Some(v17)) =>
            DynamicValue.Enumeration(id, case17.id -> fromSchemaAndValue(case17.schema, v17))
          //This should never happen unless someone manually builds an Enum and doesn't include all cases
          case _ => DynamicValue.NoneValue
        }

      case Schema.Enum18(id, case1, case2, case3, case4, case5, case6, case7, case8, case9, case10, case11, case12, case13, case14, case15, case16, case17, case18, _) =>
        (
          case1.deconstruct(value),
          case2.deconstruct(value),
          case3.deconstruct(value),
          case4.deconstruct(value),
          case5.deconstruct(value),
          case6.deconstruct(value),
          case7.deconstruct(value),
          case8.deconstruct(value),
          case9.deconstruct(value),
          case10.deconstruct(value),
          case11.deconstruct(value),
          case12.deconstruct(value),
          case13.deconstruct(value),
          case14.deconstruct(value),
          case15.deconstruct(value),
          case16.deconstruct(value),
          case17.deconstruct(value),
          case18.deconstruct(value)
        ) match {
          case (Some(v1), _, _, _, _, _, _, _, _, _, _, _, _, _, _, _, _, _) =>
            DynamicValue.Enumeration(id, case1.id -> fromSchemaAndValue(case1.schema, v1))
          case (_, Some(v2), _, _, _, _, _, _, _, _, _, _, _, _, _, _, _, _) =>
            DynamicValue.Enumeration(id, case2.id -> fromSchemaAndValue(case2.schema, v2))
          case (_, _, Some(v3), _, _, _, _, _, _, _, _, _, _, _, _, _, _, _) =>
            DynamicValue.Enumeration(id, case3.id -> fromSchemaAndValue(case3.schema, v3))
          case (_, _, _, Some(v4), _, _, _, _, _, _, _, _, _, _, _, _, _, _) =>
            DynamicValue.Enumeration(id, case4.id -> fromSchemaAndValue(case4.schema, v4))
          case (_, _, _, _, Some(v5), _, _, _, _, _, _, _, _, _, _, _, _, _) =>
            DynamicValue.Enumeration(id, case5.id -> fromSchemaAndValue(case5.schema, v5))
          case (_, _, _, _, _, Some(v6), _, _, _, _, _, _, _, _, _, _, _, _) =>
            DynamicValue.Enumeration(id, case6.id -> fromSchemaAndValue(case6.schema, v6))
          case (_, _, _, _, _, _, Some(v7), _, _, _, _, _, _, _, _, _, _, _) =>
            DynamicValue.Enumeration(id, case7.id -> fromSchemaAndValue(case7.schema, v7))
          case (_, _, _, _, _, _, _, Some(v8), _, _, _, _, _, _, _, _, _, _) =>
            DynamicValue.Enumeration(id, case8.id -> fromSchemaAndValue(case8.schema, v8))
          case (_, _, _, _, _, _, _, _, Some(v9), _, _, _, _, _, _, _, _, _) =>
            DynamicValue.Enumeration(id, case9.id -> fromSchemaAndValue(case9.schema, v9))
          case (_, _, _, _, _, _, _, _, _, Some(v10), _, _, _, _, _, _, _, _) =>
            DynamicValue.Enumeration(id, case10.id -> fromSchemaAndValue(case10.schema, v10))
          case (_, _, _, _, _, _, _, _, _, _, Some(v11), _, _, _, _, _, _, _) =>
            DynamicValue.Enumeration(id, case11.id -> fromSchemaAndValue(case11.schema, v11))
          case (_, _, _, _, _, _, _, _, _, _, _, Some(v12), _, _, _, _, _, _) =>
            DynamicValue.Enumeration(id, case12.id -> fromSchemaAndValue(case12.schema, v12))
          case (_, _, _, _, _, _, _, _, _, _, _, _, Some(v13), _, _, _, _, _) =>
            DynamicValue.Enumeration(id, case13.id -> fromSchemaAndValue(case13.schema, v13))
          case (_, _, _, _, _, _, _, _, _, _, _, _, _, Some(v14), _, _, _, _) =>
            DynamicValue.Enumeration(id, case14.id -> fromSchemaAndValue(case14.schema, v14))
          case (_, _, _, _, _, _, _, _, _, _, _, _, _, _, Some(v15), _, _, _) =>
            DynamicValue.Enumeration(id, case15.id -> fromSchemaAndValue(case15.schema, v15))
          case (_, _, _, _, _, _, _, _, _, _, _, _, _, _, _, Some(v16), _, _) =>
            DynamicValue.Enumeration(id, case16.id -> fromSchemaAndValue(case16.schema, v16))
          case (_, _, _, _, _, _, _, _, _, _, _, _, _, _, _, _, Some(v17), _) =>
            DynamicValue.Enumeration(id, case17.id -> fromSchemaAndValue(case17.schema, v17))
          case (_, _, _, _, _, _, _, _, _, _, _, _, _, _, _, _, _, Some(v18)) =>
            DynamicValue.Enumeration(id, case18.id -> fromSchemaAndValue(case18.schema, v18))
          //This should never happen unless someone manually builds an Enum and doesn't include all cases
          case _ => DynamicValue.NoneValue
        }

      case Schema.Enum19(id, case1, case2, case3, case4, case5, case6, case7, case8, case9, case10, case11, case12, case13, case14, case15, case16, case17, case18, case19, _) =>
        (
          case1.deconstruct(value),
          case2.deconstruct(value),
          case3.deconstruct(value),
          case4.deconstruct(value),
          case5.deconstruct(value),
          case6.deconstruct(value),
          case7.deconstruct(value),
          case8.deconstruct(value),
          case9.deconstruct(value),
          case10.deconstruct(value),
          case11.deconstruct(value),
          case12.deconstruct(value),
          case13.deconstruct(value),
          case14.deconstruct(value),
          case15.deconstruct(value),
          case16.deconstruct(value),
          case17.deconstruct(value),
          case18.deconstruct(value),
          case19.deconstruct(value)
        ) match {
          case (Some(v1), _, _, _, _, _, _, _, _, _, _, _, _, _, _, _, _, _, _) =>
            DynamicValue.Enumeration(id, case1.id -> fromSchemaAndValue(case1.schema, v1))
          case (_, Some(v2), _, _, _, _, _, _, _, _, _, _, _, _, _, _, _, _, _) =>
            DynamicValue.Enumeration(id, case2.id -> fromSchemaAndValue(case2.schema, v2))
          case (_, _, Some(v3), _, _, _, _, _, _, _, _, _, _, _, _, _, _, _, _) =>
            DynamicValue.Enumeration(id, case3.id -> fromSchemaAndValue(case3.schema, v3))
          case (_, _, _, Some(v4), _, _, _, _, _, _, _, _, _, _, _, _, _, _, _) =>
            DynamicValue.Enumeration(id, case4.id -> fromSchemaAndValue(case4.schema, v4))
          case (_, _, _, _, Some(v5), _, _, _, _, _, _, _, _, _, _, _, _, _, _) =>
            DynamicValue.Enumeration(id, case5.id -> fromSchemaAndValue(case5.schema, v5))
          case (_, _, _, _, _, Some(v6), _, _, _, _, _, _, _, _, _, _, _, _, _) =>
            DynamicValue.Enumeration(id, case6.id -> fromSchemaAndValue(case6.schema, v6))
          case (_, _, _, _, _, _, Some(v7), _, _, _, _, _, _, _, _, _, _, _, _) =>
            DynamicValue.Enumeration(id, case7.id -> fromSchemaAndValue(case7.schema, v7))
          case (_, _, _, _, _, _, _, Some(v8), _, _, _, _, _, _, _, _, _, _, _) =>
            DynamicValue.Enumeration(id, case8.id -> fromSchemaAndValue(case8.schema, v8))
          case (_, _, _, _, _, _, _, _, Some(v9), _, _, _, _, _, _, _, _, _, _) =>
            DynamicValue.Enumeration(id, case9.id -> fromSchemaAndValue(case9.schema, v9))
          case (_, _, _, _, _, _, _, _, _, Some(v10), _, _, _, _, _, _, _, _, _) =>
            DynamicValue.Enumeration(id, case10.id -> fromSchemaAndValue(case10.schema, v10))
          case (_, _, _, _, _, _, _, _, _, _, Some(v11), _, _, _, _, _, _, _, _) =>
            DynamicValue.Enumeration(id, case11.id -> fromSchemaAndValue(case11.schema, v11))
          case (_, _, _, _, _, _, _, _, _, _, _, Some(v12), _, _, _, _, _, _, _) =>
            DynamicValue.Enumeration(id, case12.id -> fromSchemaAndValue(case12.schema, v12))
          case (_, _, _, _, _, _, _, _, _, _, _, _, Some(v13), _, _, _, _, _, _) =>
            DynamicValue.Enumeration(id, case13.id -> fromSchemaAndValue(case13.schema, v13))
          case (_, _, _, _, _, _, _, _, _, _, _, _, _, Some(v14), _, _, _, _, _) =>
            DynamicValue.Enumeration(id, case14.id -> fromSchemaAndValue(case14.schema, v14))
          case (_, _, _, _, _, _, _, _, _, _, _, _, _, _, Some(v15), _, _, _, _) =>
            DynamicValue.Enumeration(id, case15.id -> fromSchemaAndValue(case15.schema, v15))
          case (_, _, _, _, _, _, _, _, _, _, _, _, _, _, _, Some(v16), _, _, _) =>
            DynamicValue.Enumeration(id, case16.id -> fromSchemaAndValue(case16.schema, v16))
          case (_, _, _, _, _, _, _, _, _, _, _, _, _, _, _, _, Some(v17), _, _) =>
            DynamicValue.Enumeration(id, case17.id -> fromSchemaAndValue(case17.schema, v17))
          case (_, _, _, _, _, _, _, _, _, _, _, _, _, _, _, _, _, Some(v18), _) =>
            DynamicValue.Enumeration(id, case18.id -> fromSchemaAndValue(case18.schema, v18))
          case (_, _, _, _, _, _, _, _, _, _, _, _, _, _, _, _, _, _, Some(v19)) =>
            DynamicValue.Enumeration(id, case19.id -> fromSchemaAndValue(case19.schema, v19))
          //This should never happen unless someone manually builds an Enum and doesn't include all cases
          case _ => DynamicValue.NoneValue
        }

      case Schema.Enum20(id, case1, case2, case3, case4, case5, case6, case7, case8, case9, case10, case11, case12, case13, case14, case15, case16, case17, case18, case19, case20, _) =>
        (
          case1.deconstruct(value),
          case2.deconstruct(value),
          case3.deconstruct(value),
          case4.deconstruct(value),
          case5.deconstruct(value),
          case6.deconstruct(value),
          case7.deconstruct(value),
          case8.deconstruct(value),
          case9.deconstruct(value),
          case10.deconstruct(value),
          case11.deconstruct(value),
          case12.deconstruct(value),
          case13.deconstruct(value),
          case14.deconstruct(value),
          case15.deconstruct(value),
          case16.deconstruct(value),
          case17.deconstruct(value),
          case18.deconstruct(value),
          case19.deconstruct(value),
          case20.deconstruct(value)
        ) match {
          case (Some(v1), _, _, _, _, _, _, _, _, _, _, _, _, _, _, _, _, _, _, _) =>
            DynamicValue.Enumeration(id, case1.id -> fromSchemaAndValue(case1.schema, v1))
          case (_, Some(v2), _, _, _, _, _, _, _, _, _, _, _, _, _, _, _, _, _, _) =>
            DynamicValue.Enumeration(id, case2.id -> fromSchemaAndValue(case2.schema, v2))
          case (_, _, Some(v3), _, _, _, _, _, _, _, _, _, _, _, _, _, _, _, _, _) =>
            DynamicValue.Enumeration(id, case3.id -> fromSchemaAndValue(case3.schema, v3))
          case (_, _, _, Some(v4), _, _, _, _, _, _, _, _, _, _, _, _, _, _, _, _) =>
            DynamicValue.Enumeration(id, case4.id -> fromSchemaAndValue(case4.schema, v4))
          case (_, _, _, _, Some(v5), _, _, _, _, _, _, _, _, _, _, _, _, _, _, _) =>
            DynamicValue.Enumeration(id, case5.id -> fromSchemaAndValue(case5.schema, v5))
          case (_, _, _, _, _, Some(v6), _, _, _, _, _, _, _, _, _, _, _, _, _, _) =>
            DynamicValue.Enumeration(id, case6.id -> fromSchemaAndValue(case6.schema, v6))
          case (_, _, _, _, _, _, Some(v7), _, _, _, _, _, _, _, _, _, _, _, _, _) =>
            DynamicValue.Enumeration(id, case7.id -> fromSchemaAndValue(case7.schema, v7))
          case (_, _, _, _, _, _, _, Some(v8), _, _, _, _, _, _, _, _, _, _, _, _) =>
            DynamicValue.Enumeration(id, case8.id -> fromSchemaAndValue(case8.schema, v8))
          case (_, _, _, _, _, _, _, _, Some(v9), _, _, _, _, _, _, _, _, _, _, _) =>
            DynamicValue.Enumeration(id, case9.id -> fromSchemaAndValue(case9.schema, v9))
          case (_, _, _, _, _, _, _, _, _, Some(v10), _, _, _, _, _, _, _, _, _, _) =>
            DynamicValue.Enumeration(id, case10.id -> fromSchemaAndValue(case10.schema, v10))
          case (_, _, _, _, _, _, _, _, _, _, Some(v11), _, _, _, _, _, _, _, _, _) =>
            DynamicValue.Enumeration(id, case11.id -> fromSchemaAndValue(case11.schema, v11))
          case (_, _, _, _, _, _, _, _, _, _, _, Some(v12), _, _, _, _, _, _, _, _) =>
            DynamicValue.Enumeration(id, case12.id -> fromSchemaAndValue(case12.schema, v12))
          case (_, _, _, _, _, _, _, _, _, _, _, _, Some(v13), _, _, _, _, _, _, _) =>
            DynamicValue.Enumeration(id, case13.id -> fromSchemaAndValue(case13.schema, v13))
          case (_, _, _, _, _, _, _, _, _, _, _, _, _, Some(v14), _, _, _, _, _, _) =>
            DynamicValue.Enumeration(id, case14.id -> fromSchemaAndValue(case14.schema, v14))
          case (_, _, _, _, _, _, _, _, _, _, _, _, _, _, Some(v15), _, _, _, _, _) =>
            DynamicValue.Enumeration(id, case15.id -> fromSchemaAndValue(case15.schema, v15))
          case (_, _, _, _, _, _, _, _, _, _, _, _, _, _, _, Some(v16), _, _, _, _) =>
            DynamicValue.Enumeration(id, case16.id -> fromSchemaAndValue(case16.schema, v16))
          case (_, _, _, _, _, _, _, _, _, _, _, _, _, _, _, _, Some(v17), _, _, _) =>
            DynamicValue.Enumeration(id, case17.id -> fromSchemaAndValue(case17.schema, v17))
          case (_, _, _, _, _, _, _, _, _, _, _, _, _, _, _, _, _, Some(v18), _, _) =>
            DynamicValue.Enumeration(id, case18.id -> fromSchemaAndValue(case18.schema, v18))
          case (_, _, _, _, _, _, _, _, _, _, _, _, _, _, _, _, _, _, Some(v19), _) =>
            DynamicValue.Enumeration(id, case19.id -> fromSchemaAndValue(case19.schema, v19))
          case (_, _, _, _, _, _, _, _, _, _, _, _, _, _, _, _, _, _, _, Some(v20)) =>
            DynamicValue.Enumeration(id, case20.id -> fromSchemaAndValue(case20.schema, v20))
          //This should never happen unless someone manually builds an Enum and doesn't include all cases
          case _ => DynamicValue.NoneValue
        }

      case Schema.Enum21(id, case1, case2, case3, case4, case5, case6, case7, case8, case9, case10, case11, case12, case13, case14, case15, case16, case17, case18, case19, case20, case21, _) =>
        (
          case1.deconstruct(value),
          case2.deconstruct(value),
          case3.deconstruct(value),
          case4.deconstruct(value),
          case5.deconstruct(value),
          case6.deconstruct(value),
          case7.deconstruct(value),
          case8.deconstruct(value),
          case9.deconstruct(value),
          case10.deconstruct(value),
          case11.deconstruct(value),
          case12.deconstruct(value),
          case13.deconstruct(value),
          case14.deconstruct(value),
          case15.deconstruct(value),
          case16.deconstruct(value),
          case17.deconstruct(value),
          case18.deconstruct(value),
          case19.deconstruct(value),
          case20.deconstruct(value),
          case21.deconstruct(value)
        ) match {
          case (Some(v1), _, _, _, _, _, _, _, _, _, _, _, _, _, _, _, _, _, _, _, _) =>
            DynamicValue.Enumeration(id, case1.id -> fromSchemaAndValue(case1.schema, v1))
          case (_, Some(v2), _, _, _, _, _, _, _, _, _, _, _, _, _, _, _, _, _, _, _) =>
            DynamicValue.Enumeration(id, case2.id -> fromSchemaAndValue(case2.schema, v2))
          case (_, _, Some(v3), _, _, _, _, _, _, _, _, _, _, _, _, _, _, _, _, _, _) =>
            DynamicValue.Enumeration(id, case3.id -> fromSchemaAndValue(case3.schema, v3))
          case (_, _, _, Some(v4), _, _, _, _, _, _, _, _, _, _, _, _, _, _, _, _, _) =>
            DynamicValue.Enumeration(id, case4.id -> fromSchemaAndValue(case4.schema, v4))
          case (_, _, _, _, Some(v5), _, _, _, _, _, _, _, _, _, _, _, _, _, _, _, _) =>
            DynamicValue.Enumeration(id, case5.id -> fromSchemaAndValue(case5.schema, v5))
          case (_, _, _, _, _, Some(v6), _, _, _, _, _, _, _, _, _, _, _, _, _, _, _) =>
            DynamicValue.Enumeration(id, case6.id -> fromSchemaAndValue(case6.schema, v6))
          case (_, _, _, _, _, _, Some(v7), _, _, _, _, _, _, _, _, _, _, _, _, _, _) =>
            DynamicValue.Enumeration(id, case7.id -> fromSchemaAndValue(case7.schema, v7))
          case (_, _, _, _, _, _, _, Some(v8), _, _, _, _, _, _, _, _, _, _, _, _, _) =>
            DynamicValue.Enumeration(id, case8.id -> fromSchemaAndValue(case8.schema, v8))
          case (_, _, _, _, _, _, _, _, Some(v9), _, _, _, _, _, _, _, _, _, _, _, _) =>
            DynamicValue.Enumeration(id, case9.id -> fromSchemaAndValue(case9.schema, v9))
          case (_, _, _, _, _, _, _, _, _, Some(v10), _, _, _, _, _, _, _, _, _, _, _) =>
            DynamicValue.Enumeration(id, case10.id -> fromSchemaAndValue(case10.schema, v10))
          case (_, _, _, _, _, _, _, _, _, _, Some(v11), _, _, _, _, _, _, _, _, _, _) =>
            DynamicValue.Enumeration(id, case11.id -> fromSchemaAndValue(case11.schema, v11))
          case (_, _, _, _, _, _, _, _, _, _, _, Some(v12), _, _, _, _, _, _, _, _, _) =>
            DynamicValue.Enumeration(id, case12.id -> fromSchemaAndValue(case12.schema, v12))
          case (_, _, _, _, _, _, _, _, _, _, _, _, Some(v13), _, _, _, _, _, _, _, _) =>
            DynamicValue.Enumeration(id, case13.id -> fromSchemaAndValue(case13.schema, v13))
          case (_, _, _, _, _, _, _, _, _, _, _, _, _, Some(v14), _, _, _, _, _, _, _) =>
            DynamicValue.Enumeration(id, case14.id -> fromSchemaAndValue(case14.schema, v14))
          case (_, _, _, _, _, _, _, _, _, _, _, _, _, _, Some(v15), _, _, _, _, _, _) =>
            DynamicValue.Enumeration(id, case15.id -> fromSchemaAndValue(case15.schema, v15))
          case (_, _, _, _, _, _, _, _, _, _, _, _, _, _, _, Some(v16), _, _, _, _, _) =>
            DynamicValue.Enumeration(id, case16.id -> fromSchemaAndValue(case16.schema, v16))
          case (_, _, _, _, _, _, _, _, _, _, _, _, _, _, _, _, Some(v17), _, _, _, _) =>
            DynamicValue.Enumeration(id, case17.id -> fromSchemaAndValue(case17.schema, v17))
          case (_, _, _, _, _, _, _, _, _, _, _, _, _, _, _, _, _, Some(v18), _, _, _) =>
            DynamicValue.Enumeration(id, case18.id -> fromSchemaAndValue(case18.schema, v18))
          case (_, _, _, _, _, _, _, _, _, _, _, _, _, _, _, _, _, _, Some(v19), _, _) =>
            DynamicValue.Enumeration(id, case19.id -> fromSchemaAndValue(case19.schema, v19))
          case (_, _, _, _, _, _, _, _, _, _, _, _, _, _, _, _, _, _, _, Some(v20), _) =>
            DynamicValue.Enumeration(id, case20.id -> fromSchemaAndValue(case20.schema, v20))
          case (_, _, _, _, _, _, _, _, _, _, _, _, _, _, _, _, _, _, _, _, Some(v21)) =>
            DynamicValue.Enumeration(id, case21.id -> fromSchemaAndValue(case21.schema, v21))
          //This should never happen unless someone manually builds an Enum and doesn't include all cases
          case _ => DynamicValue.NoneValue
        }

      case Schema.Enum22(id, case1, case2, case3, case4, case5, case6, case7, case8, case9, case10, case11, case12, case13, case14, case15, case16, case17, case18, case19, case20, case21, case22, _) =>
        (
          case1.deconstruct(value),
          case2.deconstruct(value),
          case3.deconstruct(value),
          case4.deconstruct(value),
          case5.deconstruct(value),
          case6.deconstruct(value),
          case7.deconstruct(value),
          case8.deconstruct(value),
          case9.deconstruct(value),
          case10.deconstruct(value),
          case11.deconstruct(value),
          case12.deconstruct(value),
          case13.deconstruct(value),
          case14.deconstruct(value),
          case15.deconstruct(value),
          case16.deconstruct(value),
          case17.deconstruct(value),
          case18.deconstruct(value),
          case19.deconstruct(value),
          case20.deconstruct(value),
          case21.deconstruct(value),
          case22.deconstruct(value)
        ) match {
          case (Some(v1), _, _, _, _, _, _, _, _, _, _, _, _, _, _, _, _, _, _, _, _, _) =>
            DynamicValue.Enumeration(id, case1.id -> fromSchemaAndValue(case1.schema, v1))
          case (_, Some(v2), _, _, _, _, _, _, _, _, _, _, _, _, _, _, _, _, _, _, _, _) =>
            DynamicValue.Enumeration(id, case2.id -> fromSchemaAndValue(case2.schema, v2))
          case (_, _, Some(v3), _, _, _, _, _, _, _, _, _, _, _, _, _, _, _, _, _, _, _) =>
            DynamicValue.Enumeration(id, case3.id -> fromSchemaAndValue(case3.schema, v3))
          case (_, _, _, Some(v4), _, _, _, _, _, _, _, _, _, _, _, _, _, _, _, _, _, _) =>
            DynamicValue.Enumeration(id, case4.id -> fromSchemaAndValue(case4.schema, v4))
          case (_, _, _, _, Some(v5), _, _, _, _, _, _, _, _, _, _, _, _, _, _, _, _, _) =>
            DynamicValue.Enumeration(id, case5.id -> fromSchemaAndValue(case5.schema, v5))
          case (_, _, _, _, _, Some(v6), _, _, _, _, _, _, _, _, _, _, _, _, _, _, _, _) =>
            DynamicValue.Enumeration(id, case6.id -> fromSchemaAndValue(case6.schema, v6))
          case (_, _, _, _, _, _, Some(v7), _, _, _, _, _, _, _, _, _, _, _, _, _, _, _) =>
            DynamicValue.Enumeration(id, case7.id -> fromSchemaAndValue(case7.schema, v7))
          case (_, _, _, _, _, _, _, Some(v8), _, _, _, _, _, _, _, _, _, _, _, _, _, _) =>
            DynamicValue.Enumeration(id, case8.id -> fromSchemaAndValue(case8.schema, v8))
          case (_, _, _, _, _, _, _, _, Some(v9), _, _, _, _, _, _, _, _, _, _, _, _, _) =>
            DynamicValue.Enumeration(id, case9.id -> fromSchemaAndValue(case9.schema, v9))
          case (_, _, _, _, _, _, _, _, _, Some(v10), _, _, _, _, _, _, _, _, _, _, _, _) =>
            DynamicValue.Enumeration(id, case10.id -> fromSchemaAndValue(case10.schema, v10))
          case (_, _, _, _, _, _, _, _, _, _, Some(v11), _, _, _, _, _, _, _, _, _, _, _) =>
            DynamicValue.Enumeration(id, case11.id -> fromSchemaAndValue(case11.schema, v11))
          case (_, _, _, _, _, _, _, _, _, _, _, Some(v12), _, _, _, _, _, _, _, _, _, _) =>
            DynamicValue.Enumeration(id, case12.id -> fromSchemaAndValue(case12.schema, v12))
          case (_, _, _, _, _, _, _, _, _, _, _, _, Some(v13), _, _, _, _, _, _, _, _, _) =>
            DynamicValue.Enumeration(id, case13.id -> fromSchemaAndValue(case13.schema, v13))
          case (_, _, _, _, _, _, _, _, _, _, _, _, _, Some(v14), _, _, _, _, _, _, _, _) =>
            DynamicValue.Enumeration(id, case14.id -> fromSchemaAndValue(case14.schema, v14))
          case (_, _, _, _, _, _, _, _, _, _, _, _, _, _, Some(v15), _, _, _, _, _, _, _) =>
            DynamicValue.Enumeration(id, case15.id -> fromSchemaAndValue(case15.schema, v15))
          case (_, _, _, _, _, _, _, _, _, _, _, _, _, _, _, Some(v16), _, _, _, _, _, _) =>
            DynamicValue.Enumeration(id, case16.id -> fromSchemaAndValue(case16.schema, v16))
          case (_, _, _, _, _, _, _, _, _, _, _, _, _, _, _, _, Some(v17), _, _, _, _, _) =>
            DynamicValue.Enumeration(id, case17.id -> fromSchemaAndValue(case17.schema, v17))
          case (_, _, _, _, _, _, _, _, _, _, _, _, _, _, _, _, _, Some(v18), _, _, _, _) =>
            DynamicValue.Enumeration(id, case18.id -> fromSchemaAndValue(case18.schema, v18))
          case (_, _, _, _, _, _, _, _, _, _, _, _, _, _, _, _, _, _, Some(v19), _, _, _) =>
            DynamicValue.Enumeration(id, case19.id -> fromSchemaAndValue(case19.schema, v19))
          case (_, _, _, _, _, _, _, _, _, _, _, _, _, _, _, _, _, _, _, Some(v20), _, _) =>
            DynamicValue.Enumeration(id, case20.id -> fromSchemaAndValue(case20.schema, v20))
          case (_, _, _, _, _, _, _, _, _, _, _, _, _, _, _, _, _, _, _, _, Some(v21), _) =>
            DynamicValue.Enumeration(id, case21.id -> fromSchemaAndValue(case21.schema, v21))
          case (_, _, _, _, _, _, _, _, _, _, _, _, _, _, _, _, _, _, _, _, _, Some(v22)) =>
            DynamicValue.Enumeration(id, case22.id -> fromSchemaAndValue(case22.schema, v22))
          //This should never happen unless someone manually builds an Enum and doesn't include all cases
          case _ => DynamicValue.NoneValue
        }
      //scalafmt: { maxColumn = 120 }

      case Schema.EnumN(id, cases, _) =>
        cases.toSeq
          .find(_.deconstruct(value).isDefined) match {
          case Some(c) =>
            DynamicValue.Enumeration(
              id,
              c.id -> fromSchemaAndValue(c.schema.asInstanceOf[Schema[Any]], c.unsafeDeconstruct(value))
            )
          case None => DynamicValue.NoneValue
        }

      case Schema.Fail(message, _) => DynamicValue.Error(message)

      case Schema.Sequence(schema, _, toChunk, _, _) =>
        DynamicValue.Sequence(toChunk(value).map(fromSchemaAndValue(schema, _)))

      case Schema.Map(ks: Schema[k], vs: Schema[v], _) =>
        val entries = value.asInstanceOf[Map[k, v]].map {
          case (key, value) => (fromSchemaAndValue(ks, key), fromSchemaAndValue(vs, value))
        }
        DynamicValue.Dictionary(Chunk.fromIterable(entries))

      case Schema.Set(as: Schema[a], _) =>
        DynamicValue.SetValue(value.asInstanceOf[Set[a]].map(fromSchemaAndValue(as, _)))

      case schema: Schema.Either[l, r] =>
        value.asInstanceOf[Either[l, r]] match {
          case Left(value: l)  => DynamicValue.LeftValue(fromSchemaAndValue(schema.left, value))
          case Right(value: r) => DynamicValue.RightValue(fromSchemaAndValue(schema.right, value))
        }

      case schema: Schema.Tuple2[a, b] =>
        val (a: a, b: b) = value.asInstanceOf[(a, b)]
        DynamicValue.Tuple(fromSchemaAndValue(schema.left, a), fromSchemaAndValue(schema.right, b))

      case schema: Schema.Optional[a] =>
        value.asInstanceOf[Option[a]] match {
          case Some(value: a) => DynamicValue.SomeValue(fromSchemaAndValue(schema.schema, value))
          case None           => DynamicValue.NoneValue
        }

      case Schema.Transform(schema, _, g, _, _) =>
        g(value) match {
          case Left(message) => DynamicValue.Error(message)
          case Right(a)      => fromSchemaAndValue(schema, a)
        }

      case Schema.CaseClass0(id, _, _) =>
        DynamicValue.Record(id, ListMap())

      case Schema.CaseClass1(id, f, _, ext, _) =>
        DynamicValue.Record(id, ListMap(f.label -> fromSchemaAndValue(f.schema, ext(value))))

      case Schema.CaseClass2(id, f1, f2, _, ext1, ext2, _) =>
        DynamicValue.Record(
          id,
          ListMap(
            f1.label -> fromSchemaAndValue(f1.schema, ext1(value)),
            f2.label -> fromSchemaAndValue(f2.schema, ext2(value))
          )
        )
      case Schema.CaseClass3(id, f1, f2, f3, _, ext1, ext2, ext3, _) =>
        DynamicValue.Record(
          id,
          ListMap(
            f1.label -> fromSchemaAndValue(f1.schema, ext1(value)),
            f2.label -> fromSchemaAndValue(f2.schema, ext2(value)),
            f3.label -> fromSchemaAndValue(f3.schema, ext3(value))
          )
        )
      case Schema.CaseClass4(id, f1, f2, f3, f4, _, ext1, ext2, ext3, ext4, _) =>
        DynamicValue.Record(
          id,
          ListMap(
            f1.label -> fromSchemaAndValue(f1.schema, ext1(value)),
            f2.label -> fromSchemaAndValue(f2.schema, ext2(value)),
            f3.label -> fromSchemaAndValue(f3.schema, ext3(value)),
            f4.label -> fromSchemaAndValue(f4.schema, ext4(value))
          )
        )
      case Schema.CaseClass5(id, f1, f2, f3, f4, f5, _, ext1, ext2, ext3, ext4, ext5, _) =>
        DynamicValue.Record(
          id,
          ListMap(
            f1.label -> fromSchemaAndValue(f1.schema, ext1(value)),
            f2.label -> fromSchemaAndValue(f2.schema, ext2(value)),
            f3.label -> fromSchemaAndValue(f3.schema, ext3(value)),
            f4.label -> fromSchemaAndValue(f4.schema, ext4(value)),
            f5.label -> fromSchemaAndValue(f5.schema, ext5(value))
          )
        )
      case Schema.CaseClass6(id, f1, f2, f3, f4, f5, f6, _, ext1, ext2, ext3, ext4, ext5, ext6, _) =>
        DynamicValue.Record(
          id,
          ListMap(
            f1.label -> fromSchemaAndValue(f1.schema, ext1(value)),
            f2.label -> fromSchemaAndValue(f2.schema, ext2(value)),
            f3.label -> fromSchemaAndValue(f3.schema, ext3(value)),
            f4.label -> fromSchemaAndValue(f4.schema, ext4(value)),
            f5.label -> fromSchemaAndValue(f5.schema, ext5(value)),
            f6.label -> fromSchemaAndValue(f6.schema, ext6(value))
          )
        )
      case Schema.CaseClass7(id, f1, f2, f3, f4, f5, f6, f7, _, ext1, ext2, ext3, ext4, ext5, ext6, ext7, _) =>
        DynamicValue.Record(
          id,
          ListMap(
            f1.label -> fromSchemaAndValue(f1.schema, ext1(value)),
            f2.label -> fromSchemaAndValue(f2.schema, ext2(value)),
            f3.label -> fromSchemaAndValue(f3.schema, ext3(value)),
            f4.label -> fromSchemaAndValue(f4.schema, ext4(value)),
            f5.label -> fromSchemaAndValue(f5.schema, ext5(value)),
            f6.label -> fromSchemaAndValue(f6.schema, ext6(value)),
            f7.label -> fromSchemaAndValue(f7.schema, ext7(value))
          )
        )
      case Schema.CaseClass8(
          id,
          f1,
          f2,
          f3,
          f4,
          f5,
          f6,
          f7,
          f8,
          _,
          ext1,
          ext2,
          ext3,
          ext4,
          ext5,
          ext6,
          ext7,
          ext8,
          _
          ) =>
        DynamicValue.Record(
          id,
          ListMap(
            f1.label -> fromSchemaAndValue(f1.schema, ext1(value)),
            f2.label -> fromSchemaAndValue(f2.schema, ext2(value)),
            f3.label -> fromSchemaAndValue(f3.schema, ext3(value)),
            f4.label -> fromSchemaAndValue(f4.schema, ext4(value)),
            f5.label -> fromSchemaAndValue(f5.schema, ext5(value)),
            f6.label -> fromSchemaAndValue(f6.schema, ext6(value)),
            f7.label -> fromSchemaAndValue(f7.schema, ext7(value)),
            f8.label -> fromSchemaAndValue(f8.schema, ext8(value))
          )
        )
      case Schema.CaseClass9(
          id,
          f1,
          f2,
          f3,
          f4,
          f5,
          f6,
          f7,
          f8,
          f9,
          _,
          ext1,
          ext2,
          ext3,
          ext4,
          ext5,
          ext6,
          ext7,
          ext8,
          ext9,
          _
          ) =>
        DynamicValue.Record(
          id,
          ListMap(
            f1.label -> fromSchemaAndValue(f1.schema, ext1(value)),
            f2.label -> fromSchemaAndValue(f2.schema, ext2(value)),
            f3.label -> fromSchemaAndValue(f3.schema, ext3(value)),
            f4.label -> fromSchemaAndValue(f4.schema, ext4(value)),
            f5.label -> fromSchemaAndValue(f5.schema, ext5(value)),
            f6.label -> fromSchemaAndValue(f6.schema, ext6(value)),
            f7.label -> fromSchemaAndValue(f7.schema, ext7(value)),
            f8.label -> fromSchemaAndValue(f8.schema, ext8(value)),
            f9.label -> fromSchemaAndValue(f9.schema, ext9(value))
          )
        )
      case Schema.CaseClass10(
          id,
          f1,
          f2,
          f3,
          f4,
          f5,
          f6,
          f7,
          f8,
          f9,
          f10,
          _,
          ext1,
          ext2,
          ext3,
          ext4,
          ext5,
          ext6,
          ext7,
          ext8,
          ext9,
          ext10,
          _
          ) =>
        DynamicValue.Record(
          id,
          ListMap(
            f1.label  -> fromSchemaAndValue(f1.schema, ext1(value)),
            f2.label  -> fromSchemaAndValue(f2.schema, ext2(value)),
            f3.label  -> fromSchemaAndValue(f3.schema, ext3(value)),
            f4.label  -> fromSchemaAndValue(f4.schema, ext4(value)),
            f5.label  -> fromSchemaAndValue(f5.schema, ext5(value)),
            f6.label  -> fromSchemaAndValue(f6.schema, ext6(value)),
            f7.label  -> fromSchemaAndValue(f7.schema, ext7(value)),
            f8.label  -> fromSchemaAndValue(f8.schema, ext8(value)),
            f9.label  -> fromSchemaAndValue(f9.schema, ext9(value)),
            f10.label -> fromSchemaAndValue(f10.schema, ext10(value))
          )
        )
      case Schema.CaseClass11(
          id,
          f1,
          f2,
          f3,
          f4,
          f5,
          f6,
          f7,
          f8,
          f9,
          f10,
          f11,
          _,
          ext1,
          ext2,
          ext3,
          ext4,
          ext5,
          ext6,
          ext7,
          ext8,
          ext9,
          ext10,
          ext11,
          _
          ) =>
        DynamicValue.Record(
          id,
          ListMap(
            f1.label  -> fromSchemaAndValue(f1.schema, ext1(value)),
            f2.label  -> fromSchemaAndValue(f2.schema, ext2(value)),
            f3.label  -> fromSchemaAndValue(f3.schema, ext3(value)),
            f4.label  -> fromSchemaAndValue(f4.schema, ext4(value)),
            f5.label  -> fromSchemaAndValue(f5.schema, ext5(value)),
            f6.label  -> fromSchemaAndValue(f6.schema, ext6(value)),
            f7.label  -> fromSchemaAndValue(f7.schema, ext7(value)),
            f8.label  -> fromSchemaAndValue(f8.schema, ext8(value)),
            f9.label  -> fromSchemaAndValue(f9.schema, ext9(value)),
            f10.label -> fromSchemaAndValue(f10.schema, ext10(value)),
            f11.label -> fromSchemaAndValue(f11.schema, ext11(value))
          )
        )
      case Schema.CaseClass12(
          id,
          f1,
          f2,
          f3,
          f4,
          f5,
          f6,
          f7,
          f8,
          f9,
          f10,
          f11,
          f12,
          _,
          ext1,
          ext2,
          ext3,
          ext4,
          ext5,
          ext6,
          ext7,
          ext8,
          ext9,
          ext10,
          ext11,
          ext12,
          _
          ) =>
        DynamicValue.Record(
          id,
          ListMap(
            f1.label  -> fromSchemaAndValue(f1.schema, ext1(value)),
            f2.label  -> fromSchemaAndValue(f2.schema, ext2(value)),
            f3.label  -> fromSchemaAndValue(f3.schema, ext3(value)),
            f4.label  -> fromSchemaAndValue(f4.schema, ext4(value)),
            f5.label  -> fromSchemaAndValue(f5.schema, ext5(value)),
            f6.label  -> fromSchemaAndValue(f6.schema, ext6(value)),
            f7.label  -> fromSchemaAndValue(f7.schema, ext7(value)),
            f8.label  -> fromSchemaAndValue(f8.schema, ext8(value)),
            f9.label  -> fromSchemaAndValue(f9.schema, ext9(value)),
            f10.label -> fromSchemaAndValue(f10.schema, ext10(value)),
            f11.label -> fromSchemaAndValue(f11.schema, ext11(value)),
            f12.label -> fromSchemaAndValue(f12.schema, ext12(value))
          )
        )
      case Schema.CaseClass13(
          id,
          f1,
          f2,
          f3,
          f4,
          f5,
          f6,
          f7,
          f8,
          f9,
          f10,
          f11,
          f12,
          f13,
          _,
          ext1,
          ext2,
          ext3,
          ext4,
          ext5,
          ext6,
          ext7,
          ext8,
          ext9,
          ext10,
          ext11,
          ext12,
          ext13,
          _
          ) =>
        DynamicValue.Record(
          id,
          ListMap(
            f1.label  -> fromSchemaAndValue(f1.schema, ext1(value)),
            f2.label  -> fromSchemaAndValue(f2.schema, ext2(value)),
            f3.label  -> fromSchemaAndValue(f3.schema, ext3(value)),
            f4.label  -> fromSchemaAndValue(f4.schema, ext4(value)),
            f5.label  -> fromSchemaAndValue(f5.schema, ext5(value)),
            f6.label  -> fromSchemaAndValue(f6.schema, ext6(value)),
            f7.label  -> fromSchemaAndValue(f7.schema, ext7(value)),
            f8.label  -> fromSchemaAndValue(f8.schema, ext8(value)),
            f9.label  -> fromSchemaAndValue(f9.schema, ext9(value)),
            f10.label -> fromSchemaAndValue(f10.schema, ext10(value)),
            f11.label -> fromSchemaAndValue(f11.schema, ext11(value)),
            f12.label -> fromSchemaAndValue(f12.schema, ext12(value)),
            f13.label -> fromSchemaAndValue(f13.schema, ext13(value))
          )
        )
      case Schema.CaseClass14(
          id,
          f1,
          f2,
          f3,
          f4,
          f5,
          f6,
          f7,
          f8,
          f9,
          f10,
          f11,
          f12,
          f13,
          f14,
          _,
          ext1,
          ext2,
          ext3,
          ext4,
          ext5,
          ext6,
          ext7,
          ext8,
          ext9,
          ext10,
          ext11,
          ext12,
          ext13,
          ext14,
          _
          ) =>
        DynamicValue.Record(
          id,
          ListMap(
            f1.label  -> fromSchemaAndValue(f1.schema, ext1(value)),
            f2.label  -> fromSchemaAndValue(f2.schema, ext2(value)),
            f3.label  -> fromSchemaAndValue(f3.schema, ext3(value)),
            f4.label  -> fromSchemaAndValue(f4.schema, ext4(value)),
            f5.label  -> fromSchemaAndValue(f5.schema, ext5(value)),
            f6.label  -> fromSchemaAndValue(f6.schema, ext6(value)),
            f7.label  -> fromSchemaAndValue(f7.schema, ext7(value)),
            f8.label  -> fromSchemaAndValue(f8.schema, ext8(value)),
            f9.label  -> fromSchemaAndValue(f9.schema, ext9(value)),
            f10.label -> fromSchemaAndValue(f10.schema, ext10(value)),
            f11.label -> fromSchemaAndValue(f11.schema, ext11(value)),
            f12.label -> fromSchemaAndValue(f12.schema, ext12(value)),
            f13.label -> fromSchemaAndValue(f13.schema, ext13(value)),
            f14.label -> fromSchemaAndValue(f14.schema, ext14(value))
          )
        )
      case Schema.CaseClass15(
          id,
          f1,
          f2,
          f3,
          f4,
          f5,
          f6,
          f7,
          f8,
          f9,
          f10,
          f11,
          f12,
          f13,
          f14,
          f15,
          _,
          ext1,
          ext2,
          ext3,
          ext4,
          ext5,
          ext6,
          ext7,
          ext8,
          ext9,
          ext10,
          ext11,
          ext12,
          ext13,
          ext14,
          ext15,
          _
          ) =>
        DynamicValue.Record(
          id,
          ListMap(
            f1.label  -> fromSchemaAndValue(f1.schema, ext1(value)),
            f2.label  -> fromSchemaAndValue(f2.schema, ext2(value)),
            f3.label  -> fromSchemaAndValue(f3.schema, ext3(value)),
            f4.label  -> fromSchemaAndValue(f4.schema, ext4(value)),
            f5.label  -> fromSchemaAndValue(f5.schema, ext5(value)),
            f6.label  -> fromSchemaAndValue(f6.schema, ext6(value)),
            f7.label  -> fromSchemaAndValue(f7.schema, ext7(value)),
            f8.label  -> fromSchemaAndValue(f8.schema, ext8(value)),
            f9.label  -> fromSchemaAndValue(f9.schema, ext9(value)),
            f10.label -> fromSchemaAndValue(f10.schema, ext10(value)),
            f11.label -> fromSchemaAndValue(f11.schema, ext11(value)),
            f12.label -> fromSchemaAndValue(f12.schema, ext12(value)),
            f13.label -> fromSchemaAndValue(f13.schema, ext13(value)),
            f14.label -> fromSchemaAndValue(f14.schema, ext14(value)),
            f15.label -> fromSchemaAndValue(f15.schema, ext15(value))
          )
        )
      case Schema.CaseClass16(
          id,
          f1,
          f2,
          f3,
          f4,
          f5,
          f6,
          f7,
          f8,
          f9,
          f10,
          f11,
          f12,
          f13,
          f14,
          f15,
          f16,
          _,
          ext1,
          ext2,
          ext3,
          ext4,
          ext5,
          ext6,
          ext7,
          ext8,
          ext9,
          ext10,
          ext11,
          ext12,
          ext13,
          ext14,
          ext15,
          ext16,
          _
          ) =>
        DynamicValue.Record(
          id,
          ListMap(
            f1.label  -> fromSchemaAndValue(f1.schema, ext1(value)),
            f2.label  -> fromSchemaAndValue(f2.schema, ext2(value)),
            f3.label  -> fromSchemaAndValue(f3.schema, ext3(value)),
            f4.label  -> fromSchemaAndValue(f4.schema, ext4(value)),
            f5.label  -> fromSchemaAndValue(f5.schema, ext5(value)),
            f6.label  -> fromSchemaAndValue(f6.schema, ext6(value)),
            f7.label  -> fromSchemaAndValue(f7.schema, ext7(value)),
            f8.label  -> fromSchemaAndValue(f8.schema, ext8(value)),
            f9.label  -> fromSchemaAndValue(f9.schema, ext9(value)),
            f10.label -> fromSchemaAndValue(f10.schema, ext10(value)),
            f11.label -> fromSchemaAndValue(f11.schema, ext11(value)),
            f12.label -> fromSchemaAndValue(f12.schema, ext12(value)),
            f13.label -> fromSchemaAndValue(f13.schema, ext13(value)),
            f14.label -> fromSchemaAndValue(f14.schema, ext14(value)),
            f15.label -> fromSchemaAndValue(f15.schema, ext15(value)),
            f16.label -> fromSchemaAndValue(f16.schema, ext16(value))
          )
        )
      case Schema.CaseClass17(
          id,
          f1,
          f2,
          f3,
          f4,
          f5,
          f6,
          f7,
          f8,
          f9,
          f10,
          f11,
          f12,
          f13,
          f14,
          f15,
          f16,
          f17,
          _,
          ext1,
          ext2,
          ext3,
          ext4,
          ext5,
          ext6,
          ext7,
          ext8,
          ext9,
          ext10,
          ext11,
          ext12,
          ext13,
          ext14,
          ext15,
          ext16,
          ext17,
          _
          ) =>
        DynamicValue.Record(
          id,
          ListMap(
            f1.label  -> fromSchemaAndValue(f1.schema, ext1(value)),
            f2.label  -> fromSchemaAndValue(f2.schema, ext2(value)),
            f3.label  -> fromSchemaAndValue(f3.schema, ext3(value)),
            f4.label  -> fromSchemaAndValue(f4.schema, ext4(value)),
            f5.label  -> fromSchemaAndValue(f5.schema, ext5(value)),
            f6.label  -> fromSchemaAndValue(f6.schema, ext6(value)),
            f7.label  -> fromSchemaAndValue(f7.schema, ext7(value)),
            f8.label  -> fromSchemaAndValue(f8.schema, ext8(value)),
            f9.label  -> fromSchemaAndValue(f9.schema, ext9(value)),
            f10.label -> fromSchemaAndValue(f10.schema, ext10(value)),
            f11.label -> fromSchemaAndValue(f11.schema, ext11(value)),
            f12.label -> fromSchemaAndValue(f12.schema, ext12(value)),
            f13.label -> fromSchemaAndValue(f13.schema, ext13(value)),
            f14.label -> fromSchemaAndValue(f14.schema, ext14(value)),
            f15.label -> fromSchemaAndValue(f15.schema, ext15(value)),
            f16.label -> fromSchemaAndValue(f16.schema, ext16(value)),
            f17.label -> fromSchemaAndValue(f17.schema, ext17(value))
          )
        )
      case Schema.CaseClass18(
          id,
          f1,
          f2,
          f3,
          f4,
          f5,
          f6,
          f7,
          f8,
          f9,
          f10,
          f11,
          f12,
          f13,
          f14,
          f15,
          f16,
          f17,
          f18,
          _,
          ext1,
          ext2,
          ext3,
          ext4,
          ext5,
          ext6,
          ext7,
          ext8,
          ext9,
          ext10,
          ext11,
          ext12,
          ext13,
          ext14,
          ext15,
          ext16,
          ext17,
          ext18,
          _
          ) =>
        DynamicValue.Record(
          id,
          ListMap(
            f1.label  -> fromSchemaAndValue(f1.schema, ext1(value)),
            f2.label  -> fromSchemaAndValue(f2.schema, ext2(value)),
            f3.label  -> fromSchemaAndValue(f3.schema, ext3(value)),
            f4.label  -> fromSchemaAndValue(f4.schema, ext4(value)),
            f5.label  -> fromSchemaAndValue(f5.schema, ext5(value)),
            f6.label  -> fromSchemaAndValue(f6.schema, ext6(value)),
            f7.label  -> fromSchemaAndValue(f7.schema, ext7(value)),
            f8.label  -> fromSchemaAndValue(f8.schema, ext8(value)),
            f9.label  -> fromSchemaAndValue(f9.schema, ext9(value)),
            f10.label -> fromSchemaAndValue(f10.schema, ext10(value)),
            f11.label -> fromSchemaAndValue(f11.schema, ext11(value)),
            f12.label -> fromSchemaAndValue(f12.schema, ext12(value)),
            f13.label -> fromSchemaAndValue(f13.schema, ext13(value)),
            f14.label -> fromSchemaAndValue(f14.schema, ext14(value)),
            f15.label -> fromSchemaAndValue(f15.schema, ext15(value)),
            f16.label -> fromSchemaAndValue(f16.schema, ext16(value)),
            f17.label -> fromSchemaAndValue(f17.schema, ext17(value)),
            f18.label -> fromSchemaAndValue(f18.schema, ext18(value))
          )
        )
      case Schema.CaseClass19(
          id,
          f1,
          f2,
          f3,
          f4,
          f5,
          f6,
          f7,
          f8,
          f9,
          f10,
          f11,
          f12,
          f13,
          f14,
          f15,
          f16,
          f17,
          f18,
          f19,
          _,
          ext1,
          ext2,
          ext3,
          ext4,
          ext5,
          ext6,
          ext7,
          ext8,
          ext9,
          ext10,
          ext11,
          ext12,
          ext13,
          ext14,
          ext15,
          ext16,
          ext17,
          ext18,
          ext19,
          _
          ) =>
        DynamicValue.Record(
          id,
          ListMap(
            f1.label  -> fromSchemaAndValue(f1.schema, ext1(value)),
            f2.label  -> fromSchemaAndValue(f2.schema, ext2(value)),
            f3.label  -> fromSchemaAndValue(f3.schema, ext3(value)),
            f4.label  -> fromSchemaAndValue(f4.schema, ext4(value)),
            f5.label  -> fromSchemaAndValue(f5.schema, ext5(value)),
            f6.label  -> fromSchemaAndValue(f6.schema, ext6(value)),
            f7.label  -> fromSchemaAndValue(f7.schema, ext7(value)),
            f8.label  -> fromSchemaAndValue(f8.schema, ext8(value)),
            f9.label  -> fromSchemaAndValue(f9.schema, ext9(value)),
            f10.label -> fromSchemaAndValue(f10.schema, ext10(value)),
            f11.label -> fromSchemaAndValue(f11.schema, ext11(value)),
            f12.label -> fromSchemaAndValue(f12.schema, ext12(value)),
            f13.label -> fromSchemaAndValue(f13.schema, ext13(value)),
            f14.label -> fromSchemaAndValue(f14.schema, ext14(value)),
            f15.label -> fromSchemaAndValue(f15.schema, ext15(value)),
            f16.label -> fromSchemaAndValue(f16.schema, ext16(value)),
            f17.label -> fromSchemaAndValue(f17.schema, ext17(value)),
            f18.label -> fromSchemaAndValue(f18.schema, ext18(value)),
            f19.label -> fromSchemaAndValue(f19.schema, ext19(value))
          )
        )
      case Schema.CaseClass20(
          id,
          f1,
          f2,
          f3,
          f4,
          f5,
          f6,
          f7,
          f8,
          f9,
          f10,
          f11,
          f12,
          f13,
          f14,
          f15,
          f16,
          f17,
          f18,
          f19,
          f20,
          _,
          ext1,
          ext2,
          ext3,
          ext4,
          ext5,
          ext6,
          ext7,
          ext8,
          ext9,
          ext10,
          ext11,
          ext12,
          ext13,
          ext14,
          ext15,
          ext16,
          ext17,
          ext18,
          ext19,
          ext20,
          _
          ) =>
        DynamicValue.Record(
          id,
          ListMap(
            f1.label  -> fromSchemaAndValue(f1.schema, ext1(value)),
            f2.label  -> fromSchemaAndValue(f2.schema, ext2(value)),
            f3.label  -> fromSchemaAndValue(f3.schema, ext3(value)),
            f4.label  -> fromSchemaAndValue(f4.schema, ext4(value)),
            f5.label  -> fromSchemaAndValue(f5.schema, ext5(value)),
            f6.label  -> fromSchemaAndValue(f6.schema, ext6(value)),
            f7.label  -> fromSchemaAndValue(f7.schema, ext7(value)),
            f8.label  -> fromSchemaAndValue(f8.schema, ext8(value)),
            f9.label  -> fromSchemaAndValue(f9.schema, ext9(value)),
            f10.label -> fromSchemaAndValue(f10.schema, ext10(value)),
            f11.label -> fromSchemaAndValue(f11.schema, ext11(value)),
            f12.label -> fromSchemaAndValue(f12.schema, ext12(value)),
            f13.label -> fromSchemaAndValue(f13.schema, ext13(value)),
            f14.label -> fromSchemaAndValue(f14.schema, ext14(value)),
            f15.label -> fromSchemaAndValue(f15.schema, ext15(value)),
            f16.label -> fromSchemaAndValue(f16.schema, ext16(value)),
            f17.label -> fromSchemaAndValue(f17.schema, ext17(value)),
            f18.label -> fromSchemaAndValue(f18.schema, ext18(value)),
            f19.label -> fromSchemaAndValue(f19.schema, ext19(value)),
            f20.label -> fromSchemaAndValue(f20.schema, ext20(value))
          )
        )
      case Schema.CaseClass21(
          id,
          f1,
          f2,
          f3,
          f4,
          f5,
          f6,
          f7,
          f8,
          f9,
          f10,
          f11,
          f12,
          f13,
          f14,
          f15,
          f16,
          f17,
          f18,
          f19,
          f20,
          f21,
          _,
          ext1,
          ext2,
          ext3,
          ext4,
          ext5,
          ext6,
          ext7,
          ext8,
          ext9,
          ext10,
          ext11,
          ext12,
          ext13,
          ext14,
          ext15,
          ext16,
          ext17,
          ext18,
          ext19,
          ext20,
          ext21,
          _
          ) =>
        DynamicValue.Record(
          id,
          ListMap(
            f1.label  -> fromSchemaAndValue(f1.schema, ext1(value)),
            f2.label  -> fromSchemaAndValue(f2.schema, ext2(value)),
            f3.label  -> fromSchemaAndValue(f3.schema, ext3(value)),
            f4.label  -> fromSchemaAndValue(f4.schema, ext4(value)),
            f5.label  -> fromSchemaAndValue(f5.schema, ext5(value)),
            f6.label  -> fromSchemaAndValue(f6.schema, ext6(value)),
            f7.label  -> fromSchemaAndValue(f7.schema, ext7(value)),
            f8.label  -> fromSchemaAndValue(f8.schema, ext8(value)),
            f9.label  -> fromSchemaAndValue(f9.schema, ext9(value)),
            f10.label -> fromSchemaAndValue(f10.schema, ext10(value)),
            f11.label -> fromSchemaAndValue(f11.schema, ext11(value)),
            f12.label -> fromSchemaAndValue(f12.schema, ext12(value)),
            f13.label -> fromSchemaAndValue(f13.schema, ext13(value)),
            f14.label -> fromSchemaAndValue(f14.schema, ext14(value)),
            f15.label -> fromSchemaAndValue(f15.schema, ext15(value)),
            f16.label -> fromSchemaAndValue(f16.schema, ext16(value)),
            f17.label -> fromSchemaAndValue(f17.schema, ext17(value)),
            f18.label -> fromSchemaAndValue(f18.schema, ext18(value)),
            f19.label -> fromSchemaAndValue(f19.schema, ext19(value)),
            f20.label -> fromSchemaAndValue(f20.schema, ext20(value)),
            f21.label -> fromSchemaAndValue(f21.schema, ext21(value))
          )
        )
      case Schema.CaseClass22(
          id,
          f1,
          f2,
          f3,
          f4,
          f5,
          f6,
          f7,
          f8,
          f9,
          f10,
          f11,
          f12,
          f13,
          f14,
          f15,
          f16,
          f17,
          f18,
          f19,
          f20,
          f21,
          f22,
          _,
          ext1,
          ext2,
          ext3,
          ext4,
          ext5,
          ext6,
          ext7,
          ext8,
          ext9,
          ext10,
          ext11,
          ext12,
          ext13,
          ext14,
          ext15,
          ext16,
          ext17,
          ext18,
          ext19,
          ext20,
          ext21,
          ext22,
          _
          ) =>
        DynamicValue.Record(
          id,
          ListMap(
            f1.label  -> fromSchemaAndValue(f1.schema, ext1(value)),
            f2.label  -> fromSchemaAndValue(f2.schema, ext2(value)),
            f3.label  -> fromSchemaAndValue(f3.schema, ext3(value)),
            f4.label  -> fromSchemaAndValue(f4.schema, ext4(value)),
            f5.label  -> fromSchemaAndValue(f5.schema, ext5(value)),
            f6.label  -> fromSchemaAndValue(f6.schema, ext6(value)),
            f7.label  -> fromSchemaAndValue(f7.schema, ext7(value)),
            f8.label  -> fromSchemaAndValue(f8.schema, ext8(value)),
            f9.label  -> fromSchemaAndValue(f9.schema, ext9(value)),
            f10.label -> fromSchemaAndValue(f10.schema, ext10(value)),
            f11.label -> fromSchemaAndValue(f11.schema, ext11(value)),
            f12.label -> fromSchemaAndValue(f12.schema, ext12(value)),
            f13.label -> fromSchemaAndValue(f13.schema, ext13(value)),
            f14.label -> fromSchemaAndValue(f14.schema, ext14(value)),
            f15.label -> fromSchemaAndValue(f15.schema, ext15(value)),
            f16.label -> fromSchemaAndValue(f16.schema, ext16(value)),
            f17.label -> fromSchemaAndValue(f17.schema, ext17(value)),
            f18.label -> fromSchemaAndValue(f18.schema, ext18(value)),
            f19.label -> fromSchemaAndValue(f19.schema, ext19(value)),
            f20.label -> fromSchemaAndValue(f20.schema, ext20(value)),
            f21.label -> fromSchemaAndValue(f21.schema, ext21(value)),
            f22.label -> fromSchemaAndValue(f22.schema, ext22(value))
          )
        )
      case Schema.Dynamic(_) => value
    }

  def decodeStructure(
    values: ListMap[String, DynamicValue],
<<<<<<< HEAD
    structure: Chunk[Schema.Field[_ <: zio.schema.Singleton with String, _]]
  ): Either[String, ListMap[String, _]] = {
=======
    structure: Chunk[Schema.Field[_]]
  ): Either[() => String, ListMap[String, _]] = {
>>>>>>> ed9538c5
    val keys = values.keySet
    keys.foldLeft[Either[() => String, ListMap[String, Any]]](Right(ListMap.empty)) {
      case (Right(record), key) =>
        (structure.find(_.label == key), values.get(key)) match {
          case (Some(field), Some(value)) =>
            value.toTypedValueLazyError(field.schema).map(value => (record + (key -> value)))
          case _ =>
            Left(() => s"$values and $structure have incompatible shape")
        }
      case (Left(string), _) => Left(string)
    }
  }

  final case class Record(id: TypeId, values: ListMap[String, DynamicValue]) extends DynamicValue

  final case class Enumeration(id: TypeId, value: (String, DynamicValue)) extends DynamicValue

  final case class Sequence(values: Chunk[DynamicValue]) extends DynamicValue

  final case class Dictionary(entries: Chunk[(DynamicValue, DynamicValue)]) extends DynamicValue

  final case class SetValue(values: Set[DynamicValue]) extends DynamicValue

  sealed case class Primitive[A](value: A, standardType: StandardType[A]) extends DynamicValue

  sealed case class Singleton[A](instance: A) extends DynamicValue

  final case class SomeValue(value: DynamicValue) extends DynamicValue

  case object NoneValue extends DynamicValue

  sealed case class Tuple(left: DynamicValue, right: DynamicValue) extends DynamicValue

  final case class LeftValue(value: DynamicValue) extends DynamicValue

  final case class RightValue(value: DynamicValue) extends DynamicValue

  final case class DynamicAst(ast: MetaSchema) extends DynamicValue

  final case class Error(message: String) extends DynamicValue

}

private[schema] object DynamicValueSchema {
  self =>

  def apply(): Schema[DynamicValue] = schema

  lazy val schema: Schema[DynamicValue] =
    Schema.EnumN(
      TypeId.fromTypeName("zio.schema.DynamicValue"),
      CaseSet
        .Cons(errorCase, CaseSet.Empty[DynamicValue]())
        .:+:(noneValueCase)
        .:+:(rightValueCase)
        .:+:(leftValueCase)
        .:+:(tupleCase)
        .:+:(someValueCase)
        .:+:(dictionaryCase)
        .:+:(sequenceCase)
        .:+:(setCase)
        .:+:(enumerationCase)
        .:+:(recordCase)
        .:+:(dynamicAstCase)
        .:+:(primitiveUnitCase)
        .:+:(primitiveStringCase)
        .:+:(primitiveBooleanCase)
        .:+:(primitiveShortCase)
        .:+:(primitiveIntCase)
        .:+:(primitiveLongCase)
        .:+:(primitiveFloatCase)
        .:+:(primitiveDoubleCase)
        .:+:(primitiveBinaryCase)
        .:+:(primitiveCharCase)
        .:+:(primitiveBigDecimalCase)
        .:+:(primitiveBigIntegerCase)
        .:+:(primitiveDayOfWeekCase)
        .:+:(primitiveMonthCase)
        .:+:(primitiveMonthDayCase)
        .:+:(primitivePeriodCase)
        .:+:(primitiveYearCase)
        .:+:(primitiveYearMonthCase)
        .:+:(primitiveZoneIdCase)
        .:+:(primitiveZoneOffsetCase)
        .:+:(primitiveInstantCase)
        .:+:(primitiveDurationCase)
        .:+:(primitiveLocalDateCase)
        .:+:(primitiveLocalTimeCase)
        .:+:(primitiveLocalDateTimeCase)
        .:+:(primitiveOffsetTimeCase)
        .:+:(primitiveOffsetDateTimeCase)
        .:+:(primitiveZonedDateTimeCase)
        .:+:(primitiveUUIDCase)
        .:+:(singletonCase)
    )

  implicit val instantStandardType: StandardType[Instant] =
    StandardType.InstantType(DateTimeFormatter.ISO_INSTANT)

  implicit val localDateStandardType: StandardType[LocalDate] =
    StandardType.LocalDateType(DateTimeFormatter.ISO_LOCAL_DATE)

  implicit val localTimeStandardType: StandardType[LocalTime] =
    StandardType.LocalTimeType(DateTimeFormatter.ISO_LOCAL_TIME)

  implicit val localDateTimeStandardType: StandardType[LocalDateTime] =
    StandardType.LocalDateTimeType(DateTimeFormatter.ISO_LOCAL_DATE_TIME)

  implicit val offsetTimeStandardType: StandardType[OffsetTime] =
    StandardType.OffsetTimeType(DateTimeFormatter.ISO_OFFSET_TIME)

  implicit val offsetDateTimeStandardType: StandardType[OffsetDateTime] =
    StandardType.OffsetDateTimeType(DateTimeFormatter.ISO_OFFSET_DATE_TIME)

  implicit val zonedDateTimeStandardType: StandardType[ZonedDateTime] =
    StandardType.ZonedDateTimeType(DateTimeFormatter.ISO_ZONED_DATE_TIME)

  val messageSingleton = "message"
  val valueSingleton = "value"
  val valuesSingleton = "values"
  val leftSingleton = "left"
  val rightSingleton = "right"
  val entriesSingleton = "entries"
  val astSingleton = "ast"

  private val errorCase: Schema.Case[DynamicValue.Error, DynamicValue] =
    Schema.Case(
      "Error",
<<<<<<< HEAD
      Schema.CaseClass1[messageSingleton.type, String, DynamicValue.Error](
        TypeId.parse("zio.scheema.DynamicValue.Error"),
        Schema.Field(messageSingleton, Schema.primitive[String]),
=======
      Schema.CaseClass1[String, DynamicValue.Error](
        TypeId.parse("zio.schema.DynamicValue.Error"),
        Schema.Field("message", Schema.primitive[String]),
>>>>>>> ed9538c5
        message => DynamicValue.Error(message),
        error => error.message
      ),
      _.asInstanceOf[DynamicValue.Error]
    )

  private val noneValueCase: Schema.Case[DynamicValue.NoneValue.type, DynamicValue] =
    Schema.Case(
      "NoneValue",
      Schema.singleton(None).transform(_ => DynamicValue.NoneValue, _ => None),
      _.asInstanceOf[DynamicValue.NoneValue.type],
      Chunk("case")
    )

  private val rightValueCase: Schema.Case[DynamicValue.RightValue, DynamicValue] =
    Schema.Case(
      "RightValue",
<<<<<<< HEAD
      Schema.CaseClass1[valueSingleton.type, DynamicValue, DynamicValue.RightValue](
        TypeId.parse("zio.scheema.DynamicValue.RightValue"),
        Schema.Field(valueSingleton, Schema.defer(DynamicValueSchema())),
=======
      Schema.CaseClass1[DynamicValue, DynamicValue.RightValue](
        TypeId.parse("zio.schema.DynamicValue.RightValue"),
        Schema.Field("value", Schema.defer(DynamicValueSchema())),
>>>>>>> ed9538c5
        dynamicValue => DynamicValue.RightValue(dynamicValue),
        rightValue => rightValue.value
      ),
      _.asInstanceOf[DynamicValue.RightValue]
    )

  private val leftValueCase: Schema.Case[DynamicValue.LeftValue, DynamicValue] =
    Schema.Case(
      "LeftValue",
<<<<<<< HEAD
      Schema.CaseClass1[valueSingleton.type, DynamicValue, DynamicValue.LeftValue](
        TypeId.parse("zio.scheema.DynamicValue.LeftValue"),
        Schema.Field(valueSingleton, Schema.defer(DynamicValueSchema())),
=======
      Schema.CaseClass1[DynamicValue, DynamicValue.LeftValue](
        TypeId.parse("zio.schema.DynamicValue.LeftValue"),
        Schema.Field("value", Schema.defer(DynamicValueSchema())),
>>>>>>> ed9538c5
        dynamicValue => DynamicValue.LeftValue(dynamicValue),
        leftValue => leftValue.value
      ),
      _.asInstanceOf[DynamicValue.LeftValue]
    )

  private val tupleCase: Schema.Case[DynamicValue.Tuple, DynamicValue] =
    Schema.Case(
      "Tuple",
<<<<<<< HEAD
      Schema.CaseClass2[leftSingleton.type, rightSingleton.type, DynamicValue, DynamicValue, DynamicValue.Tuple](
        TypeId.parse("zio.scheema.DynamicValue.Tuple"),
        Schema.Field(leftSingleton, Schema.defer(DynamicValueSchema())),
        Schema.Field(rightSingleton, Schema.defer(DynamicValueSchema())),
=======
      Schema.CaseClass2[DynamicValue, DynamicValue, DynamicValue.Tuple](
        TypeId.parse("zio.schema.DynamicValue.Tuple"),
        Schema.Field("left", Schema.defer(DynamicValueSchema())),
        Schema.Field("right", Schema.defer(DynamicValueSchema())),
>>>>>>> ed9538c5
        (left, right) => DynamicValue.Tuple(left, right),
        tuple => tuple.left,
        tuple => tuple.right
      ),
      _.asInstanceOf[DynamicValue.Tuple]
    )

  private val someValueCase: Schema.Case[DynamicValue.SomeValue, DynamicValue] =
    Schema.Case(
      "SomeValue",
<<<<<<< HEAD
      Schema.CaseClass1[valueSingleton.type, DynamicValue, DynamicValue.SomeValue](
        TypeId.parse("zio.scheema.DynamicValue.SomeValue"),
        Schema.Field(valueSingleton, Schema.defer(DynamicValueSchema())),
=======
      Schema.CaseClass1[DynamicValue, DynamicValue.SomeValue](
        TypeId.parse("zio.schema.DynamicValue.SomeValue"),
        Schema.Field("value", Schema.defer(DynamicValueSchema())),
>>>>>>> ed9538c5
        dv => DynamicValue.SomeValue(dv),
        someValue => someValue.value
      ),
      _.asInstanceOf[DynamicValue.SomeValue]
    )

  private val dictionaryCase: Schema.Case[DynamicValue.Dictionary, DynamicValue] =
    Schema.Case(
      "Dictionary",
<<<<<<< HEAD
      Schema.CaseClass1[entriesSingleton.type, Chunk[(DynamicValue, DynamicValue)], DynamicValue.Dictionary](
        TypeId.parse("zio.scheema.DynamicValue.Dictionary"),
=======
      Schema.CaseClass1[Chunk[(DynamicValue, DynamicValue)], DynamicValue.Dictionary](
        TypeId.parse("zio.schema.DynamicValue.Dictionary"),
>>>>>>> ed9538c5
        Schema.Field(
          entriesSingleton,
          Schema.defer(Schema.chunk(Schema.tuple2(DynamicValueSchema(), DynamicValueSchema())))
        ),
        chunk => DynamicValue.Dictionary(chunk),
        dictionary => dictionary.entries
      ),
      _.asInstanceOf[DynamicValue.Dictionary]
    )

  private val sequenceCase: Schema.Case[DynamicValue.Sequence, DynamicValue] =
    Schema.Case(
      "Sequence",
<<<<<<< HEAD
      Schema.CaseClass1[valuesSingleton.type, Chunk[DynamicValue], DynamicValue.Sequence](
        TypeId.parse("zio.scheema.DynamicValue.Sequence"),
        Schema.Field(valuesSingleton, Schema.defer(Schema.chunk(DynamicValueSchema()))),
=======
      Schema.CaseClass1[Chunk[DynamicValue], DynamicValue.Sequence](
        TypeId.parse("zio.schema.DynamicValue.Sequence"),
        Schema.Field("values", Schema.defer(Schema.chunk(DynamicValueSchema()))),
>>>>>>> ed9538c5
        chunk => DynamicValue.Sequence(chunk),
        seq => seq.values
      ),
      _.asInstanceOf[DynamicValue.Sequence]
    )

  private val setCase: Schema.Case[DynamicValue.SetValue, DynamicValue] =
    Schema.Case(
      "SetValue",
      Schema.CaseClass1[Set[DynamicValue], DynamicValue.SetValue](
        TypeId.parse("zio.schema.DynamicValue.SetValue"),
        Schema.Field("values", Schema.defer(Schema.set(DynamicValueSchema()))),
        set => DynamicValue.SetValue(set),
        seq => seq.values
      ),
      _.asInstanceOf[DynamicValue.SetValue]
    )

  private val enumerationCase: Schema.Case[DynamicValue.Enumeration, DynamicValue] =
    Schema.Case(
      "Enumeration",
<<<<<<< HEAD
      Schema.CaseClass1[valueSingleton.type, (String, DynamicValue), DynamicValue.Enumeration](
        TypeId.parse("zio.scheema.DynamicValue.Enumeration"),
        Schema.Field(valueSingleton, Schema.defer(Schema.tuple2(Schema.primitive[String], DynamicValueSchema()))),
        value => DynamicValue.Enumeration(TypeId.Structural, value),
=======
      Schema.CaseClass2[TypeId, (String, DynamicValue), DynamicValue.Enumeration](
        TypeId.parse("zio.schema.DynamicValue.Enumeration"),
        Schema.Field("id", Schema[TypeId]),
        Schema.Field("value", Schema.defer(Schema.tuple2(Schema.primitive[String], DynamicValueSchema()))),
        (id, value) => DynamicValue.Enumeration(id, value),
        enumeration => enumeration.id,
>>>>>>> ed9538c5
        enumeration => enumeration.value
      ),
      _.asInstanceOf[DynamicValue.Enumeration]
    )

  private val recordCase: Schema.Case[DynamicValue.Record, DynamicValue] =
    Schema.Case(
      "Record",
<<<<<<< HEAD
      Schema.CaseClass1[valuesSingleton.type, Map[String, DynamicValue], DynamicValue.Record](
        TypeId.parse("zio.scheema.DynamicValue.Record"),
        Schema.Field(valuesSingleton, Schema.defer(Schema.map(Schema.primitive[String], DynamicValueSchema()))),
        map => DynamicValue.Record(TypeId.Structural, ListMap(map.toSeq: _*)),
        record => record.values
=======
      Schema.CaseClass2[TypeId, Chunk[(String, DynamicValue)], DynamicValue.Record](
        TypeId.parse("zio.schema.DynamicValue.Record"),
        Schema.Field("id", Schema[TypeId]),
        Schema
          .Field("values", Schema.defer(Schema.chunk(Schema.tuple2(Schema.primitive[String], DynamicValueSchema())))),
        (id, chunk) => DynamicValue.Record(id, ListMap(chunk.toSeq: _*)),
        record => record.id,
        record => Chunk.fromIterable(record.values)
>>>>>>> ed9538c5
      ),
      _.asInstanceOf[DynamicValue.Record]
    )

  private val dynamicAstCase: Schema.Case[DynamicValue.DynamicAst, DynamicValue] =
    Schema.Case(
      "DynamicAst",
<<<<<<< HEAD
      Schema.CaseClass1[astSingleton.type, SchemaAst, DynamicValue.DynamicAst](
        TypeId.parse("zio.scheema.DynamicValue.DynamicAst"),
        Schema.Field(astSingleton, SchemaAst.schema),
=======
      Schema.CaseClass1[MetaSchema, DynamicValue.DynamicAst](
        TypeId.parse("zio.schema.DynamicValue.DynamicAst"),
        Schema.Field("ast", MetaSchema.schema),
>>>>>>> ed9538c5
        schemaAst => DynamicValue.DynamicAst(schemaAst),
        dynamicAst => dynamicAst.ast
      ),
      _.asInstanceOf[DynamicValue.DynamicAst]
    )

  private val singletonCase: Schema.Case[DynamicValue.Singleton[Any], DynamicValue] =
    Schema.Case(
      "Singleton",
      Schema[Unit].transform(_ => DynamicValue.Singleton(()), _ => ()),
      _.asInstanceOf[DynamicValue.Singleton[Any]]
    )

  private val primitiveUnitCase: Schema.Case[DynamicValue.Primitive[Unit], DynamicValue] =
    Schema.Case(
      "Unit",
      Schema.primitive[Unit].transform(unit => DynamicValue.Primitive(unit, StandardType[Unit]), _.value), {
        case dv @ DynamicValue.Primitive((), _) => dv.asInstanceOf[DynamicValue.Primitive[Unit]]
        case _                                  => throw new IllegalArgumentException
      }
    )

  private val primitiveStringCase: Schema.Case[DynamicValue.Primitive[String], DynamicValue] =
    Schema.Case(
      "String",
      Schema.primitive[String].transform(s => DynamicValue.Primitive(s, StandardType[String]), _.value), {
        case dv @ DynamicValue.Primitive(_: String, _) => dv.asInstanceOf[DynamicValue.Primitive[String]]
        case _                                         => throw new IllegalArgumentException
      }
    )

  private val primitiveBooleanCase: Schema.Case[DynamicValue.Primitive[Boolean], DynamicValue] =
    Schema.Case(
      "Boolean",
      Schema.primitive[Boolean].transform(b => DynamicValue.Primitive(b, StandardType[Boolean]), _.value), {
        case dv @ DynamicValue.Primitive(_: Boolean, _) => dv.asInstanceOf[DynamicValue.Primitive[Boolean]]
        case _                                          => throw new IllegalArgumentException
      }
    )

  private val primitiveShortCase: Schema.Case[DynamicValue.Primitive[Short], DynamicValue] =
    Schema.Case(
      "Short",
      Schema.primitive[Short].transform(sh => DynamicValue.Primitive(sh, StandardType[Short]), _.value), {
        case dv @ DynamicValue.Primitive(_: Short, _) => dv.asInstanceOf[DynamicValue.Primitive[Short]]
        case _                                        => throw new IllegalArgumentException
      }
    )

  private val primitiveIntCase: Schema.Case[DynamicValue.Primitive[Int], DynamicValue] =
    Schema.Case(
      "Int",
      Schema.primitive[Int].transform(i => DynamicValue.Primitive(i, StandardType[Int]), _.value), {
        case dv @ DynamicValue.Primitive(_: Int, _) => dv.asInstanceOf[DynamicValue.Primitive[Int]]
        case _                                      => throw new IllegalArgumentException
      }
    )

  private val primitiveLongCase: Schema.Case[DynamicValue.Primitive[Long], DynamicValue] =
    Schema.Case(
      "Long",
      Schema.primitive[Long].transform(l => DynamicValue.Primitive(l, StandardType[Long]), _.value), {
        case dv @ DynamicValue.Primitive(_: Long, _) => dv.asInstanceOf[DynamicValue.Primitive[Long]]
        case _                                       => throw new IllegalArgumentException
      }
    )

  private val primitiveFloatCase: Schema.Case[DynamicValue.Primitive[Float], DynamicValue] =
    Schema.Case(
      "Float",
      Schema.primitive[Float].transform(f => DynamicValue.Primitive(f, StandardType[Float]), _.value), {
        case dv @ DynamicValue.Primitive(_: Float, _) => dv.asInstanceOf[DynamicValue.Primitive[Float]]
        case _                                        => throw new IllegalArgumentException
      }
    )

  private val primitiveDoubleCase: Schema.Case[DynamicValue.Primitive[Double], DynamicValue] =
    Schema.Case(
      "Double",
      Schema.primitive[Double].transform(d => DynamicValue.Primitive(d, StandardType[Double]), _.value), {
        case dv @ DynamicValue.Primitive(_: Double, _) => dv.asInstanceOf[DynamicValue.Primitive[Double]]
        case _                                         => throw new IllegalArgumentException
      }
    )

  private val primitiveBinaryCase: Schema.Case[DynamicValue.Primitive[Chunk[Byte]], DynamicValue] =
    Schema.Case(
      "Binary",
      Schema.primitive[Chunk[Byte]].transform(ch => DynamicValue.Primitive(ch, StandardType[Chunk[Byte]]), _.value), {
        case dv @ DynamicValue.Primitive(_: Chunk[_], _) => dv.asInstanceOf[DynamicValue.Primitive[Chunk[Byte]]]
        case _                                           => throw new IllegalArgumentException
      }
    )

  private val primitiveCharCase: Schema.Case[DynamicValue.Primitive[Char], DynamicValue] =
    Schema.Case(
      "Char",
      Schema.primitive[Char].transform(ch => DynamicValue.Primitive(ch, StandardType[Char]), _.value), {
        case dv @ DynamicValue.Primitive(_: Char, _) => dv.asInstanceOf[DynamicValue.Primitive[Char]]
        case _                                       => throw new IllegalArgumentException
      }
    )

  private val primitiveBigDecimalCase: Schema.Case[DynamicValue.Primitive[BigDecimal], DynamicValue] =
    Schema.Case(
      "BigDecimal",
      Schema.primitive[BigDecimal].transform(bd => DynamicValue.Primitive(bd, StandardType[BigDecimal]), _.value), {
        case dv @ DynamicValue.Primitive(_: BigDecimal, _) => dv.asInstanceOf[DynamicValue.Primitive[BigDecimal]]
        case _                                             => throw new IllegalArgumentException
      }
    )

  private val primitiveBigIntegerCase: Schema.Case[DynamicValue.Primitive[BigInteger], DynamicValue] =
    Schema.Case(
      "BigInteger",
      Schema.primitive[BigInteger].transform(bi => DynamicValue.Primitive(bi, StandardType[BigInteger]), _.value), {
        case dv @ DynamicValue.Primitive(_: BigInteger, _) => dv.asInstanceOf[DynamicValue.Primitive[BigInteger]]
        case _                                             => throw new IllegalArgumentException
      }
    )

  private val primitiveDayOfWeekCase: Schema.Case[DynamicValue.Primitive[DayOfWeek], DynamicValue] =
    Schema.Case(
      "DayOfWeek",
      Schema.primitive[DayOfWeek].transform(dw => DynamicValue.Primitive(dw, StandardType[DayOfWeek]), _.value), {
        case dv @ DynamicValue.Primitive(_: DayOfWeek, _) => dv.asInstanceOf[DynamicValue.Primitive[DayOfWeek]]
        case _                                            => throw new IllegalArgumentException
      }
    )

  private val primitiveMonthCase: Schema.Case[DynamicValue.Primitive[Month], DynamicValue] =
    Schema.Case(
      "Month",
      Schema.primitive[Month].transform(m => DynamicValue.Primitive(m, StandardType[Month]), _.value), {
        case dv @ DynamicValue.Primitive(_: Month, _) => dv.asInstanceOf[DynamicValue.Primitive[Month]]
        case _                                        => throw new IllegalArgumentException
      }
    )

  private val primitiveMonthDayCase: Schema.Case[DynamicValue.Primitive[MonthDay], DynamicValue] =
    Schema.Case(
      "MonthDay",
      Schema.primitive[MonthDay].transform(md => DynamicValue.Primitive(md, StandardType[MonthDay]), _.value), {
        case dv @ DynamicValue.Primitive(_: MonthDay, _) => dv.asInstanceOf[DynamicValue.Primitive[MonthDay]]
        case _                                           => throw new IllegalArgumentException
      }
    )

  private val primitivePeriodCase: Schema.Case[DynamicValue.Primitive[Period], DynamicValue] =
    Schema.Case(
      "Period",
      Schema.primitive[Period].transform(p => DynamicValue.Primitive(p, StandardType[Period]), _.value), {
        case dv @ DynamicValue.Primitive(_: Period, _) => dv.asInstanceOf[DynamicValue.Primitive[Period]]
        case _                                         => throw new IllegalArgumentException
      }
    )

  private val primitiveYearCase: Schema.Case[DynamicValue.Primitive[Year], DynamicValue] =
    Schema.Case(
      "Year",
      Schema.primitive[Year].transform(y => DynamicValue.Primitive(y, StandardType[Year]), _.value), {
        case dv @ DynamicValue.Primitive(_: Year, _) => dv.asInstanceOf[DynamicValue.Primitive[Year]]
        case _                                       => throw new IllegalArgumentException
      }
    )

  private val primitiveYearMonthCase: Schema.Case[DynamicValue.Primitive[YearMonth], DynamicValue] =
    Schema.Case(
      "YearMonth",
      Schema.primitive[YearMonth].transform(ym => DynamicValue.Primitive(ym, StandardType[YearMonth]), _.value), {
        case dv @ DynamicValue.Primitive(_: YearMonth, _) => dv.asInstanceOf[DynamicValue.Primitive[YearMonth]]
        case _                                            => throw new IllegalArgumentException
      }
    )

  private val primitiveZoneIdCase: Schema.Case[DynamicValue.Primitive[ZoneId], DynamicValue] =
    Schema.Case(
      "ZoneId",
      Schema.primitive[ZoneId].transform(zid => DynamicValue.Primitive(zid, StandardType[ZoneId]), _.value), {
        case dv @ DynamicValue.Primitive(_: ZoneId, _) => dv.asInstanceOf[DynamicValue.Primitive[ZoneId]]
        case _                                         => throw new IllegalArgumentException
      }
    )

  private val primitiveZoneOffsetCase: Schema.Case[DynamicValue.Primitive[ZoneOffset], DynamicValue] =
    Schema.Case(
      "ZoneOffset",
      Schema.primitive[ZoneOffset].transform(zo => DynamicValue.Primitive(zo, StandardType[ZoneOffset]), _.value), {
        case dv @ DynamicValue.Primitive(_: ZoneOffset, _) => dv.asInstanceOf[DynamicValue.Primitive[ZoneOffset]]
        case _                                             => throw new IllegalArgumentException
      }
    )

  private val primitiveInstantCase: Schema.Case[DynamicValue.Primitive[Instant], DynamicValue] =
    Schema.Case(
      "Instant",
      Schema.primitive[Instant].transform(i => DynamicValue.Primitive(i, StandardType[Instant]), _.value), {
        case dv @ DynamicValue.Primitive(_: Instant, _) => dv.asInstanceOf[DynamicValue.Primitive[Instant]]
        case _                                          => throw new IllegalArgumentException
      }
    )

  private val primitiveDurationCase: Schema.Case[DynamicValue.Primitive[Duration], DynamicValue] =
    Schema.Case(
      "Duration",
      Schema.primitive[Duration].transform(i => DynamicValue.Primitive(i, StandardType[Duration]), _.value), {
        case dv @ DynamicValue.Primitive(_: Duration, _) => dv.asInstanceOf[DynamicValue.Primitive[Duration]]
        case _                                           => throw new IllegalArgumentException
      }
    )

  private val primitiveLocalDateCase: Schema.Case[DynamicValue.Primitive[LocalDate], DynamicValue] =
    Schema.Case(
      "LocalDate",
      Schema.primitive[LocalDate].transform(ld => DynamicValue.Primitive(ld, StandardType[LocalDate]), _.value), {
        case dv @ DynamicValue.Primitive(_: LocalDate, _) => dv.asInstanceOf[DynamicValue.Primitive[LocalDate]]
        case _                                            => throw new IllegalArgumentException
      }
    )

  private val primitiveLocalTimeCase: Schema.Case[DynamicValue.Primitive[LocalTime], DynamicValue] =
    Schema.Case(
      "LocalTime",
      Schema.primitive[LocalTime].transform(lt => DynamicValue.Primitive(lt, StandardType[LocalTime]), _.value), {
        case dv @ DynamicValue.Primitive(_: LocalTime, _) => dv.asInstanceOf[DynamicValue.Primitive[LocalTime]]
        case _                                            => throw new IllegalArgumentException
      }
    )

  private val primitiveLocalDateTimeCase: Schema.Case[DynamicValue.Primitive[LocalDateTime], DynamicValue] =
    Schema.Case(
      "LocalDateTime",
      Schema
        .primitive[LocalDateTime]
        .transform(ldt => DynamicValue.Primitive(ldt, StandardType[LocalDateTime]), _.value), {
        case dv @ DynamicValue.Primitive(_: LocalDateTime, _) => dv.asInstanceOf[DynamicValue.Primitive[LocalDateTime]]
        case _                                                => throw new IllegalArgumentException
      }
    )

  private val primitiveOffsetTimeCase: Schema.Case[DynamicValue.Primitive[OffsetTime], DynamicValue] =
    Schema.Case(
      "OffsetTime",
      Schema.primitive[OffsetTime].transform(ot => DynamicValue.Primitive(ot, StandardType[OffsetTime]), _.value), {
        case dv @ DynamicValue.Primitive(_: OffsetTime, _) => dv.asInstanceOf[DynamicValue.Primitive[OffsetTime]]
        case _                                             => throw new IllegalArgumentException
      }
    )

  private val primitiveOffsetDateTimeCase: Schema.Case[DynamicValue.Primitive[OffsetDateTime], DynamicValue] =
    Schema.Case(
      "OffsetDateTime",
      Schema
        .primitive[OffsetDateTime]
        .transform(odt => DynamicValue.Primitive(odt, StandardType[OffsetDateTime]), _.value), {
        case dv @ DynamicValue.Primitive(_: OffsetDateTime, _) =>
          dv.asInstanceOf[DynamicValue.Primitive[OffsetDateTime]]
        case _ => throw new IllegalArgumentException
      }
    )

  private val primitiveZonedDateTimeCase: Schema.Case[DynamicValue.Primitive[ZonedDateTime], DynamicValue] =
    Schema.Case(
      "ZonedDateTime",
      Schema
        .primitive[ZonedDateTime]
        .transform(zdt => DynamicValue.Primitive(zdt, StandardType[ZonedDateTime]), _.value), {
        case dv @ DynamicValue.Primitive(_: ZonedDateTime, _) => dv.asInstanceOf[DynamicValue.Primitive[ZonedDateTime]]
        case _                                                => throw new IllegalArgumentException
      }
    )

  private val primitiveUUIDCase: Schema.Case[DynamicValue.Primitive[UUID], DynamicValue] =
    Schema.Case(
      "UUID",
      Schema.primitive[UUID].transform(uuid => DynamicValue.Primitive(uuid, StandardType[UUID]), _.value), {
        case dv @ DynamicValue.Primitive(_: UUID, _) => dv.asInstanceOf[DynamicValue.Primitive[UUID]]
        case _                                       => throw new IllegalArgumentException
      }
    )

}<|MERGE_RESOLUTION|>--- conflicted
+++ resolved
@@ -1921,13 +1921,8 @@
 
   def decodeStructure(
     values: ListMap[String, DynamicValue],
-<<<<<<< HEAD
-    structure: Chunk[Schema.Field[_ <: zio.schema.Singleton with String, _]]
-  ): Either[String, ListMap[String, _]] = {
-=======
-    structure: Chunk[Schema.Field[_]]
+    structure: Chunk[Schema.Field[_ <: zio.schema.Singleton with String,_]]
   ): Either[() => String, ListMap[String, _]] = {
->>>>>>> ed9538c5
     val keys = values.keySet
     keys.foldLeft[Either[() => String, ListMap[String, Any]]](Right(ListMap.empty)) {
       case (Right(record), key) =>
@@ -2052,19 +2047,14 @@
   val rightSingleton = "right"
   val entriesSingleton = "entries"
   val astSingleton = "ast"
+  val idSingleton = "id"
 
   private val errorCase: Schema.Case[DynamicValue.Error, DynamicValue] =
     Schema.Case(
       "Error",
-<<<<<<< HEAD
       Schema.CaseClass1[messageSingleton.type, String, DynamicValue.Error](
-        TypeId.parse("zio.scheema.DynamicValue.Error"),
+        TypeId.parse("zio.schema.DynamicValue.Error"),
         Schema.Field(messageSingleton, Schema.primitive[String]),
-=======
-      Schema.CaseClass1[String, DynamicValue.Error](
-        TypeId.parse("zio.schema.DynamicValue.Error"),
-        Schema.Field("message", Schema.primitive[String]),
->>>>>>> ed9538c5
         message => DynamicValue.Error(message),
         error => error.message
       ),
@@ -2082,15 +2072,9 @@
   private val rightValueCase: Schema.Case[DynamicValue.RightValue, DynamicValue] =
     Schema.Case(
       "RightValue",
-<<<<<<< HEAD
       Schema.CaseClass1[valueSingleton.type, DynamicValue, DynamicValue.RightValue](
-        TypeId.parse("zio.scheema.DynamicValue.RightValue"),
+        TypeId.parse("zio.schema.DynamicValue.RightValue"),
         Schema.Field(valueSingleton, Schema.defer(DynamicValueSchema())),
-=======
-      Schema.CaseClass1[DynamicValue, DynamicValue.RightValue](
-        TypeId.parse("zio.schema.DynamicValue.RightValue"),
-        Schema.Field("value", Schema.defer(DynamicValueSchema())),
->>>>>>> ed9538c5
         dynamicValue => DynamicValue.RightValue(dynamicValue),
         rightValue => rightValue.value
       ),
@@ -2100,15 +2084,9 @@
   private val leftValueCase: Schema.Case[DynamicValue.LeftValue, DynamicValue] =
     Schema.Case(
       "LeftValue",
-<<<<<<< HEAD
       Schema.CaseClass1[valueSingleton.type, DynamicValue, DynamicValue.LeftValue](
-        TypeId.parse("zio.scheema.DynamicValue.LeftValue"),
+        TypeId.parse("zio.schema.DynamicValue.LeftValue"),
         Schema.Field(valueSingleton, Schema.defer(DynamicValueSchema())),
-=======
-      Schema.CaseClass1[DynamicValue, DynamicValue.LeftValue](
-        TypeId.parse("zio.schema.DynamicValue.LeftValue"),
-        Schema.Field("value", Schema.defer(DynamicValueSchema())),
->>>>>>> ed9538c5
         dynamicValue => DynamicValue.LeftValue(dynamicValue),
         leftValue => leftValue.value
       ),
@@ -2118,17 +2096,10 @@
   private val tupleCase: Schema.Case[DynamicValue.Tuple, DynamicValue] =
     Schema.Case(
       "Tuple",
-<<<<<<< HEAD
       Schema.CaseClass2[leftSingleton.type, rightSingleton.type, DynamicValue, DynamicValue, DynamicValue.Tuple](
-        TypeId.parse("zio.scheema.DynamicValue.Tuple"),
+        TypeId.parse("zio.schema.DynamicValue.Tuple"),
         Schema.Field(leftSingleton, Schema.defer(DynamicValueSchema())),
         Schema.Field(rightSingleton, Schema.defer(DynamicValueSchema())),
-=======
-      Schema.CaseClass2[DynamicValue, DynamicValue, DynamicValue.Tuple](
-        TypeId.parse("zio.schema.DynamicValue.Tuple"),
-        Schema.Field("left", Schema.defer(DynamicValueSchema())),
-        Schema.Field("right", Schema.defer(DynamicValueSchema())),
->>>>>>> ed9538c5
         (left, right) => DynamicValue.Tuple(left, right),
         tuple => tuple.left,
         tuple => tuple.right
@@ -2139,15 +2110,9 @@
   private val someValueCase: Schema.Case[DynamicValue.SomeValue, DynamicValue] =
     Schema.Case(
       "SomeValue",
-<<<<<<< HEAD
       Schema.CaseClass1[valueSingleton.type, DynamicValue, DynamicValue.SomeValue](
-        TypeId.parse("zio.scheema.DynamicValue.SomeValue"),
+        TypeId.parse("zio.schema.DynamicValue.SomeValue"),
         Schema.Field(valueSingleton, Schema.defer(DynamicValueSchema())),
-=======
-      Schema.CaseClass1[DynamicValue, DynamicValue.SomeValue](
-        TypeId.parse("zio.schema.DynamicValue.SomeValue"),
-        Schema.Field("value", Schema.defer(DynamicValueSchema())),
->>>>>>> ed9538c5
         dv => DynamicValue.SomeValue(dv),
         someValue => someValue.value
       ),
@@ -2157,13 +2122,8 @@
   private val dictionaryCase: Schema.Case[DynamicValue.Dictionary, DynamicValue] =
     Schema.Case(
       "Dictionary",
-<<<<<<< HEAD
       Schema.CaseClass1[entriesSingleton.type, Chunk[(DynamicValue, DynamicValue)], DynamicValue.Dictionary](
-        TypeId.parse("zio.scheema.DynamicValue.Dictionary"),
-=======
-      Schema.CaseClass1[Chunk[(DynamicValue, DynamicValue)], DynamicValue.Dictionary](
         TypeId.parse("zio.schema.DynamicValue.Dictionary"),
->>>>>>> ed9538c5
         Schema.Field(
           entriesSingleton,
           Schema.defer(Schema.chunk(Schema.tuple2(DynamicValueSchema(), DynamicValueSchema())))
@@ -2177,15 +2137,9 @@
   private val sequenceCase: Schema.Case[DynamicValue.Sequence, DynamicValue] =
     Schema.Case(
       "Sequence",
-<<<<<<< HEAD
       Schema.CaseClass1[valuesSingleton.type, Chunk[DynamicValue], DynamicValue.Sequence](
-        TypeId.parse("zio.scheema.DynamicValue.Sequence"),
+        TypeId.parse("zio.schema.DynamicValue.Sequence"),
         Schema.Field(valuesSingleton, Schema.defer(Schema.chunk(DynamicValueSchema()))),
-=======
-      Schema.CaseClass1[Chunk[DynamicValue], DynamicValue.Sequence](
-        TypeId.parse("zio.schema.DynamicValue.Sequence"),
-        Schema.Field("values", Schema.defer(Schema.chunk(DynamicValueSchema()))),
->>>>>>> ed9538c5
         chunk => DynamicValue.Sequence(chunk),
         seq => seq.values
       ),
@@ -2195,9 +2149,9 @@
   private val setCase: Schema.Case[DynamicValue.SetValue, DynamicValue] =
     Schema.Case(
       "SetValue",
-      Schema.CaseClass1[Set[DynamicValue], DynamicValue.SetValue](
+      Schema.CaseClass1[valuesSingleton.type, Set[DynamicValue], DynamicValue.SetValue](
         TypeId.parse("zio.schema.DynamicValue.SetValue"),
-        Schema.Field("values", Schema.defer(Schema.set(DynamicValueSchema()))),
+        Schema.Field(valuesSingleton, Schema.defer(Schema.set(DynamicValueSchema()))),
         set => DynamicValue.SetValue(set),
         seq => seq.values
       ),
@@ -2207,19 +2161,12 @@
   private val enumerationCase: Schema.Case[DynamicValue.Enumeration, DynamicValue] =
     Schema.Case(
       "Enumeration",
-<<<<<<< HEAD
-      Schema.CaseClass1[valueSingleton.type, (String, DynamicValue), DynamicValue.Enumeration](
-        TypeId.parse("zio.scheema.DynamicValue.Enumeration"),
-        Schema.Field(valueSingleton, Schema.defer(Schema.tuple2(Schema.primitive[String], DynamicValueSchema()))),
-        value => DynamicValue.Enumeration(TypeId.Structural, value),
-=======
-      Schema.CaseClass2[TypeId, (String, DynamicValue), DynamicValue.Enumeration](
+      Schema.CaseClass2[idSingleton.type, valuesSingleton.type, TypeId, (String, DynamicValue), DynamicValue.Enumeration](
         TypeId.parse("zio.schema.DynamicValue.Enumeration"),
-        Schema.Field("id", Schema[TypeId]),
-        Schema.Field("value", Schema.defer(Schema.tuple2(Schema.primitive[String], DynamicValueSchema()))),
+        Schema.Field(idSingleton, Schema[TypeId]),
+        Schema.Field(valuesSingleton, Schema.defer(Schema.tuple2(Schema.primitive[String], DynamicValueSchema()))),
         (id, value) => DynamicValue.Enumeration(id, value),
         enumeration => enumeration.id,
->>>>>>> ed9538c5
         enumeration => enumeration.value
       ),
       _.asInstanceOf[DynamicValue.Enumeration]
@@ -2228,22 +2175,14 @@
   private val recordCase: Schema.Case[DynamicValue.Record, DynamicValue] =
     Schema.Case(
       "Record",
-<<<<<<< HEAD
-      Schema.CaseClass1[valuesSingleton.type, Map[String, DynamicValue], DynamicValue.Record](
-        TypeId.parse("zio.scheema.DynamicValue.Record"),
-        Schema.Field(valuesSingleton, Schema.defer(Schema.map(Schema.primitive[String], DynamicValueSchema()))),
-        map => DynamicValue.Record(TypeId.Structural, ListMap(map.toSeq: _*)),
-        record => record.values
-=======
-      Schema.CaseClass2[TypeId, Chunk[(String, DynamicValue)], DynamicValue.Record](
+      Schema.CaseClass2[idSingleton.type, valuesSingleton.type, TypeId, Chunk[(String, DynamicValue)], DynamicValue.Record](
         TypeId.parse("zio.schema.DynamicValue.Record"),
-        Schema.Field("id", Schema[TypeId]),
+        Schema.Field(idSingleton, Schema[TypeId]),
         Schema
-          .Field("values", Schema.defer(Schema.chunk(Schema.tuple2(Schema.primitive[String], DynamicValueSchema())))),
+          .Field(valuesSingleton, Schema.defer(Schema.chunk(Schema.tuple2(Schema.primitive[String], DynamicValueSchema())))),
         (id, chunk) => DynamicValue.Record(id, ListMap(chunk.toSeq: _*)),
         record => record.id,
         record => Chunk.fromIterable(record.values)
->>>>>>> ed9538c5
       ),
       _.asInstanceOf[DynamicValue.Record]
     )
@@ -2251,15 +2190,9 @@
   private val dynamicAstCase: Schema.Case[DynamicValue.DynamicAst, DynamicValue] =
     Schema.Case(
       "DynamicAst",
-<<<<<<< HEAD
-      Schema.CaseClass1[astSingleton.type, SchemaAst, DynamicValue.DynamicAst](
-        TypeId.parse("zio.scheema.DynamicValue.DynamicAst"),
-        Schema.Field(astSingleton, SchemaAst.schema),
-=======
-      Schema.CaseClass1[MetaSchema, DynamicValue.DynamicAst](
+      Schema.CaseClass1[astSingleton.type, MetaSchema, DynamicValue.DynamicAst](
         TypeId.parse("zio.schema.DynamicValue.DynamicAst"),
-        Schema.Field("ast", MetaSchema.schema),
->>>>>>> ed9538c5
+        Schema.Field(astSingleton, MetaSchema.schema),
         schemaAst => DynamicValue.DynamicAst(schemaAst),
         dynamicAst => dynamicAst.ast
       ),
