--- conflicted
+++ resolved
@@ -45,27 +45,15 @@
           case None         => Left(() => s"Failed to find case $key in enumN $s")
         }
 
-<<<<<<< HEAD
       case (DynamicValue.LeftValue(value), Schema.Either(schema1, _, _)) =>
-        value.toTypedValue(schema1).map(Left(_))
+        value.toTypedValueLazyError(schema1).map(Left(_))
 
       case (DynamicValue.RightValue(value), Schema.Either(_, schema1, _)) =>
-        value.toTypedValue(schema1).map(Right(_))
+        value.toTypedValueLazyError(schema1).map(Right(_))
 
       case (DynamicValue.Tuple(leftValue, rightValue), Schema.Tuple2(leftSchema, rightSchema, _)) =>
-        val typedLeft  = leftValue.toTypedValue(leftSchema)
-        val typedRight = rightValue.toTypedValue(rightSchema)
-=======
-      case (DynamicValue.LeftValue(value), Schema.EitherSchema(schema1, _, _)) =>
-        value.toTypedValueLazyError(schema1).map(Left(_))
-
-      case (DynamicValue.RightValue(value), Schema.EitherSchema(_, schema1, _)) =>
-        value.toTypedValueLazyError(schema1).map(Right(_))
-
-      case (DynamicValue.Tuple(leftValue, rightValue), Schema.Tuple(leftSchema, rightSchema, _)) =>
         val typedLeft  = leftValue.toTypedValueLazyError(leftSchema)
         val typedRight = rightValue.toTypedValueLazyError(rightSchema)
->>>>>>> b0e5aec0
         (typedLeft, typedRight) match {
           case (Left(e1), Left(e2)) =>
             Left(() => s"Converting generic tuple to typed value failed with errors ${e1()} and ${e2()}")
@@ -92,23 +80,13 @@
       case (value, Schema.Transform(schema, f, _, _, _)) =>
         value.toTypedValueLazyError(schema).flatMap(value => f(value).left.map(err => () => err))
 
-<<<<<<< HEAD
       case (DynamicValue.Dictionary(entries), schema: Schema.Map[k, v]) =>
-        entries.foldLeft[Either[String, Map[k, v]]](Right[String, Map[k, v]](Map.empty)) {
-          case (err @ Left(_), _) => err
-          case (Right(map), entry) => {
-            for {
-              key   <- entry._1.toTypedValue(schema.keySchema)
-              value <- entry._2.toTypedValue(schema.valueSchema)
-=======
-      case (DynamicValue.Dictionary(entries), schema: Schema.MapSchema[k, v]) =>
         entries.foldLeft[Either[() => String, Map[k, v]]](Right[() => String, Map[k, v]](Map.empty)) {
           case (err @ Left(_), _) => err
           case (Right(map), entry) => {
             for {
-              key   <- entry._1.toTypedValueLazyError(schema.ks)
-              value <- entry._2.toTypedValueLazyError(schema.vs)
->>>>>>> b0e5aec0
+              key   <- entry._1.toTypedValueLazyError(schema.keySchema)
+              value <- entry._2.toTypedValueLazyError(schema.valueSchema)
             } yield map ++ Map(key -> value)
           }
         }
