--- conflicted
+++ resolved
@@ -958,20 +958,13 @@
         }
         DynamicValue.Dictionary(Chunk.fromIterable(entries))
 
-<<<<<<< HEAD
       case Schema.SetSchema(as: Schema[a], _) =>
         DynamicValue.SetValue(value.asInstanceOf[Set[a]].map(fromSchemaAndValue(as, _)))
 
-      case Schema.EitherSchema(left, right, _) =>
-        value match {
-          case Left(a)  => DynamicValue.LeftValue(fromSchemaAndValue(left, a))
-          case Right(b) => DynamicValue.RightValue(fromSchemaAndValue(right, b))
-=======
       case schema: Schema.EitherSchema[l, r] =>
         value.asInstanceOf[Either[l, r]] match {
           case Left(value: l)  => DynamicValue.LeftValue(fromSchemaAndValue(schema.left, value))
           case Right(value: r) => DynamicValue.RightValue(fromSchemaAndValue(schema.right, value))
->>>>>>> 07d4781b
         }
 
       case schema: Schema.Tuple[a, b] =>
