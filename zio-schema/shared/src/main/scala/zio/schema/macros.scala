--- conflicted
+++ resolved
@@ -39,13 +39,9 @@
       case _ =>
         Schema
           .GenericRecord(
-<<<<<<< HEAD
-            ctx.parameters.map(p => Schema.Field(p.label, p.typeclass, p.annotations))
-=======
             Chunk.fromIterable(
               ctx.parameters.map(p => Schema.Field(p.label, p.typeclass, Chunk.fromIterable(p.annotations)))
             )
->>>>>>> c9141581
           )
           .transformOrFail(
             { map =>
@@ -68,13 +64,8 @@
   private def caseClass1[Z](ctx: CaseClass[Typeclass, Z]): Typeclass[Z] = {
     val param = ctx.parameters.head
     new Schema.CaseClass1[param.PType, Z](
-<<<<<<< HEAD
-      annotations = ctx.annotations,
-      field = Schema.Field(param.label, param.typeclass, param.annotations),
-=======
       annotations = Chunk.fromIterable(ctx.annotations),
       field = Schema.Field(param.label, param.typeclass, Chunk.fromIterable(param.annotations)),
->>>>>>> c9141581
       construct = (p: param.PType) => ctx.construct(_ => p),
       extractField = (z: Z) => param.dereference(z)
     )
@@ -84,15 +75,9 @@
     val param1 = ctx.parameters.head
     val param2 = ctx.parameters(1)
     new Schema.CaseClass2[param1.PType, param2.PType, Z](
-<<<<<<< HEAD
-      annotations = ctx.annotations,
-      field1 = Schema.Field(param1.label, param1.typeclass, param1.annotations),
-      field2 = Schema.Field(param2.label, param2.typeclass, param2.annotations),
-=======
-      annotations = Chunk.fromIterable(ctx.annotations),
-      field1 = Schema.Field(param1.label, param1.typeclass, Chunk.fromIterable(param1.annotations)),
-      field2 = Schema.Field(param2.label, param2.typeclass, Chunk.fromIterable(param2.annotations)),
->>>>>>> c9141581
+      annotations = Chunk.fromIterable(ctx.annotations),
+      field1 = Schema.Field(param1.label, param1.typeclass, Chunk.fromIterable(param1.annotations)),
+      field2 = Schema.Field(param2.label, param2.typeclass, Chunk.fromIterable(param2.annotations)),
       construct = (p1: param1.PType, p2: param2.PType) => ctx.rawConstruct(Seq(p1, p2)),
       extractField1 = (z: Z) => param1.dereference(z),
       extractField2 = (z: Z) => param2.dereference(z)
@@ -104,17 +89,10 @@
     val param2 = ctx.parameters(1)
     val param3 = ctx.parameters(2)
     new Schema.CaseClass3[param1.PType, param2.PType, param3.PType, Z](
-<<<<<<< HEAD
-      annotations = ctx.annotations,
-      field1 = Schema.Field(param1.label, param1.typeclass, param1.annotations),
-      field2 = Schema.Field(param2.label, param2.typeclass, param2.annotations),
-      field3 = Schema.Field(param3.label, param3.typeclass, param3.annotations),
-=======
-      annotations = Chunk.fromIterable(ctx.annotations),
-      field1 = Schema.Field(param1.label, param1.typeclass, Chunk.fromIterable(param1.annotations)),
-      field2 = Schema.Field(param2.label, param2.typeclass, Chunk.fromIterable(param2.annotations)),
-      field3 = Schema.Field(param3.label, param3.typeclass, Chunk.fromIterable(param3.annotations)),
->>>>>>> c9141581
+      annotations = Chunk.fromIterable(ctx.annotations),
+      field1 = Schema.Field(param1.label, param1.typeclass, Chunk.fromIterable(param1.annotations)),
+      field2 = Schema.Field(param2.label, param2.typeclass, Chunk.fromIterable(param2.annotations)),
+      field3 = Schema.Field(param3.label, param3.typeclass, Chunk.fromIterable(param3.annotations)),
       construct = (p1: param1.PType, p2: param2.PType, p3: param3.PType) => ctx.rawConstruct(Seq(p1, p2, p3)),
       extractField1 = (z: Z) => param1.dereference(z),
       extractField2 = (z: Z) => param2.dereference(z),
@@ -128,19 +106,11 @@
     val param3 = ctx.parameters(2)
     val param4 = ctx.parameters(3)
     new Schema.CaseClass4[param1.PType, param2.PType, param3.PType, param4.PType, Z](
-<<<<<<< HEAD
-      annotations = ctx.annotations,
-      field1 = Schema.Field(param1.label, param1.typeclass, param1.annotations),
-      field2 = Schema.Field(param2.label, param2.typeclass, param2.annotations),
-      field3 = Schema.Field(param3.label, param3.typeclass, param3.annotations),
-      field4 = Schema.Field(param4.label, param4.typeclass, param4.annotations),
-=======
-      annotations = Chunk.fromIterable(ctx.annotations),
-      field1 = Schema.Field(param1.label, param1.typeclass, Chunk.fromIterable(param1.annotations)),
-      field2 = Schema.Field(param2.label, param2.typeclass, Chunk.fromIterable(param2.annotations)),
-      field3 = Schema.Field(param3.label, param3.typeclass, Chunk.fromIterable(param3.annotations)),
-      field4 = Schema.Field(param4.label, param4.typeclass, Chunk.fromIterable(param4.annotations)),
->>>>>>> c9141581
+      annotations = Chunk.fromIterable(ctx.annotations),
+      field1 = Schema.Field(param1.label, param1.typeclass, Chunk.fromIterable(param1.annotations)),
+      field2 = Schema.Field(param2.label, param2.typeclass, Chunk.fromIterable(param2.annotations)),
+      field3 = Schema.Field(param3.label, param3.typeclass, Chunk.fromIterable(param3.annotations)),
+      field4 = Schema.Field(param4.label, param4.typeclass, Chunk.fromIterable(param4.annotations)),
       construct = (p1: param1.PType, p2: param2.PType, p3: param3.PType, p4: param4.PType) =>
         ctx.rawConstruct(Seq(p1, p2, p3, p4)),
       extractField1 = (z: Z) => param1.dereference(z),
@@ -157,21 +127,12 @@
     val param4 = ctx.parameters(3)
     val param5 = ctx.parameters(4)
     new Schema.CaseClass5[param1.PType, param2.PType, param3.PType, param4.PType, param5.PType, Z](
-<<<<<<< HEAD
-      annotations = ctx.annotations,
-      field1 = Schema.Field(param1.label, param1.typeclass, param1.annotations),
-      field2 = Schema.Field(param2.label, param2.typeclass, param2.annotations),
-      field3 = Schema.Field(param3.label, param3.typeclass, param3.annotations),
-      field4 = Schema.Field(param4.label, param4.typeclass, param4.annotations),
-      field5 = Schema.Field(param5.label, param5.typeclass, param5.annotations),
-=======
       annotations = Chunk.fromIterable(ctx.annotations),
       field1 = Schema.Field(param1.label, param1.typeclass, Chunk.fromIterable(param1.annotations)),
       field2 = Schema.Field(param2.label, param2.typeclass, Chunk.fromIterable(param2.annotations)),
       field3 = Schema.Field(param3.label, param3.typeclass, Chunk.fromIterable(param3.annotations)),
       field4 = Schema.Field(param4.label, param4.typeclass, Chunk.fromIterable(param4.annotations)),
       field5 = Schema.Field(param5.label, param5.typeclass, Chunk.fromIterable(param5.annotations)),
->>>>>>> c9141581
       construct = (p1: param1.PType, p2: param2.PType, p3: param3.PType, p4: param4.PType, p5: param5.PType) =>
         ctx.rawConstruct(Seq(p1, p2, p3, p4, p5)),
       extractField1 = (z: Z) => param1.dereference(z),
@@ -190,15 +151,6 @@
     val param5 = ctx.parameters(4)
     val param6 = ctx.parameters(5)
     new Schema.CaseClass6[param1.PType, param2.PType, param3.PType, param4.PType, param5.PType, param6.PType, Z](
-<<<<<<< HEAD
-      annotations = ctx.annotations,
-      field1 = Schema.Field(param1.label, param1.typeclass, param1.annotations),
-      field2 = Schema.Field(param2.label, param2.typeclass, param2.annotations),
-      field3 = Schema.Field(param3.label, param3.typeclass, param3.annotations),
-      field4 = Schema.Field(param4.label, param4.typeclass, param4.annotations),
-      field5 = Schema.Field(param5.label, param5.typeclass, param5.annotations),
-      field6 = Schema.Field(param6.label, param6.typeclass, param6.annotations),
-=======
       annotations = Chunk.fromIterable(ctx.annotations),
       field1 = Schema.Field(param1.label, param1.typeclass, Chunk.fromIterable(param1.annotations)),
       field2 = Schema.Field(param2.label, param2.typeclass, Chunk.fromIterable(param2.annotations)),
@@ -206,7 +158,6 @@
       field4 = Schema.Field(param4.label, param4.typeclass, Chunk.fromIterable(param4.annotations)),
       field5 = Schema.Field(param5.label, param5.typeclass, Chunk.fromIterable(param5.annotations)),
       field6 = Schema.Field(param6.label, param6.typeclass, Chunk.fromIterable(param6.annotations)),
->>>>>>> c9141581
       construct =
         (p1: param1.PType, p2: param2.PType, p3: param3.PType, p4: param4.PType, p5: param5.PType, p6: param6.PType) =>
           ctx.rawConstruct(Seq(p1, p2, p3, p4, p5, p6)),
@@ -237,16 +188,6 @@
       param7.PType,
       Z
     ](
-<<<<<<< HEAD
-      annotations = ctx.annotations,
-      field1 = Schema.Field(param1.label, param1.typeclass, param1.annotations),
-      field2 = Schema.Field(param2.label, param2.typeclass, param2.annotations),
-      field3 = Schema.Field(param3.label, param3.typeclass, param3.annotations),
-      field4 = Schema.Field(param4.label, param4.typeclass, param4.annotations),
-      field5 = Schema.Field(param5.label, param5.typeclass, param5.annotations),
-      field6 = Schema.Field(param6.label, param6.typeclass, param6.annotations),
-      field7 = Schema.Field(param7.label, param7.typeclass, param7.annotations),
-=======
       annotations = Chunk.fromIterable(ctx.annotations),
       field1 = Schema.Field(param1.label, param1.typeclass, Chunk.fromIterable(param1.annotations)),
       field2 = Schema.Field(param2.label, param2.typeclass, Chunk.fromIterable(param2.annotations)),
@@ -255,7 +196,6 @@
       field5 = Schema.Field(param5.label, param5.typeclass, Chunk.fromIterable(param5.annotations)),
       field6 = Schema.Field(param6.label, param6.typeclass, Chunk.fromIterable(param6.annotations)),
       field7 = Schema.Field(param7.label, param7.typeclass, Chunk.fromIterable(param7.annotations)),
->>>>>>> c9141581
       construct = (
         p1: param1.PType,
         p2: param2.PType,
@@ -295,17 +235,6 @@
       param8.PType,
       Z
     ](
-<<<<<<< HEAD
-      annotations = ctx.annotations,
-      field1 = Schema.Field(param1.label, param1.typeclass, param1.annotations),
-      field2 = Schema.Field(param2.label, param2.typeclass, param2.annotations),
-      field3 = Schema.Field(param3.label, param3.typeclass, param3.annotations),
-      field4 = Schema.Field(param4.label, param4.typeclass, param4.annotations),
-      field5 = Schema.Field(param5.label, param5.typeclass, param5.annotations),
-      field6 = Schema.Field(param6.label, param6.typeclass, param6.annotations),
-      field7 = Schema.Field(param7.label, param7.typeclass, param7.annotations),
-      field8 = Schema.Field(param8.label, param8.typeclass, param8.annotations),
-=======
       annotations = Chunk.fromIterable(ctx.annotations),
       field1 = Schema.Field(param1.label, param1.typeclass, Chunk.fromIterable(param1.annotations)),
       field2 = Schema.Field(param2.label, param2.typeclass, Chunk.fromIterable(param2.annotations)),
@@ -315,7 +244,6 @@
       field6 = Schema.Field(param6.label, param6.typeclass, Chunk.fromIterable(param6.annotations)),
       field7 = Schema.Field(param7.label, param7.typeclass, Chunk.fromIterable(param7.annotations)),
       field8 = Schema.Field(param8.label, param8.typeclass, Chunk.fromIterable(param8.annotations)),
->>>>>>> c9141581
       construct = (
         p1: param1.PType,
         p2: param2.PType,
@@ -359,18 +287,6 @@
       param9.PType,
       Z
     ](
-<<<<<<< HEAD
-      annotations = ctx.annotations,
-      field1 = Schema.Field(param1.label, param1.typeclass, param1.annotations),
-      field2 = Schema.Field(param2.label, param2.typeclass, param2.annotations),
-      field3 = Schema.Field(param3.label, param3.typeclass, param3.annotations),
-      field4 = Schema.Field(param4.label, param4.typeclass, param4.annotations),
-      field5 = Schema.Field(param5.label, param5.typeclass, param5.annotations),
-      field6 = Schema.Field(param6.label, param6.typeclass, param6.annotations),
-      field7 = Schema.Field(param7.label, param7.typeclass, param7.annotations),
-      field8 = Schema.Field(param8.label, param8.typeclass, param8.annotations),
-      field9 = Schema.Field(param9.label, param9.typeclass, param9.annotations),
-=======
       annotations = Chunk.fromIterable(ctx.annotations),
       field1 = Schema.Field(param1.label, param1.typeclass, Chunk.fromIterable(param1.annotations)),
       field2 = Schema.Field(param2.label, param2.typeclass, Chunk.fromIterable(param2.annotations)),
@@ -381,7 +297,6 @@
       field7 = Schema.Field(param7.label, param7.typeclass, Chunk.fromIterable(param7.annotations)),
       field8 = Schema.Field(param8.label, param8.typeclass, Chunk.fromIterable(param8.annotations)),
       field9 = Schema.Field(param9.label, param9.typeclass, Chunk.fromIterable(param9.annotations)),
->>>>>>> c9141581
       construct = (
         p1: param1.PType,
         p2: param2.PType,
@@ -429,19 +344,6 @@
       param10.PType,
       Z
     ](
-<<<<<<< HEAD
-      annotations = ctx.annotations,
-      field1 = Schema.Field(param1.label, param1.typeclass, param1.annotations),
-      field2 = Schema.Field(param2.label, param2.typeclass, param2.annotations),
-      field3 = Schema.Field(param3.label, param3.typeclass, param3.annotations),
-      field4 = Schema.Field(param4.label, param4.typeclass, param4.annotations),
-      field5 = Schema.Field(param5.label, param5.typeclass, param5.annotations),
-      field6 = Schema.Field(param6.label, param6.typeclass, param6.annotations),
-      field7 = Schema.Field(param7.label, param7.typeclass, param7.annotations),
-      field8 = Schema.Field(param8.label, param8.typeclass, param8.annotations),
-      field9 = Schema.Field(param9.label, param9.typeclass, param9.annotations),
-      field10 = Schema.Field(param10.label, param10.typeclass, param10.annotations),
-=======
       annotations = Chunk.fromIterable(ctx.annotations),
       field1 = Schema.Field(param1.label, param1.typeclass, Chunk.fromIterable(param1.annotations)),
       field2 = Schema.Field(param2.label, param2.typeclass, Chunk.fromIterable(param2.annotations)),
@@ -453,7 +355,6 @@
       field8 = Schema.Field(param8.label, param8.typeclass, Chunk.fromIterable(param8.annotations)),
       field9 = Schema.Field(param9.label, param9.typeclass, Chunk.fromIterable(param9.annotations)),
       field10 = Schema.Field(param10.label, param10.typeclass, Chunk.fromIterable(param10.annotations)),
->>>>>>> c9141581
       construct = (
         p1: param1.PType,
         p2: param2.PType,
@@ -505,20 +406,6 @@
       param11.PType,
       Z
     ](
-<<<<<<< HEAD
-      annotations = ctx.annotations,
-      field1 = Schema.Field(param1.label, param1.typeclass, param1.annotations),
-      field2 = Schema.Field(param2.label, param2.typeclass, param2.annotations),
-      field3 = Schema.Field(param3.label, param3.typeclass, param3.annotations),
-      field4 = Schema.Field(param4.label, param4.typeclass, param4.annotations),
-      field5 = Schema.Field(param5.label, param5.typeclass, param5.annotations),
-      field6 = Schema.Field(param6.label, param6.typeclass, param6.annotations),
-      field7 = Schema.Field(param7.label, param7.typeclass, param7.annotations),
-      field8 = Schema.Field(param8.label, param8.typeclass, param8.annotations),
-      field9 = Schema.Field(param9.label, param9.typeclass, param9.annotations),
-      field10 = Schema.Field(param10.label, param10.typeclass, param10.annotations),
-      field11 = Schema.Field(param11.label, param11.typeclass, param11.annotations),
-=======
       annotations = Chunk.fromIterable(ctx.annotations),
       field1 = Schema.Field(param1.label, param1.typeclass, Chunk.fromIterable(param1.annotations)),
       field2 = Schema.Field(param2.label, param2.typeclass, Chunk.fromIterable(param2.annotations)),
@@ -531,7 +418,6 @@
       field9 = Schema.Field(param9.label, param9.typeclass, Chunk.fromIterable(param9.annotations)),
       field10 = Schema.Field(param10.label, param10.typeclass, Chunk.fromIterable(param10.annotations)),
       field11 = Schema.Field(param11.label, param11.typeclass, Chunk.fromIterable(param11.annotations)),
->>>>>>> c9141581
       construct = (
         p1: param1.PType,
         p2: param2.PType,
@@ -587,21 +473,6 @@
       param12.PType,
       Z
     ](
-<<<<<<< HEAD
-      annotations = ctx.annotations,
-      field1 = Schema.Field(param1.label, param1.typeclass, param1.annotations),
-      field2 = Schema.Field(param2.label, param2.typeclass, param2.annotations),
-      field3 = Schema.Field(param3.label, param3.typeclass, param3.annotations),
-      field4 = Schema.Field(param4.label, param4.typeclass, param4.annotations),
-      field5 = Schema.Field(param5.label, param5.typeclass, param5.annotations),
-      field6 = Schema.Field(param6.label, param6.typeclass, param6.annotations),
-      field7 = Schema.Field(param7.label, param7.typeclass, param7.annotations),
-      field8 = Schema.Field(param8.label, param8.typeclass, param8.annotations),
-      field9 = Schema.Field(param9.label, param9.typeclass, param9.annotations),
-      field10 = Schema.Field(param10.label, param10.typeclass, param10.annotations),
-      field11 = Schema.Field(param11.label, param11.typeclass, param11.annotations),
-      field12 = Schema.Field(param12.label, param12.typeclass, param12.annotations),
-=======
       annotations = Chunk.fromIterable(ctx.annotations),
       field1 = Schema.Field(param1.label, param1.typeclass, Chunk.fromIterable(param1.annotations)),
       field2 = Schema.Field(param2.label, param2.typeclass, Chunk.fromIterable(param2.annotations)),
@@ -615,7 +486,6 @@
       field10 = Schema.Field(param10.label, param10.typeclass, Chunk.fromIterable(param10.annotations)),
       field11 = Schema.Field(param11.label, param11.typeclass, Chunk.fromIterable(param11.annotations)),
       field12 = Schema.Field(param12.label, param12.typeclass, Chunk.fromIterable(param12.annotations)),
->>>>>>> c9141581
       construct = (
         p1: param1.PType,
         p2: param2.PType,
@@ -675,22 +545,6 @@
       param13.PType,
       Z
     ](
-<<<<<<< HEAD
-      annotations = ctx.annotations,
-      field1 = Schema.Field(param1.label, param1.typeclass, param1.annotations),
-      field2 = Schema.Field(param2.label, param2.typeclass, param2.annotations),
-      field3 = Schema.Field(param3.label, param3.typeclass, param3.annotations),
-      field4 = Schema.Field(param4.label, param4.typeclass, param4.annotations),
-      field5 = Schema.Field(param5.label, param5.typeclass, param5.annotations),
-      field6 = Schema.Field(param6.label, param6.typeclass, param6.annotations),
-      field7 = Schema.Field(param7.label, param7.typeclass, param7.annotations),
-      field8 = Schema.Field(param8.label, param8.typeclass, param8.annotations),
-      field9 = Schema.Field(param9.label, param9.typeclass, param9.annotations),
-      field10 = Schema.Field(param10.label, param10.typeclass, param10.annotations),
-      field11 = Schema.Field(param11.label, param11.typeclass, param11.annotations),
-      field12 = Schema.Field(param12.label, param12.typeclass, param12.annotations),
-      field13 = Schema.Field(param13.label, param13.typeclass, param13.annotations),
-=======
       annotations = Chunk.fromIterable(ctx.annotations),
       field1 = Schema.Field(param1.label, param1.typeclass, Chunk.fromIterable(param1.annotations)),
       field2 = Schema.Field(param2.label, param2.typeclass, Chunk.fromIterable(param2.annotations)),
@@ -705,7 +559,6 @@
       field11 = Schema.Field(param11.label, param11.typeclass, Chunk.fromIterable(param11.annotations)),
       field12 = Schema.Field(param12.label, param12.typeclass, Chunk.fromIterable(param12.annotations)),
       field13 = Schema.Field(param13.label, param13.typeclass, Chunk.fromIterable(param13.annotations)),
->>>>>>> c9141581
       construct = (
         p1: param1.PType,
         p2: param2.PType,
@@ -769,23 +622,6 @@
       param14.PType,
       Z
     ](
-<<<<<<< HEAD
-      annotations = ctx.annotations,
-      field1 = Schema.Field(param1.label, param1.typeclass, param1.annotations),
-      field2 = Schema.Field(param2.label, param2.typeclass, param2.annotations),
-      field3 = Schema.Field(param3.label, param3.typeclass, param3.annotations),
-      field4 = Schema.Field(param4.label, param4.typeclass, param4.annotations),
-      field5 = Schema.Field(param5.label, param5.typeclass, param5.annotations),
-      field6 = Schema.Field(param6.label, param6.typeclass, param6.annotations),
-      field7 = Schema.Field(param7.label, param7.typeclass, param7.annotations),
-      field8 = Schema.Field(param8.label, param8.typeclass, param8.annotations),
-      field9 = Schema.Field(param9.label, param9.typeclass, param9.annotations),
-      field10 = Schema.Field(param10.label, param10.typeclass, param10.annotations),
-      field11 = Schema.Field(param11.label, param11.typeclass, param11.annotations),
-      field12 = Schema.Field(param12.label, param12.typeclass, param12.annotations),
-      field13 = Schema.Field(param13.label, param13.typeclass, param13.annotations),
-      field14 = Schema.Field(param14.label, param14.typeclass, param14.annotations),
-=======
       annotations = Chunk.fromIterable(ctx.annotations),
       field1 = Schema.Field(param1.label, param1.typeclass, Chunk.fromIterable(param1.annotations)),
       field2 = Schema.Field(param2.label, param2.typeclass, Chunk.fromIterable(param2.annotations)),
@@ -801,7 +637,6 @@
       field12 = Schema.Field(param12.label, param12.typeclass, Chunk.fromIterable(param12.annotations)),
       field13 = Schema.Field(param13.label, param13.typeclass, Chunk.fromIterable(param13.annotations)),
       field14 = Schema.Field(param14.label, param14.typeclass, Chunk.fromIterable(param14.annotations)),
->>>>>>> c9141581
       construct = (
         p1: param1.PType,
         p2: param2.PType,
@@ -869,24 +704,6 @@
       param15.PType,
       Z
     ](
-<<<<<<< HEAD
-      annotations = ctx.annotations,
-      field1 = Schema.Field(param1.label, param1.typeclass, param1.annotations),
-      field2 = Schema.Field(param2.label, param2.typeclass, param2.annotations),
-      field3 = Schema.Field(param3.label, param3.typeclass, param3.annotations),
-      field4 = Schema.Field(param4.label, param4.typeclass, param4.annotations),
-      field5 = Schema.Field(param5.label, param5.typeclass, param5.annotations),
-      field6 = Schema.Field(param6.label, param6.typeclass, param6.annotations),
-      field7 = Schema.Field(param7.label, param7.typeclass, param7.annotations),
-      field8 = Schema.Field(param8.label, param8.typeclass, param8.annotations),
-      field9 = Schema.Field(param9.label, param9.typeclass, param9.annotations),
-      field10 = Schema.Field(param10.label, param10.typeclass, param10.annotations),
-      field11 = Schema.Field(param11.label, param11.typeclass, param11.annotations),
-      field12 = Schema.Field(param12.label, param12.typeclass, param12.annotations),
-      field13 = Schema.Field(param13.label, param13.typeclass, param13.annotations),
-      field14 = Schema.Field(param14.label, param14.typeclass, param14.annotations),
-      field15 = Schema.Field(param15.label, param15.typeclass, param15.annotations),
-=======
       annotations = Chunk.fromIterable(ctx.annotations),
       field1 = Schema.Field(param1.label, param1.typeclass, Chunk.fromIterable(param1.annotations)),
       field2 = Schema.Field(param2.label, param2.typeclass, Chunk.fromIterable(param2.annotations)),
@@ -903,7 +720,6 @@
       field13 = Schema.Field(param13.label, param13.typeclass, Chunk.fromIterable(param13.annotations)),
       field14 = Schema.Field(param14.label, param14.typeclass, Chunk.fromIterable(param14.annotations)),
       field15 = Schema.Field(param15.label, param15.typeclass, Chunk.fromIterable(param15.annotations)),
->>>>>>> c9141581
       construct = (
         p1: param1.PType,
         p2: param2.PType,
@@ -975,25 +791,6 @@
       param16.PType,
       Z
     ](
-<<<<<<< HEAD
-      annotations = ctx.annotations,
-      field1 = Schema.Field(param1.label, param1.typeclass, param1.annotations),
-      field2 = Schema.Field(param2.label, param2.typeclass, param2.annotations),
-      field3 = Schema.Field(param3.label, param3.typeclass, param3.annotations),
-      field4 = Schema.Field(param4.label, param4.typeclass, param4.annotations),
-      field5 = Schema.Field(param5.label, param5.typeclass, param5.annotations),
-      field6 = Schema.Field(param6.label, param6.typeclass, param6.annotations),
-      field7 = Schema.Field(param7.label, param7.typeclass, param7.annotations),
-      field8 = Schema.Field(param8.label, param8.typeclass, param8.annotations),
-      field9 = Schema.Field(param9.label, param9.typeclass, param9.annotations),
-      field10 = Schema.Field(param10.label, param10.typeclass, param10.annotations),
-      field11 = Schema.Field(param11.label, param11.typeclass, param11.annotations),
-      field12 = Schema.Field(param12.label, param12.typeclass, param12.annotations),
-      field13 = Schema.Field(param13.label, param13.typeclass, param13.annotations),
-      field14 = Schema.Field(param14.label, param14.typeclass, param14.annotations),
-      field15 = Schema.Field(param15.label, param15.typeclass, param15.annotations),
-      field16 = Schema.Field(param16.label, param16.typeclass, param16.annotations),
-=======
       annotations = Chunk.fromIterable(ctx.annotations),
       field1 = Schema.Field(param1.label, param1.typeclass, Chunk.fromIterable(param1.annotations)),
       field2 = Schema.Field(param2.label, param2.typeclass, Chunk.fromIterable(param2.annotations)),
@@ -1011,7 +808,6 @@
       field14 = Schema.Field(param14.label, param14.typeclass, Chunk.fromIterable(param14.annotations)),
       field15 = Schema.Field(param15.label, param15.typeclass, Chunk.fromIterable(param15.annotations)),
       field16 = Schema.Field(param16.label, param16.typeclass, Chunk.fromIterable(param16.annotations)),
->>>>>>> c9141581
       construct = (
         p1: param1.PType,
         p2: param2.PType,
@@ -1087,26 +883,6 @@
       param17.PType,
       Z
     ](
-<<<<<<< HEAD
-      annotations = ctx.annotations,
-      field1 = Schema.Field(param1.label, param1.typeclass, param1.annotations),
-      field2 = Schema.Field(param2.label, param2.typeclass, param2.annotations),
-      field3 = Schema.Field(param3.label, param3.typeclass, param3.annotations),
-      field4 = Schema.Field(param4.label, param4.typeclass, param4.annotations),
-      field5 = Schema.Field(param5.label, param5.typeclass, param5.annotations),
-      field6 = Schema.Field(param6.label, param6.typeclass, param6.annotations),
-      field7 = Schema.Field(param7.label, param7.typeclass, param7.annotations),
-      field8 = Schema.Field(param8.label, param8.typeclass, param8.annotations),
-      field9 = Schema.Field(param9.label, param9.typeclass, param9.annotations),
-      field10 = Schema.Field(param10.label, param10.typeclass, param10.annotations),
-      field11 = Schema.Field(param11.label, param11.typeclass, param11.annotations),
-      field12 = Schema.Field(param12.label, param12.typeclass, param12.annotations),
-      field13 = Schema.Field(param13.label, param13.typeclass, param13.annotations),
-      field14 = Schema.Field(param14.label, param14.typeclass, param14.annotations),
-      field15 = Schema.Field(param15.label, param15.typeclass, param15.annotations),
-      field16 = Schema.Field(param16.label, param16.typeclass, param16.annotations),
-      field17 = Schema.Field(param17.label, param17.typeclass, param17.annotations),
-=======
       annotations = Chunk.fromIterable(ctx.annotations),
       field1 = Schema.Field(param1.label, param1.typeclass, Chunk.fromIterable(param1.annotations)),
       field2 = Schema.Field(param2.label, param2.typeclass, Chunk.fromIterable(param2.annotations)),
@@ -1125,7 +901,6 @@
       field15 = Schema.Field(param15.label, param15.typeclass, Chunk.fromIterable(param15.annotations)),
       field16 = Schema.Field(param16.label, param16.typeclass, Chunk.fromIterable(param16.annotations)),
       field17 = Schema.Field(param17.label, param17.typeclass, Chunk.fromIterable(param17.annotations)),
->>>>>>> c9141581
       construct = (
         p1: param1.PType,
         p2: param2.PType,
@@ -1205,27 +980,6 @@
       param18.PType,
       Z
     ](
-<<<<<<< HEAD
-      annotations = ctx.annotations,
-      field1 = Schema.Field(param1.label, param1.typeclass, param1.annotations),
-      field2 = Schema.Field(param2.label, param2.typeclass, param2.annotations),
-      field3 = Schema.Field(param3.label, param3.typeclass, param3.annotations),
-      field4 = Schema.Field(param4.label, param4.typeclass, param4.annotations),
-      field5 = Schema.Field(param5.label, param5.typeclass, param5.annotations),
-      field6 = Schema.Field(param6.label, param6.typeclass, param6.annotations),
-      field7 = Schema.Field(param7.label, param7.typeclass, param7.annotations),
-      field8 = Schema.Field(param8.label, param8.typeclass, param8.annotations),
-      field9 = Schema.Field(param9.label, param9.typeclass, param9.annotations),
-      field10 = Schema.Field(param10.label, param10.typeclass, param10.annotations),
-      field11 = Schema.Field(param11.label, param11.typeclass, param11.annotations),
-      field12 = Schema.Field(param12.label, param12.typeclass, param12.annotations),
-      field13 = Schema.Field(param13.label, param13.typeclass, param13.annotations),
-      field14 = Schema.Field(param14.label, param14.typeclass, param14.annotations),
-      field15 = Schema.Field(param15.label, param15.typeclass, param15.annotations),
-      field16 = Schema.Field(param16.label, param16.typeclass, param16.annotations),
-      field17 = Schema.Field(param17.label, param17.typeclass, param17.annotations),
-      field18 = Schema.Field(param18.label, param18.typeclass, param18.annotations),
-=======
       annotations = Chunk.fromIterable(ctx.annotations),
       field1 = Schema.Field(param1.label, param1.typeclass, Chunk.fromIterable(param1.annotations)),
       field2 = Schema.Field(param2.label, param2.typeclass, Chunk.fromIterable(param2.annotations)),
@@ -1245,7 +999,6 @@
       field16 = Schema.Field(param16.label, param16.typeclass, Chunk.fromIterable(param16.annotations)),
       field17 = Schema.Field(param17.label, param17.typeclass, Chunk.fromIterable(param17.annotations)),
       field18 = Schema.Field(param18.label, param18.typeclass, Chunk.fromIterable(param18.annotations)),
->>>>>>> c9141581
       construct = (
         p1: param1.PType,
         p2: param2.PType,
@@ -1309,28 +1062,6 @@
     val param18 = ctx.parameters(17)
     val param19 = ctx.parameters(18)
     new Schema.CaseClass19[param1.PType, param2.PType, param3.PType, param4.PType, param5.PType, param6.PType,param7.PType,param8.PType,param9.PType,param10.PType,param11.PType,param12.PType,param13.PType,param14.PType,param15.PType,param16.PType,param17.PType,param18.PType,param19.PType,Z](
-<<<<<<< HEAD
-      annotations = ctx.annotations,
-      field1 = Schema.Field(param1.label,param1.typeclass,param1.annotations),
-      field2 = Schema.Field(param2.label,param2.typeclass,param2.annotations),
-      field3 = Schema.Field(param3.label,param3.typeclass,param3.annotations),
-      field4 = Schema.Field(param4.label,param4.typeclass,param4.annotations),
-      field5 = Schema.Field(param5.label,param5.typeclass,param5.annotations),
-      field6 = Schema.Field(param6.label,param6.typeclass,param6.annotations),
-      field7 = Schema.Field(param7.label,param7.typeclass,param7.annotations),
-      field8 = Schema.Field(param8.label,param8.typeclass,param8.annotations),
-      field9 = Schema.Field(param9.label,param9.typeclass,param9.annotations),
-      field10 = Schema.Field(param10.label,param10.typeclass,param10.annotations),
-      field11 = Schema.Field(param11.label,param11.typeclass,param11.annotations),
-      field12 = Schema.Field(param12.label,param12.typeclass,param12.annotations),
-      field13 = Schema.Field(param13.label,param13.typeclass,param13.annotations),
-      field14 = Schema.Field(param14.label,param14.typeclass,param14.annotations),
-      field15 = Schema.Field(param15.label,param15.typeclass,param15.annotations),
-      field16 = Schema.Field(param16.label,param16.typeclass,param16.annotations),
-      field17 = Schema.Field(param17.label,param17.typeclass,param17.annotations),
-      field18 = Schema.Field(param18.label,param18.typeclass,param18.annotations),
-      field19 = Schema.Field(param19.label,param19.typeclass,param19.annotations),
-=======
       annotations = Chunk.fromIterable(ctx.annotations),
       field1 = Schema.Field(param1.label,param1.typeclass,Chunk.fromIterable(param1.annotations)),
       field2 = Schema.Field(param2.label,param2.typeclass,Chunk.fromIterable(param2.annotations)),
@@ -1351,7 +1082,6 @@
       field17 = Schema.Field(param17.label,param17.typeclass,Chunk.fromIterable(param17.annotations)),
       field18 = Schema.Field(param18.label,param18.typeclass,Chunk.fromIterable(param18.annotations)),
       field19 = Schema.Field(param19.label,param19.typeclass,Chunk.fromIterable(param19.annotations)),
->>>>>>> c9141581
       construct = (p1: param1.PType, p2: param2.PType, p3: param3.PType, p4: param4.PType, p5: param5.PType,p6: param6.PType,p7: param7.PType,p8: param8.PType,p9: param9.PType,p10: param10.PType,p11: param11.PType,p12: param12.PType,p13: param13.PType,p14: param14.PType,p15: param15.PType,p16: param16.PType,p17: param17.PType,p18: param18.PType,p19: param19.PType) => ctx.rawConstruct(Seq(p1, p2, p3,p4,p5,p6,p7,p8,p9,p10,p11,p12,p13,p14,p15,p16,p17,p18,p19)),
       extractField1 = (z: Z) => param1.dereference(z),
       extractField2 = (z: Z) => param2.dereference(z),
@@ -1397,29 +1127,6 @@
     val param19 = ctx.parameters(18)
     val param20 = ctx.parameters(19)
     new Schema.CaseClass20[param1.PType, param2.PType, param3.PType, param4.PType, param5.PType, param6.PType,param7.PType,param8.PType,param9.PType,param10.PType,param11.PType,param12.PType,param13.PType,param14.PType,param15.PType,param16.PType,param17.PType,param18.PType,param19.PType,param20.PType,Z](
-<<<<<<< HEAD
-      annotations = ctx.annotations,
-      field1 = Schema.Field(param1.label,param1.typeclass,param1.annotations),
-      field2 = Schema.Field(param2.label,param2.typeclass,param2.annotations),
-      field3 = Schema.Field(param3.label,param3.typeclass,param3.annotations),
-      field4 = Schema.Field(param4.label,param4.typeclass,param4.annotations),
-      field5 = Schema.Field(param5.label,param5.typeclass,param5.annotations),
-      field6 = Schema.Field(param6.label,param6.typeclass,param6.annotations),
-      field7 = Schema.Field(param7.label,param7.typeclass,param7.annotations),
-      field8 = Schema.Field(param8.label,param8.typeclass,param8.annotations),
-      field9 = Schema.Field(param9.label,param9.typeclass,param9.annotations),
-      field10 = Schema.Field(param10.label,param10.typeclass,param10.annotations),
-      field11 = Schema.Field(param11.label,param11.typeclass,param11.annotations),
-      field12 = Schema.Field(param12.label,param12.typeclass,param12.annotations),
-      field13 = Schema.Field(param13.label,param13.typeclass,param13.annotations),
-      field14 = Schema.Field(param14.label,param14.typeclass,param14.annotations),
-      field15 = Schema.Field(param15.label,param15.typeclass,param15.annotations),
-      field16 = Schema.Field(param16.label,param16.typeclass,param16.annotations),
-      field17 = Schema.Field(param17.label,param17.typeclass,param17.annotations),
-      field18 = Schema.Field(param18.label,param18.typeclass,param18.annotations),
-      field19 = Schema.Field(param19.label,param19.typeclass,param19.annotations),
-      field20 = Schema.Field(param20.label,param20.typeclass,param20.annotations),
-=======
       annotations = Chunk.fromIterable(ctx.annotations),
       field1 = Schema.Field(param1.label,param1.typeclass,Chunk.fromIterable(param1.annotations)),
       field2 = Schema.Field(param2.label,param2.typeclass,Chunk.fromIterable(param2.annotations)),
@@ -1441,7 +1148,6 @@
       field18 = Schema.Field(param18.label,param18.typeclass,Chunk.fromIterable(param18.annotations)),
       field19 = Schema.Field(param19.label,param19.typeclass,Chunk.fromIterable(param19.annotations)),
       field20 = Schema.Field(param20.label,param20.typeclass,Chunk.fromIterable(param20.annotations)),
->>>>>>> c9141581
       construct = (p1: param1.PType, p2: param2.PType, p3: param3.PType, p4: param4.PType, p5: param5.PType,p6: param6.PType,p7: param7.PType,p8: param8.PType,p9: param9.PType,p10: param10.PType,p11: param11.PType,p12: param12.PType,p13: param13.PType,p14: param14.PType,p15: param15.PType,p16: param16.PType,p17: param17.PType,p18: param18.PType,p19: param19.PType,p20: param20.PType) => ctx.rawConstruct(Seq(p1, p2, p3,p4,p5,p6,p7,p8,p9,p10,p11,p12,p13,p14,p15,p16,p17,p18,p19,p20)),
       extractField1 = (z: Z) => param1.dereference(z),
       extractField2 = (z: Z) => param2.dereference(z),
@@ -1489,30 +1195,6 @@
     val param20 = ctx.parameters(19)
     val param21 = ctx.parameters(20)
     new Schema.CaseClass21[param1.PType, param2.PType, param3.PType, param4.PType, param5.PType, param6.PType,param7.PType,param8.PType,param9.PType,param10.PType,param11.PType,param12.PType,param13.PType,param14.PType,param15.PType,param16.PType,param17.PType,param18.PType,param19.PType,param20.PType,param21.PType,Z](
-<<<<<<< HEAD
-      annotations = ctx.annotations,
-      field1 = Schema.Field(param1.label,param1.typeclass,param1.annotations),
-      field2 = Schema.Field(param2.label,param2.typeclass,param2.annotations),
-      field3 = Schema.Field(param3.label,param3.typeclass,param3.annotations),
-      field4 = Schema.Field(param4.label,param4.typeclass,param4.annotations),
-      field5 = Schema.Field(param5.label,param5.typeclass,param5.annotations),
-      field6 = Schema.Field(param6.label,param6.typeclass,param6.annotations),
-      field7 = Schema.Field(param7.label,param7.typeclass,param7.annotations),
-      field8 = Schema.Field(param8.label,param8.typeclass,param8.annotations),
-      field9 = Schema.Field(param9.label,param9.typeclass,param9.annotations),
-      field10 = Schema.Field(param10.label,param10.typeclass,param10.annotations),
-      field11 = Schema.Field(param11.label,param11.typeclass,param11.annotations),
-      field12 = Schema.Field(param12.label,param12.typeclass,param12.annotations),
-      field13 = Schema.Field(param13.label,param13.typeclass,param13.annotations),
-      field14 = Schema.Field(param14.label,param14.typeclass,param14.annotations),
-      field15 = Schema.Field(param15.label,param15.typeclass,param15.annotations),
-      field16 = Schema.Field(param16.label,param16.typeclass,param16.annotations),
-      field17 = Schema.Field(param17.label,param17.typeclass,param17.annotations),
-      field18 = Schema.Field(param18.label,param18.typeclass,param18.annotations),
-      field19 = Schema.Field(param19.label,param19.typeclass,param19.annotations),
-      field20 = Schema.Field(param20.label,param20.typeclass,param20.annotations),
-      field21 = Schema.Field(param21.label,param21.typeclass,param21.annotations),
-=======
       annotations = Chunk.fromIterable(ctx.annotations),
       field1 = Schema.Field(param1.label,param1.typeclass,Chunk.fromIterable(param1.annotations)),
       field2 = Schema.Field(param2.label,param2.typeclass,Chunk.fromIterable(param2.annotations)),
@@ -1535,7 +1217,6 @@
       field19 = Schema.Field(param19.label,param19.typeclass,Chunk.fromIterable(param19.annotations)),
       field20 = Schema.Field(param20.label,param20.typeclass,Chunk.fromIterable(param20.annotations)),
       field21 = Schema.Field(param21.label,param21.typeclass,Chunk.fromIterable(param21.annotations)),
->>>>>>> c9141581
       construct = (p1: param1.PType, p2: param2.PType, p3: param3.PType, p4: param4.PType, p5: param5.PType,p6: param6.PType,p7: param7.PType,p8: param8.PType,p9: param9.PType,p10: param10.PType,p11: param11.PType,p12: param12.PType,p13: param13.PType,p14: param14.PType,p15: param15.PType,p16: param16.PType,p17: param17.PType,p18: param18.PType,p19: param19.PType,p20: param20.PType,p21: param21.PType) => ctx.rawConstruct(Seq(p1, p2, p3,p4,p5,p6,p7,p8,p9,p10,p11,p12,p13,p14,p15,p16,p17,p18,p19,p20,p21)),
       extractField1 = (z: Z) => param1.dereference(z),
       extractField2 = (z: Z) => param2.dereference(z),
@@ -1585,31 +1266,6 @@
     val param21 = ctx.parameters(20)
     val param22 = ctx.parameters(21)
     new Schema.CaseClass22[param1.PType, param2.PType, param3.PType, param4.PType, param5.PType, param6.PType,param7.PType,param8.PType,param9.PType,param10.PType,param11.PType,param12.PType,param13.PType,param14.PType,param15.PType,param16.PType,param17.PType,param18.PType,param19.PType,param20.PType,param21.PType,param22.PType,Z](
-<<<<<<< HEAD
-      annotations = ctx.annotations,
-      field1 = Schema.Field(param1.label,param1.typeclass,param1.annotations),
-      field2 = Schema.Field(param2.label,param2.typeclass,param2.annotations),
-      field3 = Schema.Field(param3.label,param3.typeclass,param3.annotations),
-      field4 = Schema.Field(param4.label,param4.typeclass,param4.annotations),
-      field5 = Schema.Field(param5.label,param5.typeclass,param5.annotations),
-      field6 = Schema.Field(param6.label,param6.typeclass,param6.annotations),
-      field7 = Schema.Field(param7.label,param7.typeclass,param7.annotations),
-      field8 = Schema.Field(param8.label,param8.typeclass,param8.annotations),
-      field9 = Schema.Field(param9.label,param9.typeclass,param9.annotations),
-      field10 = Schema.Field(param10.label,param10.typeclass,param10.annotations),
-      field11 = Schema.Field(param11.label,param11.typeclass,param11.annotations),
-      field12 = Schema.Field(param12.label,param12.typeclass,param12.annotations),
-      field13 = Schema.Field(param13.label,param13.typeclass,param13.annotations),
-      field14 = Schema.Field(param14.label,param14.typeclass,param14.annotations),
-      field15 = Schema.Field(param15.label,param15.typeclass,param15.annotations),
-      field16 = Schema.Field(param16.label,param16.typeclass,param16.annotations),
-      field17 = Schema.Field(param17.label,param17.typeclass,param17.annotations),
-      field18 = Schema.Field(param18.label,param18.typeclass,param18.annotations),
-      field19 = Schema.Field(param19.label,param19.typeclass,param19.annotations),
-      field20 = Schema.Field(param20.label,param20.typeclass,param20.annotations),
-      field21 = Schema.Field(param21.label,param21.typeclass,param21.annotations),
-      field22 = Schema.Field(param22.label,param22.typeclass,param22.annotations),
-=======
       annotations = Chunk.fromIterable(ctx.annotations),
       field1 = Schema.Field(param1.label,param1.typeclass,Chunk.fromIterable(param1.annotations)),
       field2 = Schema.Field(param2.label,param2.typeclass,Chunk.fromIterable(param2.annotations)),
@@ -1633,7 +1289,6 @@
       field20 = Schema.Field(param20.label,param20.typeclass,Chunk.fromIterable(param20.annotations)),
       field21 = Schema.Field(param21.label,param21.typeclass,Chunk.fromIterable(param21.annotations)),
       field22 = Schema.Field(param22.label,param22.typeclass,Chunk.fromIterable(param22.annotations)),
->>>>>>> c9141581
       construct = (p1: param1.PType, p2: param2.PType, p3: param3.PType, p4: param4.PType, p5: param5.PType,p6: param6.PType,p7: param7.PType,p8: param8.PType,p9: param9.PType,p10: param10.PType,p11: param11.PType,p12: param12.PType,p13: param13.PType,p14: param14.PType,p15: param15.PType,p16: param16.PType,p17: param17.PType,p18: param18.PType,p19: param19.PType,p20: param20.PType,p21: param21.PType,p22: param22.PType) => ctx.rawConstruct(Seq(p1, p2, p3,p4,p5,p6,p7,p8,p9,p10,p11,p12,p13,p14,p15,p16,p17,p18,p19,p20,p21,p22)),
       extractField1 = (z: Z) => param1.dereference(z),
       extractField2 = (z: Z) => param2.dereference(z),
