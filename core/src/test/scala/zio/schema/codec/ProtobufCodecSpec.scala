package zio.schema.codec

import java.time.format.DateTimeFormatter
import java.time.temporal.ChronoUnit
import java.time.{
  DayOfWeek,
  Duration,
  Instant,
  LocalDate,
  LocalDateTime,
  LocalTime,
  Month,
  MonthDay,
  OffsetDateTime,
  OffsetTime,
  Period,
  Year,
  YearMonth,
  ZoneId,
  ZoneOffset,
  ZonedDateTime
}

import scala.util.Try

import zio.schema.Schema.Primitive
import zio.schema.{ Schema, StandardType }
import zio.stream.{ ZSink, ZStream }
import zio.test.Assertion._
import zio.test.TestAspect._
import zio.test._
import zio.{ Chunk, ZIO }

// TODO: use generators instead of manual encode/decode
object ProtobufCodecSpec extends DefaultRunnableSpec {

  def spec = suite("ProtobufCodec Spec")(
    suite("Should correctly encode")(
      testM("integers") {
        for {
          e  <- encode(schemaBasicInt, BasicInt(150)).map(toHex)
          e2 <- encodeNS(schemaBasicInt, BasicInt(150)).map(toHex)
        } yield assert(e)(equalTo("089601")) && assert(e2)(equalTo("089601"))
      },
      testM("strings") {
        for {
          e  <- encode(schemaBasicString, BasicString("testing")).map(toHex)
          e2 <- encodeNS(schemaBasicString, BasicString("testing")).map(toHex)
        } yield assert(e)(equalTo("0A0774657374696E67")) && assert(e2)(equalTo("0A0774657374696E67"))
      },
      testM("floats") {
        for {
          e  <- encode(schemaBasicFloat, BasicFloat(0.001f)).map(toHex)
          e2 <- encodeNS(schemaBasicFloat, BasicFloat(0.001f)).map(toHex)
        } yield assert(e)(equalTo("0D6F12833A")) && assert(e2)(equalTo("0D6F12833A"))
      },
      testM("doubles") {
        for {
          e  <- encode(schemaBasicDouble, BasicDouble(0.001)).map(toHex)
          e2 <- encodeNS(schemaBasicDouble, BasicDouble(0.001)).map(toHex)
        } yield assert(e)(equalTo("09FCA9F1D24D62503F")) && assert(e2)(equalTo("09FCA9F1D24D62503F"))
      },
      testM("embedded messages") {
        for {
          e  <- encode(schemaEmbedded, Embedded(BasicInt(150))).map(toHex)
          e2 <- encodeNS(schemaEmbedded, Embedded(BasicInt(150))).map(toHex)
        } yield assert(e)(equalTo("0A03089601")) && assert(e2)(equalTo("0A03089601"))
      },
      testM("packed lists") {
        for {
          e  <- encode(schemaPackedList, PackedList(List(3, 270, 86942))).map(toHex)
          e2 <- encodeNS(schemaPackedList, PackedList(List(3, 270, 86942))).map(toHex)
        } yield assert(e)(equalTo("0A06038E029EA705")) && assert(e2)(equalTo("0A06038E029EA705"))
      },
      testM("unpacked lists") {
        for {
          e  <- encode(schemaUnpackedList, UnpackedList(List("foo", "bar", "baz"))).map(toHex)
          e2 <- encodeNS(schemaUnpackedList, UnpackedList(List("foo", "bar", "baz"))).map(toHex)
        } yield assert(e)(equalTo("0A03666F6F0A036261720A0362617A")) && assert(e2)(
          equalTo("0A03666F6F0A036261720A0362617A")
        )
      },
      testM("records") {
        for {
          e  <- encode(schemaRecord, Record("Foo", 123)).map(toHex)
          e2 <- encodeNS(schemaRecord, Record("Foo", 123)).map(toHex)
        } yield assert(e)(equalTo("0A03466F6F107B")) && assert(e2)(equalTo("0A03466F6F107B"))
      },
      testM("enumerations") {
        for {
          e  <- encode(schemaEnumeration, Enumeration(IntValue(482))).map(toHex)
          e2 <- encodeNS(schemaEnumeration, Enumeration(IntValue(482))).map(toHex)
        } yield assert(e)(equalTo("10E203")) && assert(e2)(equalTo("10E203"))
      },
      testM("enums unwrapped") {
        for {
          e  <- encode(schemaOneOf, IntValue(482)).map(toHex)
          e2 <- encodeNS(schemaOneOf, IntValue(482)).map(toHex)
        } yield assert(e)(equalTo("10E203")) && assert(e2)(equalTo("10E203"))
      },
      testM("failure") {
        for {
          e  <- encode(schemaFail, StringValue("foo")).map(_.size)
          e2 <- encodeNS(schemaFail, StringValue("foo")).map(_.size)
        } yield assert(e)(equalTo(0)) && assert(e2)(equalTo(0))
      }
    ),
    suite("Should successfully encode and decode")(
      testM("messages") {
        for {
          ed  <- encodeAndDecode(schema, message)
          ed2 <- encodeAndDecodeNS(schema, message)
        } yield assert(ed)(equalTo(Chunk(message))) && assert(ed2)(equalTo(message))
      },
      testM("booleans") {
        val value = true
        for {
          ed  <- encodeAndDecode(Schema[Boolean], value)
          ed2 <- encodeAndDecodeNS(Schema[Boolean], value)
        } yield assert(ed)(equalTo(Chunk(value))) && assert(ed2)(equalTo(value))
      },
      testM("shorts") {
        val value = 5.toShort
        for {
          ed  <- encodeAndDecode(Schema[Short], value)
          ed2 <- encodeAndDecodeNS(Schema[Short], value)
        } yield assert(ed)(equalTo(Chunk(value))) && assert(ed2)(equalTo(value))
      },
      testM("longs") {
        val value = 1000L
        for {
          ed  <- encodeAndDecode(Schema[Long], value)
          ed2 <- encodeAndDecodeNS(Schema[Long], value)
        } yield assert(ed)(equalTo(Chunk(value))) && assert(ed2)(equalTo(value))
      },
      testM("floats") {
        val value = 0.001f
        for {
          ed  <- encodeAndDecode(Schema[Float], value)
          ed2 <- encodeAndDecodeNS(Schema[Float], value)
        } yield assert(ed)(equalTo(Chunk(value))) && assert(ed2)(equalTo(value))
      },
      testM("doubles") {
        val value = 0.001
        for {
          ed  <- encodeAndDecode(Schema[Double], value)
          ed2 <- encodeAndDecodeNS(Schema[Double], value)
        } yield assert(ed)(equalTo(Chunk(value))) && assert(ed2)(equalTo(value))
      },
      testM("bytes") {
        val value = Chunk.fromArray("some bytes".getBytes)
        for {
          ed  <- encodeAndDecode(Schema[Chunk[Byte]], value)
          ed2 <- encodeAndDecodeNS(Schema[Chunk[Byte]], value)
        } yield assert(ed)(equalTo(Chunk(value))) && assert(ed2)(equalTo(value))
      },
      testM("chars") {
        val value = 'c'
        for {
          ed  <- encodeAndDecode(Schema[Char], value)
          ed2 <- encodeAndDecodeNS(Schema[Char], value)
        } yield assert(ed)(equalTo(Chunk(value))) && assert(ed2)(equalTo(value))
      },
      testM("day of weeks") {
        val value = DayOfWeek.of(3)
        for {
          ed  <- encodeAndDecode(Schema[DayOfWeek], value)
          ed2 <- encodeAndDecodeNS(Schema[DayOfWeek], value)
        } yield assert(ed)(equalTo(Chunk(value))) && assert(ed2)(equalTo(value))
      },
      testM("months") {
        val value = Month.of(3)
        for {
          ed  <- encodeAndDecode(Schema[Month], value)
          ed2 <- encodeAndDecodeNS(Schema[Month], value)
        } yield assert(ed)(equalTo(Chunk(value))) && assert(ed2)(equalTo(value))
      },
      testM("month days") {
        val value = MonthDay.of(1, 31)
        for {
          ed  <- encodeAndDecode(Schema[MonthDay], value)
          ed2 <- encodeAndDecodeNS(Schema[MonthDay], value)
        } yield assert(ed)(equalTo(Chunk(value))) && assert(ed2)(equalTo(value))
      },
      testM("periods") {
        val value = Period.of(5, 3, 1)
        for {
          ed  <- encodeAndDecode(Schema[Period], value)
          ed2 <- encodeAndDecodeNS(Schema[Period], value)
        } yield assert(ed)(equalTo(Chunk(value))) && assert(ed2)(equalTo(value))
      },
      testM("years") {
        val value = Year.of(2020)
        for {
          ed  <- encodeAndDecode(Schema[Year], value)
          ed2 <- encodeAndDecodeNS(Schema[Year], value)
        } yield assert(ed)(equalTo(Chunk(value))) && assert(ed2)(equalTo(value))
      },
      testM("year months") {
        val value = YearMonth.of(2020, 5)
        for {
          ed  <- encodeAndDecode(Schema[YearMonth], value)
          ed2 <- encodeAndDecodeNS(Schema[YearMonth], value)
        } yield assert(ed)(equalTo(Chunk(value))) && assert(ed2)(equalTo(value))
      },
      testM("zone ids") {
        val value = ZoneId.systemDefault()
        for {
          ed  <- encodeAndDecode(Schema[ZoneId], value)
          ed2 <- encodeAndDecodeNS(Schema[ZoneId], value)
        } yield assert(ed)(equalTo(Chunk(value))) && assert(ed2)(equalTo(value))
      },
      testM("zone offsets") {
        val value = ZoneOffset.ofHours(6)
        for {
          ed  <- encodeAndDecode(Schema[ZoneOffset], value)
          ed2 <- encodeAndDecodeNS(Schema[ZoneOffset], value)
        } yield assert(ed)(equalTo(Chunk(value))) && assert(ed2)(equalTo(value))
      },
      testM("durations") {
        val value = Duration.ofDays(12)
        for {
          ed  <- encodeAndDecode(Primitive(StandardType.Duration(ChronoUnit.DAYS)), value)
          ed2 <- encodeAndDecodeNS(Primitive(StandardType.Duration(ChronoUnit.DAYS)), value)
        } yield assert(ed)(equalTo(Chunk(value))) && assert(ed2)(equalTo(value))
      },
      testM("instants") {
        val value = Instant.now()
        for {
          ed  <- encodeAndDecode(Primitive(StandardType.Instant(DateTimeFormatter.ISO_INSTANT)), value)
          ed2 <- encodeAndDecodeNS(Primitive(StandardType.Instant(DateTimeFormatter.ISO_INSTANT)), value)
        } yield assert(ed)(equalTo(Chunk(value))) && assert(ed2)(equalTo(value))
      },
      testM("local dates") {
        val value = LocalDate.now()
        for {
          ed  <- encodeAndDecode(Primitive(StandardType.LocalDate(DateTimeFormatter.ISO_LOCAL_DATE)), value)
          ed2 <- encodeAndDecodeNS(Primitive(StandardType.LocalDate(DateTimeFormatter.ISO_LOCAL_DATE)), value)
        } yield assert(ed)(equalTo(Chunk(value))) && assert(ed2)(equalTo(value))
      },
      testM("local times") {
        val value = LocalTime.now()
        for {
          ed  <- encodeAndDecode(Primitive(StandardType.LocalTime(DateTimeFormatter.ISO_LOCAL_TIME)), value)
          ed2 <- encodeAndDecodeNS(Primitive(StandardType.LocalTime(DateTimeFormatter.ISO_LOCAL_TIME)), value)
        } yield assert(ed)(equalTo(Chunk(value))) && assert(ed2)(equalTo(value))
      },
      testM("local date times") {
        val value = LocalDateTime.now()
        for {
          ed  <- encodeAndDecode(Primitive(StandardType.LocalDateTime(DateTimeFormatter.ISO_LOCAL_DATE_TIME)), value)
          ed2 <- encodeAndDecodeNS(Primitive(StandardType.LocalDateTime(DateTimeFormatter.ISO_LOCAL_DATE_TIME)), value)
        } yield assert(ed)(equalTo(Chunk(value))) && assert(ed2)(equalTo(value))
      },
      testM("offset times") {
        val value = OffsetTime.now()
        for {
          ed  <- encodeAndDecode(Primitive(StandardType.OffsetTime(DateTimeFormatter.ISO_OFFSET_TIME)), value)
          ed2 <- encodeAndDecodeNS(Primitive(StandardType.OffsetTime(DateTimeFormatter.ISO_OFFSET_TIME)), value)
        } yield assert(ed)(equalTo(Chunk(value))) && assert(ed2)(equalTo(value))
      },
      testM("offset date times") {
        val value            = OffsetDateTime.now()
        val offsetDateSchema = Primitive(StandardType.OffsetDateTime(DateTimeFormatter.ISO_OFFSET_DATE_TIME))
        for {
          ed  <- encodeAndDecode(offsetDateSchema, value)
          ed2 <- encodeAndDecodeNS(offsetDateSchema, value)
        } yield assert(ed)(equalTo(Chunk(value))) && assert(ed2)(equalTo(value))
      },
      testM("zoned date times") {
        val zoneSchema = Primitive(StandardType.ZonedDateTime(DateTimeFormatter.ISO_ZONED_DATE_TIME))
        val now        = ZonedDateTime.now()
        for {
          ed  <- encodeAndDecode(zoneSchema, now)
          ed2 <- encodeAndDecodeNS(zoneSchema, now)
        } yield assert(ed)(equalTo(Chunk(now))) && assert(ed2)(equalTo(now))
      },
      testM("packed sequences") {
        val list = PackedList(List(3, 270, 86942))
        for {
          ed  <- encodeAndDecode(schemaPackedList, list)
          ed2 <- encodeAndDecodeNS(schemaPackedList, list)
        } yield assert(ed)(equalTo(Chunk(list))) && assert(ed2)(equalTo(list))
      },
      testM("non-packed sequences") {
        val list = UnpackedList(List("foo", "bar", "baz"))
        for {
          ed  <- encodeAndDecode(schemaUnpackedList, list)
          ed2 <- encodeAndDecodeNS(schemaUnpackedList, list)
        } yield assert(ed)(equalTo(Chunk(list))) && assert(ed2)(equalTo(list))
      },
      testM("enumerations") {
        for {
          ed  <- encodeAndDecode(schemaEnumeration, Enumeration(BooleanValue(true)))
          ed2 <- encodeAndDecodeNS(schemaEnumeration, Enumeration(BooleanValue(true)))
        } yield assert(ed)(equalTo(Chunk(Enumeration(BooleanValue(true))))) && assert(ed2)(
          equalTo(Enumeration(BooleanValue(true)))
        )
      },
      testM("enums unwrapped") {
        for {
          ed  <- encodeAndDecode(schemaOneOf, BooleanValue(true))
          ed2 <- encodeAndDecodeNS(schemaOneOf, BooleanValue(true))
        } yield assert(ed)(equalTo(Chunk(BooleanValue(true)))) && assert(ed2)(
          equalTo(BooleanValue(true))
        )
      },
      testM("enum within enum") {
        val oneOf = RichSum.AnotherSum(BooleanValue(false))
        for {
          ed  <- encodeAndDecode(richSumSchema, oneOf)
          ed2 <- encodeAndDecodeNS(richSumSchema, oneOf)
        } yield assert(ed)(equalTo(Chunk(oneOf))) && assert(ed2)(equalTo(oneOf))
      },
      testM("tuples") {
        val value = (123, "foo")
        for {
          ed  <- encodeAndDecode(schemaTuple, value)
          ed2 <- encodeAndDecodeNS(schemaTuple, value)
        } yield assert(ed)(equalTo(Chunk(value))) && assert(ed2)(equalTo(value))
      },
      testM("either left") {
        val either = Left(9)
        for {
          ed  <- encodeAndDecode(eitherSchema, either)
          ed2 <- encodeAndDecodeNS(eitherSchema, either)
        } yield assert(ed)(equalTo(Chunk(either))) && assert(ed2)(equalTo(either))
      },
      testM("either right") {
        val either = Right("hello")
        for {
          ed  <- encodeAndDecode(eitherSchema, either)
          ed2 <- encodeAndDecodeNS(eitherSchema, either)
        } yield assert(ed)(equalTo(Chunk(either))) && assert(ed2)(equalTo(either))
      },
      testM("complex either with sum type") {
        val either = Right(BooleanValue(false))
        for {
          ed  <- encodeAndDecode(complexEitherSchema, either)
          ed2 <- encodeAndDecodeNS(complexEitherSchema, either)
        } yield assert(ed)(equalTo(Chunk(either))) && assert(ed2)(equalTo(either))
      },
      testM("optionals") {
        val value = Some(123)
        for {
          ed  <- encodeAndDecode(Schema.Optional(Schema[Int]), value)
          ed2 <- encodeAndDecodeNS(Schema.Optional(Schema[Int]), value)
        } yield assert(ed)(equalTo(Chunk(value))) && assert(ed2)(equalTo(value))
      },
      testM("complex optionals with sum type") {
        val value = Some(BooleanValue(true))
        for {
          ed  <- encodeAndDecode(Schema.Optional(schemaOneOf), value)
          ed2 <- encodeAndDecodeNS(Schema.Optional(schemaOneOf), value)
        } yield assert(ed)(equalTo(Chunk(value))) && assert(ed2)(equalTo(value))
      },
      testM("option within option") {
        val value = Some(Some(true))
        for {
          ed  <- encodeAndDecode(Schema.option(Schema.option(Schema[Boolean])), value)
          ed2 <- encodeAndDecodeNS(Schema.option(Schema.option(Schema[Boolean])), value)
        } yield assert(ed)(equalTo(Chunk(value))) && assert(ed2)(equalTo(value))
      }
    ),
    suite("ignored tests - TODO fix & move to \"Should successfully encode and decode\" suite")(
      testM("product type with inner product type") {
        val richProduct = RichProduct(StringValue("sum_type"), BasicString("string"), Record("value", 47))
        for {
          ed  <- encodeAndDecode(richProductSchema, richProduct)
          ed2 <- encodeAndDecodeNS(richProductSchema, richProduct)
        } yield assert(ed)(equalTo(Chunk(richProduct))) && assert(ed2)(equalTo(richProduct))
      } @@ ignore,
      testM("complex sum type with nested product") {
        val richSum = RichSum.Person("hello", 10)
        for {
          ed  <- encodeAndDecode(richSumSchema, richSum)
          ed2 <- encodeAndDecodeNS(richSumSchema, richSum)
        } yield assert(ed)(equalTo(Chunk(richSum))) && assert(ed2)(equalTo(richSum))
      } @@ ignore,
      testM("complex sum type with nested long primitive") {
        val long = RichSum.LongWrapper(100L)
        for {
          ed  <- encodeAndDecode(richSumSchema, long)
          ed2 <- encodeAndDecodeNS(richSumSchema, long)
        } yield assert(ed)(equalTo(Chunk(long))) && assert(ed2)(equalTo(long))
      } @@ ignore,
      testM("complex either with product type") {
        val either = Left(Record("hello world", 100))
        for {
          ed  <- encodeAndDecode(complexEitherSchema, either)
          ed2 <- encodeAndDecodeNS(complexEitherSchema, either)
        } yield assert(ed)(equalTo(Chunk(either))) && assert(ed2)(equalTo(either))
      } @@ ignore,
      testM("complex tuples") {
        val value = (Record("hello world", 100), BooleanValue(true))
        for {
          ed  <- encodeAndDecode(complexTupleSchema, value)
          ed2 <- encodeAndDecodeNS(complexTupleSchema, value)
        } yield assert(ed)(equalTo(Chunk(value))) && assert(ed2)(equalTo(value))
      } @@ ignore,
      testM("complex optionals with product type") {
        val value = Some(Record("hello earth", 21))
        for {
          ed  <- encodeAndDecode(Schema.Optional(schemaRecord), value)
          ed2 <- encodeAndDecodeNS(Schema.Optional(schemaRecord), value)
        } yield assert(ed)(equalTo(Chunk(value))) && assert(ed2)(equalTo(value))
      } @@ ignore,
<<<<<<< HEAD
=======
      testM("optional of product type within optional") {
        val value = Some(Some(Record("hello", 10)))
        for {
          ed  <- encodeAndDecode(Schema.Optional(Schema.Optional(schemaRecord)), value)
          ed2 <- encodeAndDecodeNS(Schema.Optional(Schema.Optional(schemaRecord)), value)
        } yield assert(ed)(equalTo(Chunk(value))) && assert(ed2)(equalTo(value))
      } @@ ignore,
      testM("optional of sum type within optional") {
        val value = Some(Some(BooleanValue(true)))
        for {
          ed  <- encodeAndDecode(Schema.Optional(Schema.Optional(schemaOneOf)), value)
          ed2 <- encodeAndDecodeNS(Schema.Optional(Schema.Optional(schemaOneOf)), value)
        } yield assert(ed)(equalTo(Chunk(value))) && assert(ed2)(equalTo(value))
      } @@ ignore,
>>>>>>> 3ce878ff
      testM("either within either") {
        val either = Right(Left(BooleanValue(true)))
        val schema = Schema.either(Schema[Int], Schema.either(schemaOneOf, Schema[String]))
        for {
          ed  <- encodeAndDecode(schema, either)
          ed2 <- encodeAndDecodeNS(schema, either)
        } yield assert(ed)(equalTo(Chunk(either))) && assert(ed2)(equalTo(either))
      } @@ ignore
    ),
    suite("Should successfully decode")(
      testM("incomplete messages using default values") {
        for {
          e  <- decode(schemaRecord, "107B")
          e2 <- decodeNS(schemaRecord, "107B")
        } yield assert(e)(equalTo(Chunk(Record("", 123)))) && assert(e2)(equalTo(Record("", 123)))
      },
      testM("incomplete tuples using default values") {
        for {
          d  <- decode(schemaTuple, "087B")
          d2 <- decodeNS(schemaTuple, "087B")
        } yield assert(d)(equalTo(Chunk((123, "")))) && assert(d2)(equalTo((123, "")))
      },
      testM("empty input") {
        assertM(decode(Schema[Int], ""))(
          equalTo(Chunk.empty)
        )
      },
      testM("empty input by non streaming variant") {
        assertM(decodeNS(Schema[Int], "").run)(
          fails(equalTo("No bytes to decode"))
        )
      }
    ),
    suite("Should fail to decode")(
      testM("unknown wire types") {
        for {
          d  <- decode(schemaRecord, "0F").run
          d2 <- decodeNS(schemaRecord, "0F").run
        } yield assert(d)(fails(equalTo("Failed decoding key: unknown wire type"))) &&
          assert(d2)(fails(equalTo("Failed decoding key: unknown wire type")))
      },
      testM("invalid field numbers") {
        for {
          d  <- decode(schemaRecord, "00").run
          d2 <- decodeNS(schemaRecord, "00").run
        } yield assert(d)(fails(equalTo("Failed decoding key: invalid field number"))) &&
          assert(d2)(fails(equalTo("Failed decoding key: invalid field number")))
      },
      testM("incomplete length delimited values") {
        for {
          d  <- decode(schemaRecord, "0A0346").run
          d2 <- decodeNS(schemaRecord, "0A0346").run
        } yield assert(d)(fails(equalTo("Unexpected end of chunk"))) &&
          assert(d2)(fails(equalTo("Unexpected end of chunk")))
      },
      testM("incomplete var ints") {
        for {
          d  <- decode(schemaRecord, "10FF").run
          d2 <- decodeNS(schemaRecord, "10FF").run
        } yield assert(d)(fails(equalTo("Unexpected end of chunk"))) && assert(d2)(
          fails(equalTo("Unexpected end of chunk"))
        )
      },
      testM("fail schemas") {
        for {
          d  <- decode(schemaFail, "0F").run
          d2 <- decodeNS(schemaFail, "0F").run
        } yield assert(d)(fails(equalTo("failing schema"))) && assert(d2)(fails(equalTo("failing schema")))
      }
    )
  )

  // some tests are based on https://developers.google.com/protocol-buffers/docs/encoding

  case class BasicInt(value: Int)

  val schemaBasicInt: Schema[BasicInt] = Schema.caseClassN(
    "value" -> Schema[Int]
  )(BasicInt, BasicInt.unapply)

  case class BasicString(value: String)

  val schemaBasicString: Schema[BasicString] = Schema.caseClassN(
    "value" -> Schema[String]
  )(BasicString, BasicString.unapply)

  case class BasicFloat(value: Float)

  val schemaBasicFloat: Schema[BasicFloat] = Schema.caseClassN(
    "value" -> Schema[Float]
  )(BasicFloat, BasicFloat.unapply)

  case class BasicDouble(value: Double)

  val schemaBasicDouble: Schema[BasicDouble] = Schema.caseClassN(
    "value" -> Schema[Double]
  )(BasicDouble, BasicDouble.unapply)

  case class Embedded(embedded: BasicInt)

  val schemaEmbedded: Schema[Embedded] = Schema.caseClassN(
    "embedded" -> schemaBasicInt
  )(Embedded, Embedded.unapply)

  case class PackedList(packed: List[Int])

  val schemaPackedList: Schema[PackedList] = Schema.caseClassN(
    "packed" -> Schema.list(Schema[Int])
  )(PackedList, PackedList.unapply)

  case class UnpackedList(items: List[String])

  val schemaUnpackedList: Schema[UnpackedList] = Schema.caseClassN(
    "unpacked" -> Schema.list(Schema[String])
  )(UnpackedList, UnpackedList.unapply)

  case class Record(name: String, value: Int)

  val schemaRecord: Schema[Record] = Schema.caseClassN(
    "name"  -> Schema[String],
    "value" -> Schema[Int]
  )(Record, Record.unapply)

  val schemaTuple: Schema.Tuple[Int, String] = Schema.Tuple(Schema[Int], Schema[String])

  sealed trait OneOf
  case class StringValue(value: String)   extends OneOf
  case class IntValue(value: Int)         extends OneOf
  case class BooleanValue(value: Boolean) extends OneOf

  val schemaOneOf: Schema[OneOf] = Schema.Transform(
    Schema.enumeration(
      Map(
        "string"  -> Schema[String],
        "int"     -> Schema[Int],
        "boolean" -> Schema[Boolean]
      )
    ),
    (value: Map[String, _]) => {
      value
        .get("string")
        .map(v => Right(StringValue(v.asInstanceOf[String])))
        .orElse(value.get("int").map(v => Right(IntValue(v.asInstanceOf[Int]))))
        .orElse(value.get("boolean").map(v => Right(BooleanValue(v.asInstanceOf[Boolean]))))
        .getOrElse(Left("No value found"))
    }, {
      case StringValue(v)  => Right(Map("string"  -> v))
      case IntValue(v)     => Right(Map("int"     -> v))
      case BooleanValue(v) => Right(Map("boolean" -> v))
    }
  )

  val complexTupleSchema: Schema.Tuple[Record, OneOf] = Schema.Tuple(schemaRecord, schemaOneOf)

  val eitherSchema: Schema.EitherSchema[Int, String] = Schema.EitherSchema(Schema[Int], Schema[String])

  val complexEitherSchema: Schema.EitherSchema[Record, OneOf] =
    Schema.EitherSchema(schemaRecord, schemaOneOf)

  case class RichProduct(stringOneOf: OneOf, basicString: BasicString, record: Record)

  val richProductSchema: Schema[RichProduct] = Schema.caseClassN(
    "stringOneOf" -> schemaOneOf,
    "basicString" -> schemaBasicString,
    "record"      -> schemaRecord
  )(RichProduct, RichProduct.unapply)

  sealed trait RichSum

  object RichSum {
    case class Person(name: String, age: Int) extends RichSum
    case class AnotherSum(oneOf: OneOf)       extends RichSum
    case class LongWrapper(long: Long)        extends RichSum
  }

  val personSchema: Schema[RichSum.Person] = Schema.caseClassN(
    ("name" -> Schema[String]),
    ("age"  -> Schema[Int])
  )(RichSum.Person, RichSum.Person.unapply)

  val richSumSchema: Schema[RichSum] = Schema.Transform(
    Schema.enumeration(
      Map(
        "person" -> personSchema,
        "oneOf"  -> schemaOneOf,
        "long"   -> Schema[Long]
      )
    ),
    (value: Map[String, _]) => {
      value
        .get("person")
        .map(v => Right(v.asInstanceOf[RichSum.Person]))
        .orElse(value.get("oneOf").map(v => Right(RichSum.AnotherSum(v.asInstanceOf[OneOf]))))
        .orElse(value.get("long").map(v => Right(RichSum.LongWrapper(v.asInstanceOf[Long]))))
        .getOrElse(Left("No value found"))
    }, {
      case p: RichSum.Person         => Right(Map("person" -> p))
      case RichSum.AnotherSum(oneOf) => Right(Map("oneOf"  -> oneOf))
      case RichSum.LongWrapper(long) => Right(Map("long"   -> long))
    }
  )

  case class Enumeration(oneOf: OneOf)

  val schemaEnumeration: Schema[Enumeration] =
    Schema.caseClassN("value" -> schemaOneOf)(Enumeration, Enumeration.unapply)

  val schemaFail: Schema[StringValue] = Schema.fail("failing schema")

  case class SearchRequest(query: String, pageNumber: Int, resultPerPage: Int)

  val schema: Schema[SearchRequest] = Schema.caseClassN(
    "query"         -> Schema[String],
    "pageNumber"    -> Schema[Int],
    "resultPerPage" -> Schema[Int]
  )(SearchRequest, SearchRequest.unapply)

  val message: SearchRequest = SearchRequest("bitcoins", 1, 100)

  def toHex(chunk: Chunk[Byte]): String =
    chunk.toArray.map("%02X".format(_)).mkString

  def fromHex(hex: String): Chunk[Byte] =
    Try(hex.split("(?<=\\G.{2})").map(Integer.parseInt(_, 16).toByte))
      .map(Chunk.fromArray)
      .getOrElse(Chunk.empty)

  def encode[A](schema: Schema[A], input: A): ZIO[Any, Nothing, Chunk[Byte]] =
    ZStream
      .succeed(input)
      .transduce(ProtobufCodec.encoder(schema))
      .run(ZSink.collectAll)

  //NS == non streaming variant of encode
  def encodeNS[A](schema: Schema[A], input: A): ZIO[Any, Nothing, Chunk[Byte]] =
    ZIO.succeed(ProtobufCodec.encode(schema)(input))

  def decode[A](schema: Schema[A], hex: String): ZIO[Any, String, Chunk[A]] =
    ZStream
      .fromChunk(fromHex(hex))
      .transduce(ProtobufCodec.decoder(schema))
      .run(ZSink.collectAll)

  //NS == non streaming variant of decode
  def decodeNS[A](schema: Schema[A], hex: String): ZIO[Any, String, A] =
    ZIO.succeed(ProtobufCodec.decode(schema)(fromHex(hex))).absolve[String, A]

  def encodeAndDecode[A](schema: Schema[A], input: A) =
    ZStream
      .succeed(input)
      .transduce(ProtobufCodec.encoder(schema))
      .transduce(ProtobufCodec.decoder(schema))
      .run(ZSink.collectAll)

  //NS == non streaming variant of encodeAndDecode
  def encodeAndDecodeNS[A](schema: Schema[A], input: A) =
    ZIO
      .succeed(input)
      .map(a => ProtobufCodec.encode(schema)(a))
      .map(ch => ProtobufCodec.decode(schema)(ch))
      .absolve
}<|MERGE_RESOLUTION|>--- conflicted
+++ resolved
@@ -405,8 +405,6 @@
           ed2 <- encodeAndDecodeNS(Schema.Optional(schemaRecord), value)
         } yield assert(ed)(equalTo(Chunk(value))) && assert(ed2)(equalTo(value))
       } @@ ignore,
-<<<<<<< HEAD
-=======
       testM("optional of product type within optional") {
         val value = Some(Some(Record("hello", 10)))
         for {
@@ -421,7 +419,6 @@
           ed2 <- encodeAndDecodeNS(Schema.Optional(Schema.Optional(schemaOneOf)), value)
         } yield assert(ed)(equalTo(Chunk(value))) && assert(ed2)(equalTo(value))
       } @@ ignore,
->>>>>>> 3ce878ff
       testM("either within either") {
         val either = Right(Left(BooleanValue(true)))
         val schema = Schema.either(Schema[Int], Schema.either(schemaOneOf, Schema[String]))
