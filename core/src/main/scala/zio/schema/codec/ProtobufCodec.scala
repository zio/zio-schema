--- conflicted
+++ resolved
@@ -65,38 +65,10 @@
         case Schema.Transform(codec, f, g) =>
           nestedFields(baseField, codec, nextFieldNumber).map(_.map {
             case (fieldNumber, fieldAndSchema) =>
-<<<<<<< HEAD
-              val field = fieldAndSchema._1
-              (
-                fieldNumber,
-                (
-                  baseField,
-                  Schema.Transform(
-                    fieldAndSchema._2.asInstanceOf[Schema[Any]],
-                    (a: Any) => Right(Map(field -> a)),
-                    (b: Map[String, Any]) => b.get(field).toRight("Missing value")
-                  )
-                )
-              )
-          }
-        )
-      case Schema.Transform(codec, f, g) =>
-        nestedFields(baseField, codec, nextFieldNumber).map(_.map {
-          case (fieldNumber, fieldAndSchema) =>
-            (fieldNumber, (fieldAndSchema._1, Schema.Transform(fieldAndSchema._2.asInstanceOf[Schema[Any]], f, g)))
-        })
-      case _: Schema.Primitive[_] => None
-      case _: Schema.Tuple[_, _]  => None
-      case _: Schema.Optional[_]  => None
-      case _: Schema.Fail[_]      => None
-      case _                      => ???
-    }
-=======
               (fieldNumber, (fieldAndSchema._1, Schema.Transform(fieldAndSchema._2.asInstanceOf[Schema[Any]], f, g)))
           })
         case _ => None
       }
->>>>>>> c6ea93f5
 
     def tupleSchema[A, B](first: Schema[A], second: Schema[B]): Schema[Map[String, _]] =
       Schema.record(Map("first" -> first, "second" -> second))
@@ -337,11 +309,8 @@
       case _: Schema.Tuple[_, _]          => false
       case _: Schema.Optional[_]          => false
       case _: Schema.Fail[_]              => false
-<<<<<<< HEAD
+      case _: Schema.EitherSchema[_, _]   => false
       case _                              => ???
-=======
-      case _: Schema.EitherSchema[_, _]   => false
->>>>>>> c6ea93f5
     }
 
     private def canBePacked(standardType: StandardType[_]): Boolean = standardType match {
@@ -406,19 +375,6 @@
 
     private def decoder[A](schema: Schema[A]): Decoder[A] =
       schema match {
-<<<<<<< HEAD
-        case Schema.Record(structure) => recordDecoder(structure).asInstanceOf[Decoder[A]]
-        case Schema.Sequence(element) => sequenceDecoder(element).asInstanceOf[Decoder[A]]
-        case Schema.Enumeration(_) =>
-          (_, _) => Left("oneof must be part of a message")
-        case Schema.Transform(codec, f, _)  => transformDecoder(codec, f)
-        case Schema.Primitive(standardType) => primitiveDecoder(standardType)
-        case Schema.Tuple(left, right)      => tupleDecoder(left, right).asInstanceOf[Decoder[A]]
-        case Schema.Optional(codec)         => optionalDecoder(codec).asInstanceOf[Decoder[A]]
-        case Schema.Fail(message) =>
-          (_, _) => Left(message)
-        case _ => ???
-=======
         case Schema.Record(structure)         => recordDecoder(structure).asInstanceOf[Decoder[A]]
         case Schema.Sequence(element)         => sequenceDecoder(element).asInstanceOf[Decoder[A]]
         case Schema.Enumeration(structure)    => enumDecoder(structure).asInstanceOf[Decoder[A]]
@@ -428,7 +384,7 @@
         case Schema.Optional(codec)           => optionalDecoder(codec).asInstanceOf[Decoder[A]]
         case Schema.Fail(message)             => (_, _) => Left(message)
         case Schema.EitherSchema(left, right) => eitherDecoder(left, right).asInstanceOf[Decoder[A]]
->>>>>>> c6ea93f5
+        case _ => ???
       }
 
     private def enumDecoder(structure: Map[String, Schema[_]]): Decoder[Map[String, _]] =
@@ -749,11 +705,6 @@
       case Schema.Primitive(standardType) => defaultValue(standardType)
       case Schema.Tuple(left, right) =>
         if (defaultValue(left).isEmpty || defaultValue(right).isEmpty) None else Some((left, right))
-<<<<<<< HEAD
-      case _: Schema.Optional[_] => Some(None)
-      case _: Schema.Fail[_]     => Some(None)
-      case _                     => ???
-=======
       case Schema.Optional(schema) => defaultValue(schema)
       case _: Schema.Fail[_]       => Some(None)
       case Schema.EitherSchema(schema1, schema2) =>
@@ -761,7 +712,7 @@
           case s: Some[Any] => s
           case None         => defaultValue(schema2)
         }
->>>>>>> c6ea93f5
+      case _                     => ???
     }
 
     private def defaultValue(standardType: StandardType[_]): Option[Any] = standardType match {
