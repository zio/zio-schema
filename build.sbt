import sbtcrossproject.CrossPlugin.autoImport.crossProject
import BuildHelper.{ crossProjectSettings, _ }
import org.scalajs.sbtplugin.ScalaJSPlugin.autoImport.scalaJSUseMainModuleInitializer

inThisBuild(
  List(
    name := "zio-schema",
    organization := "dev.zio",
    homepage := Some(url("https://github.com/zio/zio-schema")),
    developers := List(
      Developer(
        "ioleo",
        "Piotr Gołębiewski",
        "ioleo+zio@protonmail.com",
        url("https://github.com/ioleo")
      ),
      Developer(
        "jczuchnowski",
        "Jakub Czuchnowski",
        "jakub.czuchnowski@gmail.com",
        url("https://github.com/jczuchnowski")
      )
    ),
    scmInfo := Some(
      ScmInfo(
        homepage.value.get,
        "scm:git:git@github.com:zio/zio-schema.git"
      )
    ),
    licenses := Seq("Apache-2.0" -> url(s"${scmInfo.value.map(_.browseUrl).get}/blob/v${version.value}/LICENSE")),
    pgpPassphrase := sys.env.get("PGP_PASSWORD").map(_.toArray),
    pgpPublicRing := file("/tmp/public.asc"),
    pgpSecretRing := file("/tmp/secret.asc")
  )
)

ThisBuild / publishTo := sonatypePublishToBundle.value

addCommandAlias("prepare", "fix; fmt")
addCommandAlias("fmt", "all scalafmtSbt scalafmtAll")
addCommandAlias("fmtCheck", "all scalafmtSbtCheck scalafmtCheckAll")
addCommandAlias("fix", "scalafixAll")
addCommandAlias("fixCheck", "scalafixAll --check")

lazy val root = project
  .in(file("."))
  .settings(
    name := "zio-schema",
    publish / skip := true
//    unusedCompileDependenciesFilter -= moduleFilter("org.scala-js", "scalajs-library")
  )
  .aggregate(
    zioSchemaMacrosJVM,
    zioSchemaMacrosJS,
    zioSchemaJVM,
    zioSchemaJS,
    zioSchemaDerivationJVM,
    zioSchemaDerivationJS,
    zioSchemaJsonJVM,
    zioSchemaJsonJS,
    zioSchemaOpticsJS,
    zioSchemaOpticsJVM,
    zioSchemaProtobufJS,
    zioSchemaProtobufJVM,
    zioSchemaExamplesJS,
    zioSchemaExamplesJVM,
    testsJVM,
    testsJS,
    zioSchemaZioTestJVM,
    zioSchemaZioTestJS,
    zioSchemaThriftJS,
<<<<<<< HEAD
    zioSchemaThriftJVM
=======
    zioSchemaThriftJVM,
    zioSchemaAvroJS,
    zioSchemaAvroJVM
>>>>>>> a398cd9d
  )

lazy val tests = crossProject(JSPlatform, JVMPlatform)
  .in(file("tests"))
  .dependsOn(zioSchemaDerivation % "compile->test", zioSchema % "test->test", zioSchemaZioTest % "compile->test")
  .settings(stdSettings("zio-schema-tests"))
  .settings(publish / skip := true)
  .settings(crossProjectSettings)
  .settings(buildInfoSettings("zio.schema"))

lazy val testsJS = tests.js
  .settings(scalaJSUseMainModuleInitializer := true)

lazy val testsJVM = tests.jvm
  .settings(Test / fork := true)

lazy val zioSchemaMacros = crossProject(JSPlatform, JVMPlatform)
  .in(file("zio-schema-macros"))
  .settings(stdSettings("zio-schema-macros"))
  .settings(crossProjectSettings)
  .settings(buildInfoSettings("zio.schema"))
  .settings(macroDefinitionSettings)

lazy val zioSchemaMacrosJS  = zioSchemaMacros.js
lazy val zioSchemaMacrosJVM = zioSchemaMacros.jvm

lazy val zioSchema = crossProject(JSPlatform, JVMPlatform)
  .in(file("zio-schema"))
  .settings(stdSettings("zio-schema"))
  .settings(crossProjectSettings)
  .settings(buildInfoSettings("zio.schema"))
  .settings(
    libraryDependencies ++= Seq(
      "dev.zio" %% "zio"         % zioVersion,
      "dev.zio" %% "zio-streams" % zioVersion,
      "dev.zio" %% "zio-prelude" % zioPreludeVersion
    )
  )
  .dependsOn(zioSchemaMacros)

lazy val zioSchemaJS = zioSchema.js
  .settings(scalaJSUseMainModuleInitializer := true)

lazy val zioSchemaJVM = zioSchema.jvm
  .settings(Test / fork := true)

lazy val zioSchemaDerivation = crossProject(JSPlatform, JVMPlatform)
  .in(file("zio-schema-derivation"))
  .dependsOn(zioSchema, zioSchema, zioSchema % "test->test")
  .settings(stdSettings("zio-schema-derivation"))
  .settings(dottySettings)
  .settings(crossProjectSettings)
  .settings(buildInfoSettings("zio.schema"))
  .settings(
    libraryDependencies ++= Seq(
      "dev.zio" %% "zio"         % zioVersion,
      "dev.zio" %% "zio-streams" % zioVersion,
      "dev.zio" %% "zio-prelude" % zioPreludeVersion
    )
  )
  .settings(
    libraryDependencies ++= {
      CrossVersion.partialVersion(scalaVersion.value) match {
        case Some((2, _)) =>
          Seq(
            "org.scala-lang" % "scala-reflect" % scalaVersion.value % Provided
          )
        case _ => Seq()
      }
    }
  )

lazy val zioSchemaDerivationJS = zioSchemaDerivation.js
  .settings(scalaJSUseMainModuleInitializer := true)

lazy val zioSchemaDerivationJVM = zioSchemaDerivation.jvm
  .settings(Test / fork := true)

lazy val zioSchemaJson = crossProject(JSPlatform, JVMPlatform)
  .in(file("zio-schema-json"))
  .dependsOn(zioSchema, zioSchemaDerivation, tests % "test->test")
  .settings(stdSettings("zio-schema-json"))
  .settings(crossProjectSettings)
  .settings(buildInfoSettings("zio.schema.json"))
  .settings(
    libraryDependencies ++= Seq(
      "dev.zio" %% "zio-json" % zioJsonVersion
    )
  )

lazy val zioSchemaJsonJS = zioSchemaJson.js
  .settings(scalaJSUseMainModuleInitializer := true)

lazy val zioSchemaJsonJVM = zioSchemaJson.jvm
  .settings(Test / fork := true)

lazy val zioSchemaProtobuf = crossProject(JSPlatform, JVMPlatform)
  .in(file("zio-schema-protobuf"))
  .dependsOn(zioSchema, zioSchemaDerivation, tests % "test->test")
  .settings(stdSettings("zio-schema-protobuf"))
  .settings(dottySettings)
  .settings(crossProjectSettings)
  .settings(buildInfoSettings("zio.schema.protobuf"))

lazy val zioSchemaProtobufJS = zioSchemaProtobuf.js
  .settings(scalaJSUseMainModuleInitializer := true)

lazy val zioSchemaProtobufJVM = zioSchemaProtobuf.jvm
  .settings(Test / fork := true)

lazy val zioSchemaThrift = crossProject(JSPlatform, JVMPlatform)
  .in(file("zio-schema-thrift"))
  .dependsOn(zioSchema, zioSchemaDerivation, tests % "test->test")
  .settings(stdSettings("zio-schema-thrift"))
<<<<<<< HEAD
=======
  .settings(dottySettings)
>>>>>>> a398cd9d
  .settings(crossProjectSettings)
  .settings(buildInfoSettings("zio.schema.thrift"))
  .settings(
    libraryDependencies ++= Seq(
<<<<<<< HEAD
      "org.apache.thrift" % "libthrift" % "0.15.0"
=======
      "org.apache.thrift" % "libthrift" % "0.16.0"
>>>>>>> a398cd9d
    )
  )

lazy val zioSchemaThriftJS = zioSchemaThrift.js
  .settings(scalaJSUseMainModuleInitializer := true)

lazy val zioSchemaThriftJVM = zioSchemaThrift.jvm
  .settings(Test / fork := true)

<<<<<<< HEAD
=======
lazy val zioSchemaAvro = crossProject(JSPlatform, JVMPlatform)
  .in(file("zio-schema-avro"))
  .dependsOn(zioSchema, zioSchemaDerivation, tests % "test->test")
  .settings(stdSettings("zio-schema-avro"))
  .settings(crossProjectSettings)
  .settings(buildInfoSettings("zio.schema.avro"))
  .settings(
    libraryDependencies ++= Seq(
      "dev.zio"         %% "zio-json" % zioJsonVersion,
      "org.apache.avro" % "avro"      % avroVersion
    )
  )

lazy val zioSchemaAvroJS = zioSchemaAvro.js
  .settings(scalaJSUseMainModuleInitializer := true)

lazy val zioSchemaAvroJVM = zioSchemaAvro.jvm
  .settings(Test / fork := true)

>>>>>>> a398cd9d
lazy val zioSchemaOptics = crossProject(JSPlatform, JVMPlatform)
  .in(file("zio-schema-optics"))
  .dependsOn(zioSchema, zioSchemaDerivation, tests % "test->test")
  .settings(stdSettings("zio-schema-optics"))
  .settings(dottySettings)
  .settings(crossProjectSettings)
  .settings(buildInfoSettings("zio.schema.optics"))
  .settings(
    libraryDependencies ++= Seq(
      "dev.zio" %% "zio-optics" % zioOpticsVersion
    )
  )

lazy val zioSchemaOpticsJS = zioSchemaOptics.js
  .settings(scalaJSUseMainModuleInitializer := true)

lazy val zioSchemaOpticsJVM = zioSchemaOptics.jvm
  .settings(Test / fork := true)

lazy val zioSchemaExamples = crossProject(JSPlatform, JVMPlatform)
  .in(file("zio-schema-examples"))
  .settings(stdSettings("zio-schema-examples"))
  .settings(crossScalaVersions -= Scala212)
  .dependsOn(zioSchema, zioSchemaJson, zioSchemaProtobuf, zioSchemaOptics)
  .settings(
    publish / skip := true,
    moduleName := "zio-schema-example",
    scalacOptions -= "-Yno-imports",
    scalacOptions -= "-Xfatal-warnings"
  )

lazy val zioSchemaExamplesJS = zioSchemaExamples.js
  .settings(scalaJSUseMainModuleInitializer := true)

lazy val zioSchemaExamplesJVM = zioSchemaExamples.jvm

lazy val zioSchemaZioTest = crossProject(JSPlatform, JVMPlatform)
  .in(file("zio-schema-zio-test"))
  .dependsOn(zioSchema, zioSchemaDerivation)
  .settings(stdSettings("zio-schema-zio-test"))
  .settings(crossProjectSettings)
  .settings(buildInfoSettings("zio.schema.test"))
  .settings(
    libraryDependencies ++= Seq(
      "dev.zio" %% "zio-test" % zioVersion
    )
  )

lazy val zioSchemaZioTestJS = zioSchemaZioTest.js
  .settings(scalaJSUseMainModuleInitializer := true)

lazy val zioSchemaZioTestJVM = zioSchemaZioTest.jvm
  .settings(Test / fork := true)

lazy val docs = project
  .in(file("zio-schema-docs"))
  .settings(
    publish / skip := true,
    mdocVariables := Map(
      "SNAPSHOT_VERSION" -> version.value,
      "RELEASE_VERSION"  -> previousStableVersion.value.getOrElse("can't find release"),
      "ORG"              -> organization.value,
      "NAME"             -> (zioSchemaJVM / name).value,
      "CROSS_VERSIONS"   -> (zioSchemaJVM / crossScalaVersions).value.mkString(", ")
    ),
    moduleName := "zio-schema-docs",
    scalacOptions -= "-Yno-imports",
    scalacOptions -= "-Xfatal-warnings",
    libraryDependencies ++= Seq(
      "dev.zio" %% "zio" % zioVersion
    ),
    ScalaUnidoc / unidoc / unidocProjectFilter := inProjects(root),
    ScalaUnidoc / unidoc / target := (LocalRootProject / baseDirectory).value / "website" / "static" / "api",
    cleanFiles += (ScalaUnidoc / unidoc / target).value,
    docusaurusCreateSite := docusaurusCreateSite.dependsOn(Compile / unidoc).value,
    docusaurusPublishGhpages := docusaurusPublishGhpages.dependsOn(Compile / unidoc).value
  )
  .dependsOn(root)
  .enablePlugins(MdocPlugin, DocusaurusPlugin, ScalaUnidocPlugin)

lazy val benchmarks = project
  .in(file("benchmarks"))
  .dependsOn(zioSchemaJVM)
  .enablePlugins(JmhPlugin)<|MERGE_RESOLUTION|>--- conflicted
+++ resolved
@@ -69,13 +69,9 @@
     zioSchemaZioTestJVM,
     zioSchemaZioTestJS,
     zioSchemaThriftJS,
-<<<<<<< HEAD
-    zioSchemaThriftJVM
-=======
     zioSchemaThriftJVM,
     zioSchemaAvroJS,
     zioSchemaAvroJVM
->>>>>>> a398cd9d
   )
 
 lazy val tests = crossProject(JSPlatform, JVMPlatform)
@@ -190,19 +186,12 @@
   .in(file("zio-schema-thrift"))
   .dependsOn(zioSchema, zioSchemaDerivation, tests % "test->test")
   .settings(stdSettings("zio-schema-thrift"))
-<<<<<<< HEAD
-=======
   .settings(dottySettings)
->>>>>>> a398cd9d
   .settings(crossProjectSettings)
   .settings(buildInfoSettings("zio.schema.thrift"))
   .settings(
     libraryDependencies ++= Seq(
-<<<<<<< HEAD
-      "org.apache.thrift" % "libthrift" % "0.15.0"
-=======
       "org.apache.thrift" % "libthrift" % "0.16.0"
->>>>>>> a398cd9d
     )
   )
 
@@ -212,8 +201,6 @@
 lazy val zioSchemaThriftJVM = zioSchemaThrift.jvm
   .settings(Test / fork := true)
 
-<<<<<<< HEAD
-=======
 lazy val zioSchemaAvro = crossProject(JSPlatform, JVMPlatform)
   .in(file("zio-schema-avro"))
   .dependsOn(zioSchema, zioSchemaDerivation, tests % "test->test")
@@ -233,7 +220,6 @@
 lazy val zioSchemaAvroJVM = zioSchemaAvro.jvm
   .settings(Test / fork := true)
 
->>>>>>> a398cd9d
 lazy val zioSchemaOptics = crossProject(JSPlatform, JVMPlatform)
   .in(file("zio-schema-optics"))
   .dependsOn(zioSchema, zioSchemaDerivation, tests % "test->test")
