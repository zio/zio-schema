import sbtcrossproject.CrossPlugin.autoImport.crossProject
import BuildHelper._

inThisBuild(
  List(
    name := "zio-schema",
    organization := "dev.zio",
    homepage := Some(url("https://github.com/zio/zio-schema")),
    developers := List(
      Developer(
        "ioleo",
        "Piotr Gołębiewski",
        "ioleo+zio@protonmail.com",
        url("https://github.com/ioleo")
      ),
      Developer(
        "jczuchnowski",
        "Jakub Czuchnowski",
        "jakub.czuchnowski@gmail.com",
        url("https://github.com/jczuchnowski")
      )
    ),
    scmInfo := Some(
      ScmInfo(
        homepage.value.get,
        "scm:git:git@github.com:zio/zio-schema.git"
      )
    ),
    licenses := Seq("Apache-2.0" -> url(s"${scmInfo.value.map(_.browseUrl).get}/blob/v${version.value}/LICENSE")),
    pgpPassphrase := sys.env.get("PGP_PASSWORD").map(_.toArray),
    pgpPublicRing := file("/tmp/public.asc"),
    pgpSecretRing := file("/tmp/secret.asc")
  )
)

ThisBuild / publishTo := sonatypePublishToBundle.value

addCommandAlias("prepare", "fix; fmt")
addCommandAlias("fmt", "all scalafmtSbt scalafmtAll")
addCommandAlias("fmtCheck", "all scalafmtSbtCheck scalafmtCheckAll")
addCommandAlias("fix", "scalafixAll")
addCommandAlias("fixCheck", "scalafixAll --check")

lazy val root = project
  .in(file("."))
  .settings(
    name := "zio-schema",
    skip in publish := true
  )
  .aggregate(
    core
  )

lazy val core = project
  .in(file("core"))
  .settings(stdSettings("zio-schema-core"))
  .settings(
    libraryDependencies ++= Seq(
      "dev.zio"        %% "zio"          % zioVersion,
      "dev.zio"        %% "zio-streams"  % zioVersion,
<<<<<<< HEAD
      "dev.zio"        %% "zio-json"     % zioJsonVersion,
=======
>>>>>>> 0916f83b
      "com.propensive" %% "magnolia"     % magnoliaVersion,
      "org.scala-lang" % "scala-reflect" % scalaVersion.value % Provided
    )
  )
<<<<<<< HEAD
//  .dependsOn(jsonBranch)

//when doing this i get the following on build
//Caused by: java.lang.ClassNotFoundException: org.scalajs.ir.ScalaJSVersions$
//lazy val jsonBranch =
//  ProjectRef(uri("git://github.com/steinybot/zio-json.git#bug/duration-encoder"), "zioJsonJVM")
=======

lazy val docs = project
  .in(file("zio-schema-docs"))
  .settings(
    skip.in(publish) := true,
    moduleName := "zio-schema-docs",
    scalacOptions -= "-Yno-imports",
    scalacOptions -= "-Xfatal-warnings",
    libraryDependencies ++= Seq(
      "dev.zio" %% "zio" % zioVersion
    ),
    unidocProjectFilter in (ScalaUnidoc, unidoc) := inProjects(root),
    target in (ScalaUnidoc, unidoc) := (baseDirectory in LocalRootProject).value / "website" / "static" / "api",
    cleanFiles += (target in (ScalaUnidoc, unidoc)).value,
    docusaurusCreateSite := docusaurusCreateSite.dependsOn(unidoc in Compile).value,
    docusaurusPublishGhpages := docusaurusPublishGhpages.dependsOn(unidoc in Compile).value
  )
  .dependsOn(root)
  .enablePlugins(MdocPlugin, DocusaurusPlugin, ScalaUnidocPlugin)
>>>>>>> 0916f83b
<|MERGE_RESOLUTION|>--- conflicted
+++ resolved
@@ -58,22 +58,11 @@
     libraryDependencies ++= Seq(
       "dev.zio"        %% "zio"          % zioVersion,
       "dev.zio"        %% "zio-streams"  % zioVersion,
-<<<<<<< HEAD
       "dev.zio"        %% "zio-json"     % zioJsonVersion,
-=======
->>>>>>> 0916f83b
       "com.propensive" %% "magnolia"     % magnoliaVersion,
       "org.scala-lang" % "scala-reflect" % scalaVersion.value % Provided
     )
   )
-<<<<<<< HEAD
-//  .dependsOn(jsonBranch)
-
-//when doing this i get the following on build
-//Caused by: java.lang.ClassNotFoundException: org.scalajs.ir.ScalaJSVersions$
-//lazy val jsonBranch =
-//  ProjectRef(uri("git://github.com/steinybot/zio-json.git#bug/duration-encoder"), "zioJsonJVM")
-=======
 
 lazy val docs = project
   .in(file("zio-schema-docs"))
@@ -92,5 +81,4 @@
     docusaurusPublishGhpages := docusaurusPublishGhpages.dependsOn(unidoc in Compile).value
   )
   .dependsOn(root)
-  .enablePlugins(MdocPlugin, DocusaurusPlugin, ScalaUnidocPlugin)
->>>>>>> 0916f83b
+  .enablePlugins(MdocPlugin, DocusaurusPlugin, ScalaUnidocPlugin)