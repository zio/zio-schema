import sbtcrossproject.CrossPlugin.autoImport.crossProject
import BuildHelper.{ crossProjectSettings, _ }
import explicitdeps.ExplicitDepsPlugin.autoImport.{ moduleFilterRemoveValue, unusedCompileDependenciesFilter }
import org.scalajs.sbtplugin.ScalaJSPlugin.autoImport.scalaJSUseMainModuleInitializer
import sbt.moduleFilter

inThisBuild(
  List(
    name := "zio-schema",
    organization := "dev.zio",
    homepage := Some(url("https://github.com/zio/zio-schema")),
    developers := List(
      Developer(
        "ioleo",
        "Piotr Gołębiewski",
        "ioleo+zio@protonmail.com",
        url("https://github.com/ioleo")
      ),
      Developer(
        "jczuchnowski",
        "Jakub Czuchnowski",
        "jakub.czuchnowski@gmail.com",
        url("https://github.com/jczuchnowski")
      )
    ),
    scmInfo := Some(
      ScmInfo(
        homepage.value.get,
        "scm:git:git@github.com:zio/zio-schema.git"
      )
    ),
    licenses := Seq("Apache-2.0" -> url(s"${scmInfo.value.map(_.browseUrl).get}/blob/v${version.value}/LICENSE")),
    pgpPassphrase := sys.env.get("PGP_PASSWORD").map(_.toArray),
    pgpPublicRing := file("/tmp/public.asc"),
    pgpSecretRing := file("/tmp/secret.asc")
  )
)

ThisBuild / publishTo := sonatypePublishToBundle.value

addCommandAlias("prepare", "fix; fmt")
addCommandAlias("fmt", "all scalafmtSbt scalafmtAll")
addCommandAlias("fmtCheck", "all scalafmtSbtCheck scalafmtCheckAll")
addCommandAlias("fix", "scalafixAll")
addCommandAlias("fixCheck", "scalafixAll --check")

lazy val root = project
  .in(file("."))
  .settings(
    name := "zio-schema",
    publish / skip := true
//    unusedCompileDependenciesFilter -= moduleFilter("org.scala-js", "scalajs-library")
  )
  .aggregate(
    zioSchemaJVM,
    zioSchemaJS,
    zioSchemaDerivationJVM,
    zioSchemaDerivationJS,
    zioSchemaJsonJVM,
    zioSchemaJsonJS,
    zioSchemaOpticsJS,
    zioSchemaOpticsJVM,
    zioSchemaProtobufJS,
    zioSchemaProtobufJVM,
    zioSchemaExamplesJS,
    zioSchemaExamplesJVM,
    testsJVM,
    testsJS,
    zioSchemaZioTestJVM,
    zioSchemaZioTestJS
  )

lazy val tests = crossProject(JSPlatform, JVMPlatform)
  .in(file("tests"))
  .dependsOn(zioSchemaDerivation % "compile->test", zioSchema % "test->test")
  .settings(stdSettings("zio-schema-tests"))
  .settings(publish / skip := true)
  .settings(crossProjectSettings)
  .settings(buildInfoSettings("zio.schema"))

lazy val testsJS = tests.js
  .settings(scalaJSUseMainModuleInitializer := true)

lazy val testsJVM = tests.jvm
  .settings(Test / fork := true)

lazy val zioSchema = crossProject(JSPlatform, JVMPlatform)
  .in(file("zio-schema"))
  .settings(stdSettings("zio-schema"))
  .settings(crossProjectSettings)
  .settings(buildInfoSettings("zio.schema"))
  .settings(
    libraryDependencies ++= Seq(
      "dev.zio" %% "zio"         % zioVersion,
      "dev.zio" %% "zio-streams" % zioVersion,
      "dev.zio" %% "zio-prelude" % zioPreludeVersion
    )
  )

lazy val zioSchemaJS = zioSchema.js
  .settings(scalaJSUseMainModuleInitializer := true)

lazy val zioSchemaJVM = zioSchema.jvm
  .settings(Test / fork := true)

lazy val zioSchemaDerivation = crossProject(JSPlatform, JVMPlatform)
  .in(file("zio-schema-derivation"))
  .dependsOn(zioSchema, zioSchema, zioSchema % "test->test")
  .settings(stdSettings("zio-schema-derivation"))
  .settings(crossProjectSettings)
  .settings(buildInfoSettings("zio.schema"))
  .settings(
    libraryDependencies ++= Seq(
      "dev.zio" %% "zio"         % zioVersion,
      "dev.zio" %% "zio-streams" % zioVersion,
      "dev.zio" %% "zio-prelude" % zioPreludeVersion
    )
  )
  .settings(
    libraryDependencies ++= {
      CrossVersion.partialVersion(scalaVersion.value) match {
        case Some((2, _)) =>
          Seq(
            "org.scala-lang" % "scala-reflect" % scalaVersion.value % Provided
          )
        case _ => Seq()
      }
    }
  )

lazy val zioSchemaDerivationJS = zioSchemaDerivation.js
  .settings(scalaJSUseMainModuleInitializer := true)

lazy val zioSchemaDerivationJVM = zioSchemaDerivation.jvm
  .settings(Test / fork := true)

lazy val zioSchemaJson = crossProject(JSPlatform, JVMPlatform)
  .in(file("zio-schema-json"))
  .dependsOn(zioSchema, zioSchemaDerivation, tests % "test->test")
  .settings(stdSettings("zio-schema-json"))
  .settings(crossProjectSettings)
  .settings(buildInfoSettings("zio.schema.json"))
  .settings(
    libraryDependencies ++= Seq(
      "dev.zio" %% "zio-json" % zioJsonVersion
    )
  )

lazy val zioSchemaJsonJS = zioSchemaJson.js
  .settings(scalaJSUseMainModuleInitializer := true)

lazy val zioSchemaJsonJVM = zioSchemaJson.jvm
  .settings(Test / fork := true)

lazy val zioSchemaProtobuf = crossProject(JSPlatform, JVMPlatform)
  .in(file("zio-schema-protobuf"))
  .dependsOn(zioSchema, zioSchemaDerivation, tests % "test->test")
  .settings(stdSettings("zio-schema-protobuf"))
  .settings(crossProjectSettings)
  .settings(buildInfoSettings("zio.schema.protobuf"))

lazy val zioSchemaProtobufJS = zioSchemaProtobuf.js
  .settings(scalaJSUseMainModuleInitializer := true)

lazy val zioSchemaProtobufJVM = zioSchemaProtobuf.jvm
  .settings(Test / fork := true)

lazy val zioSchemaOptics = crossProject(JSPlatform, JVMPlatform)
  .in(file("zio-schema-optics"))
  .dependsOn(zioSchema, zioSchemaDerivation, tests % "test->test")
  .settings(stdSettings("zio-schema-optics"))
  .settings(crossProjectSettings)
  .settings(buildInfoSettings("zio.schema.optics"))
  .settings(
    libraryDependencies ++= Seq(
      "dev.zio" %% "zio-optics" % zioOpticsVersion
    )
  )

lazy val zioSchemaOpticsJS = zioSchemaOptics.js
  .settings(scalaJSUseMainModuleInitializer := true)

lazy val zioSchemaOpticsJVM = zioSchemaOptics.jvm
  .settings(Test / fork := true)

<<<<<<< HEAD
lazy val zioSchemaExamples = crossProject(JSPlatform, JVMPlatform)
  .in(file("zio-schema-examples"))
  .settings(stdSettings("zio-schema-examples"))
  .settings(crossScalaVersions -= Scala212)
  .dependsOn(zioSchema, zioSchemaJson, zioSchemaProtobuf, zioSchemaOptics)
  .settings(
    publish / skip := true,
    moduleName := "zio-schema-example",
    scalacOptions -= "-Yno-imports",
    scalacOptions -= "-Xfatal-warnings"
  )

lazy val zioSchemaExamplesJS = zioSchemaExamples.js
  .settings(scalaJSUseMainModuleInitializer := true)

lazy val zioSchemaExamplesJVM = zioSchemaExamples.jvm
=======
lazy val zioSchemaZioTest = crossProject(JSPlatform, JVMPlatform)
  .in(file("zio-schema-zio-test"))
  .dependsOn(zioSchema, zioSchemaDerivation, tests % "test->test")
  .settings(stdSettings("zio-schema-zio-test"))
  .settings(crossProjectSettings)
  .settings(buildInfoSettings("zio.schema.test"))
  .settings(
    libraryDependencies ++= Seq(
      "dev.zio" %% "zio-test" % zioVersion
    )
  )

lazy val zioSchemaZioTestJS = zioSchemaZioTest.js
  .settings(scalaJSUseMainModuleInitializer := true)

lazy val zioSchemaZioTestJVM = zioSchemaZioTest.jvm
>>>>>>> c252e379
  .settings(Test / fork := true)

lazy val docs = project
  .in(file("zio-schema-docs"))
  .settings(
    publish / skip := true,
    mdocVariables := Map(
      "SNAPSHOT_VERSION" -> version.value,
      "RELEASE_VERSION"  -> previousStableVersion.value.getOrElse("can't find release"),
      "ORG"              -> organization.value,
      "NAME"             -> (zioSchemaJVM / name).value,
      "CROSS_VERSIONS"   -> (zioSchemaJVM / crossScalaVersions).value.mkString(", ")
    ),
    moduleName := "zio-schema-docs",
    scalacOptions -= "-Yno-imports",
    scalacOptions -= "-Xfatal-warnings",
    libraryDependencies ++= Seq(
      "dev.zio" %% "zio" % zioVersion
    ),
    ScalaUnidoc / unidoc / unidocProjectFilter := inProjects(root),
    ScalaUnidoc / unidoc / target := (LocalRootProject / baseDirectory).value / "website" / "static" / "api",
    cleanFiles += (ScalaUnidoc / unidoc / target).value,
    docusaurusCreateSite := docusaurusCreateSite.dependsOn(Compile / unidoc).value,
    docusaurusPublishGhpages := docusaurusPublishGhpages.dependsOn(Compile / unidoc).value
  )
  .dependsOn(root)
  .enablePlugins(MdocPlugin, DocusaurusPlugin, ScalaUnidocPlugin)

lazy val benchmarks = project
  .in(file("benchmarks"))
  .dependsOn(zioSchemaJVM)
  .enablePlugins(JmhPlugin)<|MERGE_RESOLUTION|>--- conflicted
+++ resolved
@@ -183,7 +183,6 @@
 lazy val zioSchemaOpticsJVM = zioSchemaOptics.jvm
   .settings(Test / fork := true)
 
-<<<<<<< HEAD
 lazy val zioSchemaExamples = crossProject(JSPlatform, JVMPlatform)
   .in(file("zio-schema-examples"))
   .settings(stdSettings("zio-schema-examples"))
@@ -200,7 +199,7 @@
   .settings(scalaJSUseMainModuleInitializer := true)
 
 lazy val zioSchemaExamplesJVM = zioSchemaExamples.jvm
-=======
+
 lazy val zioSchemaZioTest = crossProject(JSPlatform, JVMPlatform)
   .in(file("zio-schema-zio-test"))
   .dependsOn(zioSchema, zioSchemaDerivation, tests % "test->test")
@@ -217,7 +216,6 @@
   .settings(scalaJSUseMainModuleInitializer := true)
 
 lazy val zioSchemaZioTestJVM = zioSchemaZioTest.jvm
->>>>>>> c252e379
   .settings(Test / fork := true)
 
 lazy val docs = project
