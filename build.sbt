import sbtcrossproject.CrossPlugin.autoImport.crossProject
import BuildHelper.{ crossProjectSettings, _ }
import explicitdeps.ExplicitDepsPlugin.autoImport.unusedCompileDependenciesFilter
import org.scalajs.sbtplugin.ScalaJSPlugin.autoImport.scalaJSUseMainModuleInitializer
import sbt.moduleFilter

inThisBuild(
  List(
    name := "zio-schema",
    organization := "dev.zio",
    homepage := Some(url("https://github.com/zio/zio-schema")),
    developers := List(
      Developer(
        "ioleo",
        "Piotr Gołębiewski",
        "ioleo+zio@protonmail.com",
        url("https://github.com/ioleo")
      ),
      Developer(
        "jczuchnowski",
        "Jakub Czuchnowski",
        "jakub.czuchnowski@gmail.com",
        url("https://github.com/jczuchnowski")
      )
    ),
    scmInfo := Some(
      ScmInfo(
        homepage.value.get,
        "scm:git:git@github.com:zio/zio-schema.git"
      )
    ),
    licenses := Seq("Apache-2.0" -> url(s"${scmInfo.value.map(_.browseUrl).get}/blob/v${version.value}/LICENSE")),
    pgpPassphrase := sys.env.get("PGP_PASSWORD").map(_.toArray),
    pgpPublicRing := file("/tmp/public.asc"),
    pgpSecretRing := file("/tmp/secret.asc")
  )
)

ThisBuild / publishTo := sonatypePublishToBundle.value

addCommandAlias("prepare", "fix; fmt")
addCommandAlias("fmt", "all scalafmtSbt scalafmtAll")
addCommandAlias("fmtCheck", "all scalafmtSbtCheck scalafmtCheckAll")
addCommandAlias("fix", "scalafixAll")
addCommandAlias("fixCheck", "scalafixAll --check")

lazy val root = project
  .in(file("."))
  .settings(
    name := "zio-schema",
    publish / skip := true,
    unusedCompileDependenciesFilter -= moduleFilter("org.scala-js", "scalajs-library")
  )
  .aggregate(
    zioSchemaJVM,
    zioSchemaJS,
    zioSchemaDerivationJVM,
    zioSchemaDerivationJS,
    zioSchemaJsonJVM,
    zioSchemaJsonJS,
    zioSchemaOpticsJS,
    zioSchemaOpticsJVM,
    zioSchemaProtobufJS,
    zioSchemaProtobufJVM,
<<<<<<< HEAD
    zioSchemaExamplesJS,
    zioSchemaExamplesJVM
=======
    testsJVM,
    testsJS
>>>>>>> 07d4781b
  )

lazy val tests = crossProject(JSPlatform, JVMPlatform)
  .in(file("tests"))
  .dependsOn(zioSchemaDerivation % "compile->test", zioSchema % "test->test")
  .settings(stdSettings("zio-schema-tests"))
  .settings(publish / skip := true)
  .settings(crossProjectSettings)
  .settings(buildInfoSettings("zio.schema"))

lazy val testsJS = tests.js
  .settings(scalaJSUseMainModuleInitializer := true)

lazy val testsJVM = tests.jvm
  .settings(Test / fork := true)

lazy val zioSchema = crossProject(JSPlatform, JVMPlatform)
  .in(file("zio-schema"))
  .settings(stdSettings("zio-schema"))
  .settings(crossProjectSettings)
  .settings(buildInfoSettings("zio.schema"))
  .settings(
    libraryDependencies ++= Seq(
      "dev.zio" %% "zio"         % zioVersion,
      "dev.zio" %% "zio-streams" % zioVersion,
      "dev.zio" %% "zio-prelude" % zioPreludeVersion
    )
  )

lazy val zioSchemaJS = zioSchema.js
  .settings(scalaJSUseMainModuleInitializer := true)

lazy val zioSchemaJVM = zioSchema.jvm
  .settings(Test / fork := true)

lazy val zioSchemaDerivation = crossProject(JSPlatform, JVMPlatform)
  .in(file("zio-schema-derivation"))
  .dependsOn(zioSchema, zioSchema, zioSchema % "test->test")
  .settings(stdSettings("zio-schema-derivation"))
  .settings(crossProjectSettings)
  .settings(buildInfoSettings("zio.schema"))
  .settings(
    libraryDependencies ++= Seq(
      "dev.zio" %% "zio"         % zioVersion,
      "dev.zio" %% "zio-streams" % zioVersion,
      "dev.zio" %% "zio-prelude" % zioPreludeVersion
    )
  )
  .settings(
    libraryDependencies ++= {
      CrossVersion.partialVersion(scalaVersion.value) match {
        case Some((2, _)) =>
          Seq(
            "org.scala-lang" % "scala-reflect" % scalaVersion.value % Provided
          )
        case _ => Seq()
      }
    }
  )

lazy val zioSchemaDerivationJS = zioSchemaDerivation.js
  .settings(scalaJSUseMainModuleInitializer := true)

lazy val zioSchemaDerivationJVM = zioSchemaDerivation.jvm
  .settings(Test / fork := true)

lazy val zioSchemaJson = crossProject(JSPlatform, JVMPlatform)
  .in(file("zio-schema-json"))
  .dependsOn(zioSchema, zioSchemaDerivation, tests % "test->test")
  .settings(stdSettings("zio-schema-json"))
  .settings(crossProjectSettings)
  .settings(buildInfoSettings("zio.schema.json"))
  .settings(
    libraryDependencies ++= Seq(
      "dev.zio" %% "zio-json" % zioJsonVersion
    )
  )

lazy val zioSchemaJsonJS = zioSchemaJson.js
  .settings(scalaJSUseMainModuleInitializer := true)

lazy val zioSchemaJsonJVM = zioSchemaJson.jvm
  .settings(Test / fork := true)

lazy val zioSchemaProtobuf = crossProject(JSPlatform, JVMPlatform)
  .in(file("zio-schema-protobuf"))
  .dependsOn(zioSchema, zioSchemaDerivation, tests % "test->test")
  .settings(stdSettings("zio-schema-protobuf"))
  .settings(crossProjectSettings)
  .settings(buildInfoSettings("zio.schema.protobuf"))

lazy val zioSchemaProtobufJS = zioSchemaProtobuf.js
  .settings(scalaJSUseMainModuleInitializer := true)

lazy val zioSchemaProtobufJVM = zioSchemaProtobuf.jvm
  .settings(Test / fork := true)

lazy val zioSchemaOptics = crossProject(JSPlatform, JVMPlatform)
  .in(file("zio-schema-optics"))
  .dependsOn(zioSchema, zioSchemaDerivation, tests % "test->test")
  .settings(stdSettings("zio-schema-optics"))
  .settings(crossProjectSettings)
  .settings(buildInfoSettings("zio.schema.optics"))
  .settings(
    libraryDependencies ++= Seq(
      "dev.zio" %% "zio-optics" % zioOpticsVersion
    )
  )

lazy val zioSchemaOpticsJS = zioSchemaOptics.js
  .settings(scalaJSUseMainModuleInitializer := true)

lazy val zioSchemaOpticsJVM = zioSchemaOptics.jvm
  .settings(Test / fork := true)

lazy val zioSchemaExamples = crossProject(JSPlatform, JVMPlatform)
  .in(file("zio-schema-examples"))
  .settings(stdSettings("zio-schema-examples"))
  .dependsOn(zioSchema, zioSchemaJson, zioSchemaProtobuf, zioSchemaOptics)
  .settings(
    publish / skip := true,
    moduleName := "zio-schema-example",
    scalacOptions -= "-Yno-imports",
    scalacOptions -= "-Xfatal-warnings"
  )
lazy val zioSchemaExamplesJS = zioSchemaExamples.js
  .settings(scalaJSUseMainModuleInitializer := true)

lazy val zioSchemaExamplesJVM = zioSchemaExamples.jvm
  .settings(Test / fork := true)

lazy val docs = project
  .in(file("zio-schema-docs"))
  .settings(
    publish / skip := true,
    mdocVariables := Map(
      "SNAPSHOT_VERSION" -> version.value,
      "RELEASE_VERSION"  -> previousStableVersion.value.getOrElse("can't find release"),
      "ORG"              -> organization.value,
      "NAME"             -> (zioSchemaJVM / name).value,
      "CROSS_VERSIONS"   -> (zioSchemaJVM / crossScalaVersions).value.mkString(", ")
    ),
    moduleName := "zio-schema-docs",
    scalacOptions -= "-Yno-imports",
    scalacOptions -= "-Xfatal-warnings",
    libraryDependencies ++= Seq(
      "dev.zio" %% "zio" % zioVersion
    ),
    ScalaUnidoc / unidoc / unidocProjectFilter := inProjects(root),
    ScalaUnidoc / unidoc / target := (LocalRootProject / baseDirectory).value / "website" / "static" / "api",
    cleanFiles += (ScalaUnidoc / unidoc / target).value,
    docusaurusCreateSite := docusaurusCreateSite.dependsOn(Compile / unidoc).value,
    docusaurusPublishGhpages := docusaurusPublishGhpages.dependsOn(Compile / unidoc).value
  )
  .dependsOn(root)
  .enablePlugins(MdocPlugin, DocusaurusPlugin, ScalaUnidocPlugin)

lazy val benchmarks = project
  .in(file("benchmarks"))
  .dependsOn(zioSchemaJVM)
  .enablePlugins(JmhPlugin)<|MERGE_RESOLUTION|>--- conflicted
+++ resolved
@@ -62,13 +62,10 @@
     zioSchemaOpticsJVM,
     zioSchemaProtobufJS,
     zioSchemaProtobufJVM,
-<<<<<<< HEAD
     zioSchemaExamplesJS,
-    zioSchemaExamplesJVM
-=======
+    zioSchemaExamplesJVM,
     testsJVM,
     testsJS
->>>>>>> 07d4781b
   )
 
 lazy val tests = crossProject(JSPlatform, JVMPlatform)
